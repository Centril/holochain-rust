# holochain-nodejs

NodeJS Holochain Conductor, primarily for the execution of tests. It includes a lightweight API for orchestrating multi-agent scenario tests.

## Installation

The recommended way to install is via npm https://www.npmjs.com/package/@holochain/holochain-nodejs.

To build from source clone the repo and run
```
node ./publish.js
```
from the project root.

## Usage

<<<<<<< HEAD
The purpose of this module is to make integration tests and scenario tests able to be written as simply and with as little boilerplate as possible. However, the module also provides even more basic functionality, making it possible to build tests with whatever tradeoff between convenience and customization is right for your project.

Let's start with the most convenient case and see how to gain more control over things later.

### Writing simple tests with `tape`

The following example shows the simplest, most convenient way to start writing tests with this module. We'll set up an environment for running tests against two instances of one DNA, using the [tape](https://github.com/substack/tape) test harness:

```javascript
const { Config, Scenario } = require('@holochain/holochain-nodejs')

Scenario.setTape(require('tape'))

// specify two agents...
const agentAlice = Config.agent("alice")
const agentBob = Config.agent("bob")
// ...and one DNA...
const dna = Config.dna("path/to/happ.hcpkg")
// ...then make instances out of them...
const instanceAlice = Config.instance(agentAlice, dna)
const instanceBob = Config.instance(agentBob, dna)

// Now we can construct a `scenario` object which lets us run as many scenario tests as we want involving the two instances we set up:
const scenario = new Scenario([instanceAlice, instanceBob])

// Run a test in a freshly created conductor. Note the various parameters used:
// - a description which will be used to initialize the tape test
// - a closure that takes two arguments which will be injected:
//   - `t` is the just the object that tape tests use
//   - the second argument is an object containing an interface into each instance specified in the config
scenario.runTape("test something", (t, {alice, bob}) => {
    // fire zome function calls from both agents
    const result1 = alice.call('zome', 'function', {params: 'go here'})
    const result2 = bob.call('zome', 'function', {params: 'go here'})
    // make some tape assertions
    t.ok(result1)
    t.equal(result2, 'expected value')

    // when this function ends, the test is automaticaly ended,
    // and the conductor is stopped
})

// Run another test in a freshly created conductor
scenario.runTape("test something else", (t, {alice, bob}) => {
    // write more tests in the same fashion
})
```

Note that we used two objects here:

* `Config`, which was used to build up a valid configuration for the scenario tests
* `Scenario`, which does all the work of starting and stopping conductors and integrating with various test harnesses (currently only `tape` is supported).

Each invocation of `scenario.runTape` does the following:

1. Starts a fresh Conductor based on the configuration used to construct `scenario`
2. Starts a new `tape` test
3. Injects the values needed for the test into a closure you provide:
    * `t`, which has the usual `tape` interface for assertions, etc.
    * an object which contains an interface to each of the instances specified by the config
4. Automatically ends the test and stops the conductor when the closure is done running

### Using other test harnesses

Only `tape` is currently supported as a fully integrated test harness, but you can also run tests with more manual control using `scenario.run`, like so:

```javascript
// this example will also use `tape` as an illustration, but each test harness would have its own particular way
const tape = require('tape')

// Create a scenario object in the same fashion as the previous example
const scenario = new Scenario([instanceAlice, instanceBob])

// scenario.run only manages the Conductor for us now, but we have to manage the test itself
scenario.run((stop, {alice, bob}) => {
    tape("test something", t => {
        const result = alice.call('zome', 'capability', 'function', {params: 'go here'})
        t.equal(result, 'expected value')
        // the following two steps were not necessary when using runTape:
        t.end() // end the test
        stop() // use this injected function to stop the conductor
    })
})

scenario.run((stop, {alice, bob}) => {
    tape("test something else", t => {
        // write more tests in the same fashion
        t.equal(2 + 2, 4)
        t.end()
        stop() // but don't forget to stop the conductor when it's done!
    })
})
```

Using `run` allows you to manage the test yourself, only providing you with the basic help of starting and stopping a fresh conductor instance.

The previous example used `tape` to show how it compares to using `runTape`, though you could have used any test harness, like Jest or Mocha. In fact, `runTape` simply calls `run` under the hood.

### Dealing with asynchronous network effects

In the previous example, we used `alice.call()` to call a zome function. This returns immediately with a value, even though the test network created by the conductor is still running, sending messages back and forth between agents for purposes of validation and replication, etc. In many test cases, you will want to wait until all of this network activity has died down to advance to the next step.

For instance, take the very common scenario as an example:

1. Alice runs a zome function which commits an entry, then adds a link to that entry
2. Bob runs a zome function which attempt to get links, which should include the link added by alice

If the test just uses `call()` to call that zome function, there is no guarantee that the entries committed by `alice.call` will be available on the DHT by the time `bob.call` is started. Therefore, two other functions are available.

**`alice.callSync`** returns a Promise instead of a simple value. The promise does not resolve until network activity has completed.
**`alice.callWithPromise`** is a slightly lower-level version of the same thing. It splits the value apart from the promise into a tuple  `[value, promise]`, so that the value can be acted on immediately and the promise waited upon separately.

```javascript
// If we make the closure `async`, we can use `await` syntax to keep things cleaner
scenario.run(async (stop, {alice, bob}) => {
    tape("test something", t => {
        // we can await on `callSync` immediately, causing it to block until network activity has died down
        const result1 = await alice.callSync('zome', 'cap', 'do_something_that_adds_links', {})
        // now bob can be sure he has access to the latest data
        const result2 = bob.call('zome', 'cap', 'get_those_links', {})
        t.equal(result, 'expected value')
        // the following two steps were not necessary when using runTape:
        t.end() // end the test
        stop() // use this injected function to stop the conductor
    })
})
```

Even though we can't solve the eventual consistency problem in real life networks, we can solve them in tests when we have total knowledge about what each agent is doing.

## Running Conductors manually with `Conductor`

If you are using this module for something other than standard test suites, you may want more control over how conductors get built.

Simply use the same configuration as you would for `holochain_conductor`, and pass it to the constructor for `Conductor`. The configuration may be a string of valid TOML, or a Javascript object with the same structure

### Using TOML

```javascript
const { Conductor } = require('@holochain/holochain-nodejs')
const toml = `
[[agents]]
<agent config>

[[dnas]]
<dna config>

[[instances]]
...etc...
`
const conductor = new Conductor(toml)

conductor.start()
// do what you will
conductor.stop()
```

### Using Javascript object

TODO: make sure this actually works

```javascript
const { Conductor } = require('@holochain/holochain-nodejs')
const conductor = new Conductor({
    agents: [],
    dnas: [],
    instances: [],
    bridges: [],
    // etc...
})

conductor.start()
// do what you will
conductor.stop()
```

## Creating valid configuration more conveniently

Note that you can build fully valid configuration similar to the above scenario test examples using the `Config` object:

```javascript
const { Config, Conductor } = require('@holochain/holochain-nodejs')


// specify two agents...
const aliceName = "alice"
const bobName = "bob"
const agentAlice = Config.agent(aliceName)
const agentBob = Config.agent(bobName)
// ...and one DNA...
const dnaPath = "path/to/happ.hcpkg"
const dna = Config.dna(dnaPath)
// ...then make instances out of them...
const instanceAlice = Config.instance(agentAlice, dna)
const instanceBob = Config.instance(agentBob, dna)
// ...and finally throw them all together
const config = Config.conductor([instanceAlice, instanceBob])

// The produced `config` is a fully valid conductor configuration and can be
// passed directly to the conductor constructor
const conductor = new Conductor(config)
conductor.start()
```

## Using the conductor

```javascript
const conductor = new Conductor(config)
conductor.start()

// When building up a config using `Config`, the instance ID is automatically assigned
// as the given agent ID plus a double colon plus the given dnaPath.
// We'll need this to call the instance later.
const aliceInstanceId = aliceName + '::' + dnaPath

// zome functions can be called using the following, assuming the vars are defined with valid values
const callResult = conductor.call(aliceInstanceId, zome, fnName, paramsAsObject)
// the same could be accomplished using the following, makeCaller is for convenience
const alice = conductor.makeCaller(aliceName, dnaPath)
const altCallResult = alice.call(zome, fnName, paramsAsObject)

// get the actual agent_id for an instance, by passing an instance id
const aliceAgentId = conductor.agent_id(aliceInstanceId)

// stop all running instances
conductor.stop()
```

conductor.start, conductor.call, conductor.agent_id, and conductor.stop are the four functions of Conductor instances currently.

Note about usage:
Prior to version 0.0.3, a conductor would only return a single instance of an app. Now a conductor actually contains multiple instances. When performing a call to an instance, one must include the instance id. Take the following for example:

```
const callResult = conductor.call(someInstanceId, someZome, someFunction, someParams)
```
=======
See here for details: [https://developer.holochain.org/guide/latest/intro_to_testing.html](https://developer.holochain.org/guide/latest/intro_to_testing.html).
>>>>>>> d6eb2cb4

## Deployment
Recommended pattern for deployment:

In your CLI, navigate to the directory containing these files.

Use `npm version [patch, minor, major]` (depending on the type of update)
This will update the package.json.

Commit this.

Push it to github.

Create a tag on github of the format `holochain-nodejs-vY.Y.Y` where `Y.Y.Y` is the version number of the tag. This is really important, as only a tag with this format will trigger release builds to happen. This is configured in the .travis.yml file.

This will cause the CI to build for all platforms, and upload the binaries to github releases.

If are added as a team member on the holochain team on npm, and have previously run `npm adduser`, skip this step.
If you haven't, run `npm adduser`.
Use the details of your npm user to login.

Once travis has finished with the binary uploads to releases (progress can be seen at https://travis-ci.org/holochain/holochain-rust) run the following from your computer, from the `nodejs_holochain` directory
`node ./publish.js --publish`

Until windows for travis can utilize secure environment variables without breaking (its not available as a feature yet), we cannot re-enable the automated npm publish step. When the time comes, the configuration is already in the travis file, commented out.

## Authors

- Julian Laubstein <contact@julianlaubstein.de>
- Connor Turland <connor.turland@holo.host>
- Willem Olding <willem.olding@holo.host>
- Michael Dougherty <michael.dougherty@holo.host>

## Acknowledgments

- Thanks to IronCoreLabs for the example of deploying neon modules via npm (https://github.com/IronCoreLabs/recrypt-node-binding)

## Contribute
Holochain is an open source project.  We welcome all sorts of participation and are actively working on increasing surface area to accept it.  Please see our [contributing guidelines](../CONTRIBUTING.md) for our general practices and protocols on participating in the community.

## License
[![License: GPL v3](https://img.shields.io/badge/License-GPL%20v3-blue.svg)](http://www.gnu.org/licenses/gpl-3.0)

Copyright (C) 2019, Holochain Trust

This program is free software: you can redistribute it and/or modify it under the terms of the license p
rovided in the LICENSE file (GPLv3).  This program is distributed in the hope that it will be useful, bu
t WITHOUT ANY WARRANTY; without even the implied warranty of MERCHANTABILITY or FITNESS FOR A PARTICULAR
 PURPOSE.

**Note:** We are considering other 'looser' licensing options (like MIT license) but at this stage are using GPL while we're getting the matter sorted out.  See [this article](https://medium.com/holochain/licensing-needs-for-truly-p2p-software-a3e0fa42be6c) for some of our thinking on licensing for distributed application frameworks.<|MERGE_RESOLUTION|>--- conflicted
+++ resolved
@@ -14,246 +14,7 @@
 
 ## Usage
 
-<<<<<<< HEAD
-The purpose of this module is to make integration tests and scenario tests able to be written as simply and with as little boilerplate as possible. However, the module also provides even more basic functionality, making it possible to build tests with whatever tradeoff between convenience and customization is right for your project.
-
-Let's start with the most convenient case and see how to gain more control over things later.
-
-### Writing simple tests with `tape`
-
-The following example shows the simplest, most convenient way to start writing tests with this module. We'll set up an environment for running tests against two instances of one DNA, using the [tape](https://github.com/substack/tape) test harness:
-
-```javascript
-const { Config, Scenario } = require('@holochain/holochain-nodejs')
-
-Scenario.setTape(require('tape'))
-
-// specify two agents...
-const agentAlice = Config.agent("alice")
-const agentBob = Config.agent("bob")
-// ...and one DNA...
-const dna = Config.dna("path/to/happ.hcpkg")
-// ...then make instances out of them...
-const instanceAlice = Config.instance(agentAlice, dna)
-const instanceBob = Config.instance(agentBob, dna)
-
-// Now we can construct a `scenario` object which lets us run as many scenario tests as we want involving the two instances we set up:
-const scenario = new Scenario([instanceAlice, instanceBob])
-
-// Run a test in a freshly created conductor. Note the various parameters used:
-// - a description which will be used to initialize the tape test
-// - a closure that takes two arguments which will be injected:
-//   - `t` is the just the object that tape tests use
-//   - the second argument is an object containing an interface into each instance specified in the config
-scenario.runTape("test something", (t, {alice, bob}) => {
-    // fire zome function calls from both agents
-    const result1 = alice.call('zome', 'function', {params: 'go here'})
-    const result2 = bob.call('zome', 'function', {params: 'go here'})
-    // make some tape assertions
-    t.ok(result1)
-    t.equal(result2, 'expected value')
-
-    // when this function ends, the test is automaticaly ended,
-    // and the conductor is stopped
-})
-
-// Run another test in a freshly created conductor
-scenario.runTape("test something else", (t, {alice, bob}) => {
-    // write more tests in the same fashion
-})
-```
-
-Note that we used two objects here:
-
-* `Config`, which was used to build up a valid configuration for the scenario tests
-* `Scenario`, which does all the work of starting and stopping conductors and integrating with various test harnesses (currently only `tape` is supported).
-
-Each invocation of `scenario.runTape` does the following:
-
-1. Starts a fresh Conductor based on the configuration used to construct `scenario`
-2. Starts a new `tape` test
-3. Injects the values needed for the test into a closure you provide:
-    * `t`, which has the usual `tape` interface for assertions, etc.
-    * an object which contains an interface to each of the instances specified by the config
-4. Automatically ends the test and stops the conductor when the closure is done running
-
-### Using other test harnesses
-
-Only `tape` is currently supported as a fully integrated test harness, but you can also run tests with more manual control using `scenario.run`, like so:
-
-```javascript
-// this example will also use `tape` as an illustration, but each test harness would have its own particular way
-const tape = require('tape')
-
-// Create a scenario object in the same fashion as the previous example
-const scenario = new Scenario([instanceAlice, instanceBob])
-
-// scenario.run only manages the Conductor for us now, but we have to manage the test itself
-scenario.run((stop, {alice, bob}) => {
-    tape("test something", t => {
-        const result = alice.call('zome', 'capability', 'function', {params: 'go here'})
-        t.equal(result, 'expected value')
-        // the following two steps were not necessary when using runTape:
-        t.end() // end the test
-        stop() // use this injected function to stop the conductor
-    })
-})
-
-scenario.run((stop, {alice, bob}) => {
-    tape("test something else", t => {
-        // write more tests in the same fashion
-        t.equal(2 + 2, 4)
-        t.end()
-        stop() // but don't forget to stop the conductor when it's done!
-    })
-})
-```
-
-Using `run` allows you to manage the test yourself, only providing you with the basic help of starting and stopping a fresh conductor instance.
-
-The previous example used `tape` to show how it compares to using `runTape`, though you could have used any test harness, like Jest or Mocha. In fact, `runTape` simply calls `run` under the hood.
-
-### Dealing with asynchronous network effects
-
-In the previous example, we used `alice.call()` to call a zome function. This returns immediately with a value, even though the test network created by the conductor is still running, sending messages back and forth between agents for purposes of validation and replication, etc. In many test cases, you will want to wait until all of this network activity has died down to advance to the next step.
-
-For instance, take the very common scenario as an example:
-
-1. Alice runs a zome function which commits an entry, then adds a link to that entry
-2. Bob runs a zome function which attempt to get links, which should include the link added by alice
-
-If the test just uses `call()` to call that zome function, there is no guarantee that the entries committed by `alice.call` will be available on the DHT by the time `bob.call` is started. Therefore, two other functions are available.
-
-**`alice.callSync`** returns a Promise instead of a simple value. The promise does not resolve until network activity has completed.
-**`alice.callWithPromise`** is a slightly lower-level version of the same thing. It splits the value apart from the promise into a tuple  `[value, promise]`, so that the value can be acted on immediately and the promise waited upon separately.
-
-```javascript
-// If we make the closure `async`, we can use `await` syntax to keep things cleaner
-scenario.run(async (stop, {alice, bob}) => {
-    tape("test something", t => {
-        // we can await on `callSync` immediately, causing it to block until network activity has died down
-        const result1 = await alice.callSync('zome', 'cap', 'do_something_that_adds_links', {})
-        // now bob can be sure he has access to the latest data
-        const result2 = bob.call('zome', 'cap', 'get_those_links', {})
-        t.equal(result, 'expected value')
-        // the following two steps were not necessary when using runTape:
-        t.end() // end the test
-        stop() // use this injected function to stop the conductor
-    })
-})
-```
-
-Even though we can't solve the eventual consistency problem in real life networks, we can solve them in tests when we have total knowledge about what each agent is doing.
-
-## Running Conductors manually with `Conductor`
-
-If you are using this module for something other than standard test suites, you may want more control over how conductors get built.
-
-Simply use the same configuration as you would for `holochain_conductor`, and pass it to the constructor for `Conductor`. The configuration may be a string of valid TOML, or a Javascript object with the same structure
-
-### Using TOML
-
-```javascript
-const { Conductor } = require('@holochain/holochain-nodejs')
-const toml = `
-[[agents]]
-<agent config>
-
-[[dnas]]
-<dna config>
-
-[[instances]]
-...etc...
-`
-const conductor = new Conductor(toml)
-
-conductor.start()
-// do what you will
-conductor.stop()
-```
-
-### Using Javascript object
-
-TODO: make sure this actually works
-
-```javascript
-const { Conductor } = require('@holochain/holochain-nodejs')
-const conductor = new Conductor({
-    agents: [],
-    dnas: [],
-    instances: [],
-    bridges: [],
-    // etc...
-})
-
-conductor.start()
-// do what you will
-conductor.stop()
-```
-
-## Creating valid configuration more conveniently
-
-Note that you can build fully valid configuration similar to the above scenario test examples using the `Config` object:
-
-```javascript
-const { Config, Conductor } = require('@holochain/holochain-nodejs')
-
-
-// specify two agents...
-const aliceName = "alice"
-const bobName = "bob"
-const agentAlice = Config.agent(aliceName)
-const agentBob = Config.agent(bobName)
-// ...and one DNA...
-const dnaPath = "path/to/happ.hcpkg"
-const dna = Config.dna(dnaPath)
-// ...then make instances out of them...
-const instanceAlice = Config.instance(agentAlice, dna)
-const instanceBob = Config.instance(agentBob, dna)
-// ...and finally throw them all together
-const config = Config.conductor([instanceAlice, instanceBob])
-
-// The produced `config` is a fully valid conductor configuration and can be
-// passed directly to the conductor constructor
-const conductor = new Conductor(config)
-conductor.start()
-```
-
-## Using the conductor
-
-```javascript
-const conductor = new Conductor(config)
-conductor.start()
-
-// When building up a config using `Config`, the instance ID is automatically assigned
-// as the given agent ID plus a double colon plus the given dnaPath.
-// We'll need this to call the instance later.
-const aliceInstanceId = aliceName + '::' + dnaPath
-
-// zome functions can be called using the following, assuming the vars are defined with valid values
-const callResult = conductor.call(aliceInstanceId, zome, fnName, paramsAsObject)
-// the same could be accomplished using the following, makeCaller is for convenience
-const alice = conductor.makeCaller(aliceName, dnaPath)
-const altCallResult = alice.call(zome, fnName, paramsAsObject)
-
-// get the actual agent_id for an instance, by passing an instance id
-const aliceAgentId = conductor.agent_id(aliceInstanceId)
-
-// stop all running instances
-conductor.stop()
-```
-
-conductor.start, conductor.call, conductor.agent_id, and conductor.stop are the four functions of Conductor instances currently.
-
-Note about usage:
-Prior to version 0.0.3, a conductor would only return a single instance of an app. Now a conductor actually contains multiple instances. When performing a call to an instance, one must include the instance id. Take the following for example:
-
-```
-const callResult = conductor.call(someInstanceId, someZome, someFunction, someParams)
-```
-=======
 See here for details: [https://developer.holochain.org/guide/latest/intro_to_testing.html](https://developer.holochain.org/guide/latest/intro_to_testing.html).
->>>>>>> d6eb2cb4
 
 ## Deployment
 Recommended pattern for deployment:
