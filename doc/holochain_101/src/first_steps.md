# First steps writing Holochain hApps with Rust

___
This tutorial builds for the 0.0.18-alpha1 release but as the API and HDK are changing it will likely fail under newer releases.
___

Holochain hApps are made of compiled WebAssembly that encodes the rules of the hApp, the data it can store and how users will interact with it. This means that [any language that can compile to WebAssembly](https://github.com/appcypher/awesome-wasm-langs) can one day be used for Holochain.

Writing WebAssembly that complies with the Holochain runtime can be tricky. To make development as streamlined as possible the core team has been developing a Holochain-dev-kit (HDK) for the first supported language, Rust! In the near future the community is encouraged to develop an HDK for their language of choice.

In this article we will walk through the steps of creating a simple hApp using Rust.

## Requirements

First step is to download the appropriate [dev preview release](https://github.com/holochain/holochain-rust/releases) for your OS. If you decide to build the latest version from source, be warned that the API is undergoing rapid change, so some of the steps in this article may not work. The release contains the binary for the holochain developer command line tool, `hc`, which is used to generate a skeleton app, run tests and build the app package. Follow the installations on [this page](https://developer.holochain.org/start.html) to install the required dependencies.

Ensure that `hc` is available on your path. If you instead decide to [build from source](https://developer.holochain.org/start.html) cargo will ensure the binaries are on your path automatically.

If you want to jump ahead to see what the completed project will look like, the [full source code is available on GitHub](https://github.com/willemolding/holochain-rust-todo).

## First steps

We will be making a classic to-do list hApp. A user can create new lists and add items to a list. They should also be able to retrieve a list by its address and all of the items on each list.

Let's begin by generating an empty hApp skeleton by running:

```
hc init holochain-rust-todo
```

This will generate the following directory structure:

```
holochain-rust-todo/
├── app.json
├── test
│ └── …
└── zomes
```

Notice the `zomes` directory. All Holochain hApps are comprised of one or more zomes. They can be thought of as similar to modules in JavaScript, each one should provide some self-contained functionality. Every zome has its own build system so it is possible to combine zomes written in different languages to produce a single hApp.

We will create a single zome called `lists` that uses a Rust build system:

```
cd holochain-rust-todo
hc generate zomes/lists rust
```

The project structure should now be as follows:

```
├── app.json
├── test
│ └── …
└── zomes
 └── lists
 ├── code
 │ ├── .hcbuild
 │ ├── Cargo.toml
 │ └── src
 │  └── lib.rs
 └── zome.json
```

## Writing the lists zome
<<<<<<< HEAD
The Rust HDK makes use of Rust macros to reduce the need for boilerplate code. The most important of which is the [`define_zome!`](https://developer.holochain.org/api/0.0.18-alpha1/hdk/macro.define_zome.html) macro. Every zome must use this to define the structure of the zome, what entries it contains, which functions it exposes and what to do on first start-up (genesis).
=======
The Rust HDK makes use of Rust macros to reduce the need for boilerplate code. The most important of which is the [`define_zome!`](https://developer.holochain.org/api/0.0.9-alpha/hdk/macro.define_zome.html) macro. Every zome must use this to define the structure of the zome, what entries it contains, which functions it exposes and what to do on first start-up (init).
>>>>>>> 2ed5a49e

Open up `lib.rs` and replace its contents with the following:

```rust
#[macro_use]
extern crate hdk;

define_zome! {
    entries: [
    ]

<<<<<<< HEAD
    genesis: || {
=======
    init: || {
>>>>>>> 2ed5a49e
        Ok(())
    }

    functions: [
    ]

    traits: {
    }
}
```

This is the simplest possible zome with no entries and no exposed functions.

## Adding some Entries
Unlike in holochain-proto, where you needed to define a JSON schema to validate entries, holochain entries in Rust map to a native struct type. We can define our list and listItem structs as follows:

```rust
#[derive(Serialize, Deserialize, Debug, Clone, DefaultJson)]
struct List {
	name: String
}

#[derive(Serialize, Deserialize, Debug, Clone, DefaultJson)]
struct ListItem {
	text: String,
	completed: bool
}

#[derive(Serialize, Deserialize, Debug, DefaultJson)]
struct GetListResponse {
    name: String,
    items: Vec<ListItem>
}
```

You might notice that the `List` struct does not contain a field that holds a collection of `ListItem`s. This will be implemented using links, which we will discuss later.

Also be sure to add the following to the list of imports:

```rust
#![feature(try_from)]
#[macro_use]
extern crate hdk;
#[macro_use]
extern crate serde_derive;
#[macro_use]
extern crate holochain_core_types_derive;
use hdk::{
    error::ZomeApiResult,
    holochain_core_types::{
        hash::HashString,
        error::HolochainError,
        dna::entry_types::Sharing,
        json::JsonString,
        cas::content::Address,
        entry::Entry,
    }
};
```


The `Serialize` and `Deserialize` derived traits allow the structs to be converted to and from JSON, which is how entries are managed internally in Holochain. The DefaultJson derived trait comes from the holochain HDK itself and allows for seamless converting between data stored in the DHT and rust structs.

These structs on their own are not yet valid Holochain entries. To create these we must include them in the `define_zome!` macro by using the `entry!` macro:

```rust
// -- SNIP-- //

define_zome! {
    entries: [
        entry!(
            name: "list",
            description: "",
            sharing: Sharing::Public,
            validation_package: || hdk::ValidationPackageDefinition::Entry,
            validation: |validation_data: hdk::EntryValidationData<List>| {
                Ok(())
            },
            links: [
                to!(
                    "listItem",
                    link_type: "items",
                    validation_package: || hdk::ValidationPackageDefinition::Entry,
                    validation: |_validation_data: hdk::LinkValidationData| {
                        Ok(())
                    }
                )
            ]
        ),
        entry!(
            name: "listItem",
            description: "",
            sharing: Sharing::Public,
            validation_package: || hdk::ValidationPackageDefinition::Entry,
            validation: |validation_data: hdk::EntryValidationData<ListItem>| {
                Ok(())
            }
        )
    ]

// -- SNIP-- //
```

Take note of the `native_type` field of the macro which gives which Rust struct represents the entry type. The `validation_package` field is a function that defines what data should be passed to the validation function through the `ctx` argument. In this case we use a predefined function to only include the entry itself, but it is also possible to pass chain headers, chain entries or the full local chain. The validation field is a function that performs custom validation for the entry. In both our cases we are just returning `Ok(())`.

Take note also of the `links` field. As we will see later links are the main way to encode relational data in holochain. The `links` section of the entry macro defines what other types of entries are allowed to link to and from this type. This also includes a validation function for fine grain control over linking.


## Adding Functions
Finally we need a way to interact with the hApp. We will define the following functions: `create_list`, `add_item` and `get_list`. get_list will retrieve a list and all the items linked to each list.

For each of these functions we must define a handler, which is a Rust function that will be executed when the conductor calls the function. (For more on conductors, read Nico's recent post.) It is best practice for functions to always return a `ZomeApiResult<T>`, where `T` is the type the function should return if it runs without error. This is an extension of the Rust Result type and allows zome functions to abort early on errors using the `?` operator. At the moment the handler function names cannot be the same as the function itself so we will prefix them with `handle_`. This will be fixed in an upcoming release. The handler for `create_list` could be written as:

```rust
fn handle_create_list(list: List) -> ZomeApiResult<Address> {
    // define the entry
    let list_entry = Entry::App(
        "list".into(),
        list.into()
    );

    // commit the entry and return the address
	hdk::commit_entry(&list_entry)
}
```

The `hdk::commit_entry` function is how a zome can interact with holochain core to add entries to the DHT or local chain. This will trigger the validation function for the entry and if successful will store the entry and return its hash/address.

The `add_item` function requires the use of holochain links to associate two entries. In holochain-proto this required the use of a commit with a special Links entry but it can now be done using the HDK function `link_entries(address1, address2, link_type, tag)`. The `link_type` must exactly match one of the types of links defined in an `entry!` macro for this base (e.g. `link_type: "items"` in this case). The `tag` can be any string we wish to associate with this individual link. We will just use an empty string for this example. The add item handler accepts a `ListItem` and an address of a list, commits the `ListItem`, then links it to the list address:

```rust
fn handle_add_item(list_item: ListItem, list_addr: HashString) -> ZomeApiResult<Address> {
    // define the entry
    let list_item_entry = Entry::App(
        "listItem".into(),
        list_item.into()
    );

	let item_addr = hdk::commit_entry(&list_item_entry)?; // commit the list item
	hdk::link_entries(&list_addr, &item_addr, "items", "")?; // if successful, link to list address
	Ok(item_addr)
}
```

At the moment there is no validation done on the link entries. This will be added soon with an additional validation callback.

Finally, `get_list` requires us to use the HDK function `get_links(base_address, link_type, tag)`. As you may have guessed, this will return the addresses of all the entries that are linked to the `base_address` with a given link_type and a given tag. Both `link_type` and `tag` are Option types. Passing `Some("string")` means retrieve links that match the type/tag string exactly and passing `None` to either of them means to retrieve all links regardless of the type/tag. As this only returns the addresses, we must then map over each of then and load the required entry.

```rust
fn handle_get_list(list_addr: HashString) -> ZomeApiResult<GetListResponse> {

    // load the list entry. Early return error if it cannot load or is wrong type
    let list = hdk::utils::get_as_type::<List>(list_addr.clone())?;

    // try and load the list items, filter out errors and collect in a vector
    let list_items = hdk::get_links(&list_addr, Some("items"), None)?.addresses()
        .iter()
        .map(|item_address| {
            hdk::utils::get_as_type::<ListItem>(item_address.to_owned())
        })
        .filter_map(Result::ok)
        .collect::<Vec<ListItem>>();

    // if this was successful then return the list items
    Ok(GetListResponse{
        name: list.name,
        items: list_items
    })
}
```

Phew! That is all the handlers set up. Finally the function definitions must be added to the `define_zome!` macro. Before doing that, it is worth briefly discussing a new concept in Holochain, *traits*. Traits allow functions to be grouped to control access and in the future will allow hApps to connect to other hApps that implement a particular trait. At this time the only trait we need to consider is the hc_public trait. This is a special named trait that exposes all of the contained functions to the outside world.

The function field of our zome definition should be updated to:

```
define_zome! {

	// -- SNIP-- //
	functions: [
		create_list: {
		    inputs: |list: List|,
		    outputs: |result: ZomeApiResult<Address>|,
		    handler: handle_create_list
		}
		add_item: {
		    inputs: |list_item: ListItem, list_addr: HashString|,
		    outputs: |result: ZomeApiResult<Address>|,
		    handler: handle_add_item
		}
		get_list: {
		    inputs: |list_addr: HashString|,
		    outputs: |result: ZomeApiResult<GetListResponse>|,
		    handler: handle_get_list
		}
	    ]
	    traits: {
		hc_public [create_list, add_item, get_list]
	    }
}
```

and there we have it! If you are coding along the full lib.rs should now look like this:

```rust
#![feature(try_from)]
#[macro_use]
extern crate hdk;
#[macro_use]
extern crate serde_derive;
#[macro_use]
extern crate holochain_core_types_derive;

use hdk::{
    error::ZomeApiResult,
    holochain_core_types::{
        hash::HashString,
        error::HolochainError,
        dna::entry_types::Sharing,
        json::JsonString,
        cas::content::Address,
        entry::Entry,
    }
};


define_zome! {
    entries: [
        entry!(
            name: "list",
            description: "",
            sharing: Sharing::Public,
            validation_package: || hdk::ValidationPackageDefinition::Entry,
            validation: |validation_data: hdk::EntryValidationData<List>| {
                Ok(())
            },
            links: [
                to!(
                    "listItem",
                    link_type: "items",
                    validation_package: || hdk::ValidationPackageDefinition::Entry,
                    validation: |_validation_data: hdk::LinkValidationData| {
                        Ok(())
                    }
                )
            ]
        ),
        entry!(
            name: "listItem",
            description: "",
            sharing: Sharing::Public,
            validation_package: || hdk::ValidationPackageDefinition::Entry,
            validation: |validation_data: hdk::EntryValidationData<ListItem>| {
                Ok(())
            }
        )
    ]

<<<<<<< HEAD
    genesis: || {
=======
    init: || {
>>>>>>> 2ed5a49e
        Ok(())
    }

	functions: [
        create_list: {
            inputs: |list: List|,
            outputs: |result: ZomeApiResult<Address>|,
            handler: handle_create_list
        }
        add_item: {
            inputs: |list_item: ListItem, list_addr: HashString|,
            outputs: |result: ZomeApiResult<Address>|,
            handler: handle_add_item
        }
        get_list: {
            inputs: |list_addr: HashString|,
            outputs: |result: ZomeApiResult<GetListResponse>|,
            handler: handle_get_list
        }
    ]
    traits: {
        hc_public [create_list, add_item, get_list]
    }
}


#[derive(Serialize, Deserialize, Debug, Clone, DefaultJson)]
struct List {
    name: String
}

#[derive(Serialize, Deserialize, Debug, Clone, DefaultJson)]
struct ListItem {
    text: String,
    completed: bool
}

#[derive(Serialize, Deserialize, Debug, DefaultJson)]
struct GetListResponse {
    name: String,
    items: Vec<ListItem>
}

fn handle_create_list(list: List) -> ZomeApiResult<Address> {
    // define the entry
    let list_entry = Entry::App(
        "list".into(),
        list.into()
    );

    // commit the entry and return the address
	hdk::commit_entry(&list_entry)
}


fn handle_add_item(list_item: ListItem, list_addr: HashString) -> ZomeApiResult<Address> {
    // define the entry
    let list_item_entry = Entry::App(
        "listItem".into(),
        list_item.into()
    );

	let item_addr = hdk::commit_entry(&list_item_entry)?; // commit the list item
	hdk::link_entries(&list_addr, &item_addr, "items")?; // if successful, link to list address
	Ok(item_addr)
}


fn handle_get_list(list_addr: HashString) -> ZomeApiResult<GetListResponse> {

    // load the list entry. Early return error if it cannot load or is wrong type
    let list = hdk::utils::get_as_type::<List>(list_addr.clone())?;

    // try and load the list items, filter out errors and collect in a vector
    let list_items = hdk::get_links(&list_addr, "items")?.addresses()
        .iter()
        .map(|item_address| {
            hdk::utils::get_as_type::<ListItem>(item_address.to_owned())
        })
        .filter_map(Result::ok)
        .collect::<Vec<ListItem>>();

    // if this was successful then return the list items
    Ok(GetListResponse{
        name: list.name,
        items: list_items
    })
}
```

The Zome we created should now build if we run:

```
hc package
```

from the root directory. This will compile the Rust to WebAssembly and produce a `holochain-rust-todo.dna.json` file in the `dist` folder which contains the compiled WASM code and the required metadata. This is the file that we can load and run using `hc`.

## Writing tests

The testing framework is built on JavaScript around Tape.js and allows for writing single agent and muti-agent tests using javascript async/await syntax.
Opening up the `test/index.js` file you will see a skeleton test file already created:

```javascript
// This test file uses the tape testing framework.
// To learn more, go here: https://github.com/substack/tape
const { Config, Scenario } = require("@holochain/holochain-nodejs")
Scenario.setTape(require("tape"))

const dnaPath = "./dist/holochain-rust-todo.dna.json"
const agentAlice = Config.agent("alice")
const dna = Config.dna(dnaPath)
const instanceAlice = Config.instance(agentAlice, dna)
const scenario = new Scenario([instanceAlice])

scenario.runTape("description of example test", async (t, { alice }) => {
  // Make a call to a Zome function
  // indicating the function, and passing it an input
  const addr = alice.call("my_zome", "create_my_entry", {"entry" : {"content":"sample content"}})
  const result = alice.call("my_zome", "get_my_entry", {"address": addr.Ok})

  // check for equality of the actual and expected results
  t.deepEqual(result, { Ok: { App: [ 'my_entry', '{"content":"sample content"}' ] } })
})
```

This illustrates the `app.call` function that is exposed by the conductor for each app and that can be used to call our functions. Take note that the input-data should be a JSON object that matches the function signature. `call` will also return a JSON object.

Lets add some tests for our todo list:

```javascript
const { Config, Scenario } = require('@holochain/holochain-nodejs')
Scenario.setTape(require('tape'))
const dnaPath = "./dist/holochain-rust-todo.dna.json"
const dna = Config.dna(dnaPath, 'happs')
const agentAlice = Config.agent('alice')
const instanceAlice = Config.instance(agentAlice, dna)
const scenario = new Scenario([instanceAlice])

scenario.runTape('Can create a list', async (t, { alice }) => {
  const createResult = await alice.callSync('lists', 'create_list', { list: { name: 'test list' } })
  console.log(createResult)
  t.notEqual(createResult.Ok, undefined)
})

scenario.runTape('Can add some items', async (t, { alice }) => {
  const createResult = await alice.callSync('lists', 'create_list', { list: { name: 'test list' } })
  const listAddr = createResult.Ok

  const result1 = await alice.callSync('lists', 'add_item', { list_item: { text: 'Learn Rust', completed: true }, list_addr: listAddr })
  const result2 = await alice.callSync('lists', 'add_item', { list_item: { text: 'Master Holochain', completed: false }, list_addr: listAddr })

  console.log(result1)
  console.log(result2)

  t.notEqual(result1.Ok, undefined)
  t.notEqual(result2.Ok, undefined)
})

scenario.runTape('Can get a list with items', async (t, { alice }) => {
  const createResult = await alice.callSync('lists', 'create_list', { list: { name: 'test list' } })
  const listAddr = createResult.Ok

  await alice.callSync('lists', 'add_item', { list_item: { text: 'Learn Rust', completed: true }, list_addr: listAddr })
  await alice.callSync('lists', 'add_item', { list_item: { text: 'Master Holochain', completed: false }, list_addr: listAddr })

  const getResult = await alice.callSync('lists', 'get_list', { list_addr: listAddr })
  console.log(getResult)

  t.equal(getResult.Ok.items.length, 2, 'there should be 2 items in the list')
})
```

Running `hc test` will build the test file and run it using `node` which is able to load and execute holochain hApps via the holochain node conductor. If everything has worked correctly you should see some test output with everything passing.

Pro tip: [Pipe the output to tap-spec](https://github.com/scottcorgan/tap-spec) (which must be installed via npm first) to get beautifully formatted test output.

## Conclusion

And there we have it! A simple Zome created with Holochain using the Rust HDK.

The [complete working version of this project is available on github](https://github.com/willemolding/holochain-rust-todo). This builds under the 0.0.9-alpha release but as the API and HDK are changing it will likely fail under newer releases.<|MERGE_RESOLUTION|>--- conflicted
+++ resolved
@@ -64,11 +64,7 @@
 ```
 
 ## Writing the lists zome
-<<<<<<< HEAD
-The Rust HDK makes use of Rust macros to reduce the need for boilerplate code. The most important of which is the [`define_zome!`](https://developer.holochain.org/api/0.0.18-alpha1/hdk/macro.define_zome.html) macro. Every zome must use this to define the structure of the zome, what entries it contains, which functions it exposes and what to do on first start-up (genesis).
-=======
-The Rust HDK makes use of Rust macros to reduce the need for boilerplate code. The most important of which is the [`define_zome!`](https://developer.holochain.org/api/0.0.9-alpha/hdk/macro.define_zome.html) macro. Every zome must use this to define the structure of the zome, what entries it contains, which functions it exposes and what to do on first start-up (init).
->>>>>>> 2ed5a49e
+The Rust HDK makes use of Rust macros to reduce the need for boilerplate code. The most important of which is the [`define_zome!`](https://developer.holochain.org/api/0.0.18-alpha1/hdk/macro.define_zome.html) macro. Every zome must use this to define the structure of the zome, what entries it contains, which functions it exposes and what to do on first start-up (init).
 
 Open up `lib.rs` and replace its contents with the following:
 
@@ -80,11 +76,7 @@
     entries: [
     ]
 
-<<<<<<< HEAD
-    genesis: || {
-=======
     init: || {
->>>>>>> 2ed5a49e
         Ok(())
     }
 
@@ -343,11 +335,7 @@
         )
     ]
 
-<<<<<<< HEAD
-    genesis: || {
-=======
     init: || {
->>>>>>> 2ed5a49e
         Ok(())
     }
 
