--- conflicted
+++ resolved
@@ -14,12 +14,6 @@
 
 What this allows in technical terms is that these independent users can begin sharing data with one another and validating one anothers data. Thus, users can interact with the data in this distributed peer-to-peer system with full confidence in the integrity of that data.
 
-<<<<<<< HEAD
-The key takeaway from this is that if you change the DNA (the configuration, validation rules, and application logic) and a user runs it, they are basically running a different app. If this brings up questions for you about updating your application to different versions, good catch. This concern will be addressed later in this section. For now, take a look at DNA in closer detail.
-=======
-The key takeaway from this is that if you change the DNA (the configuration, validation rules, and application logic), and a user runs it, they are basically running a different app. If this brings up questions for you about updating your application to different versions, good catch. This concern will be addressed later in this section.
+The key takeaway from this is that if you change the DNA (the configuration, validation rules, and application logic) and a user runs it, they are basically running a different app. If this brings up questions for you about updating your application to different versions, good catch. This concern will be addressed later in this section.
 
-Before exploring the details of Holochain DNA, take a minute to explore the different platforms that you can target with Holochain.
->>>>>>> 63f764d1
-
-
+Before exploring the details of Holochain DNA, take a minute to explore the different platforms that you can target with Holochain.