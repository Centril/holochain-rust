# Welcome

<<<<<<< HEAD
Hi there! You've discovered the comprehensive Holochain guidebook.
=======
## Status
**This book is a work in progress. Articles which have content in them appear normally in the chapter navigation. Articles which are incomplete appear with a (E) next to their name, indicating it is an empty unwritten article.**

Welcome, you've discovered the book on Holochain. It will guide you comprehensively through everything you need to know about the creation of fully peer-to-peer, secure, and decentralized applications built with Holochain. It also includes a section on contributing to, and extending, Holochain itself.
>>>>>>> 372bab2f

Holochain is an open source software library that provides a way for businesses, communities,
and other groups to build and run applications which are hosted and validated by the "users" themselves.
Doing so provides a superior level of agency and autonomy over heavy reliance on the so-called "cloud" and other third parties.

These applications are known more widely as peer-to-peer, decentralized applications, or dApps. To distinguish between dApps built on Blockchains and those built on Holochain, we preemptively call the latter "hApps". A more detailed comparison between Blockchain dApps and Holochain hApps is available [here](https://medium.com/holochain/beyond-blockchain-simple-scalable-cryptocurrencies-1eb7aebac6ae).

Holochain provides a cross-platform framework for the development and execution of these applications.
By running these kinds of applications, "users" cease to merely "use". They become "user-participants" who are also responsible for hosting and validating the network's data. Applications can be developed utilizing any of the major operating systems, and run on virtually any device. 

The many benefits and opportunities associated with peer-to-peer dApps (e.g. offloaded server costs, elimination of single points of failure, and flexible governance structures) are made available, and often amplified through the Holochain hApp architecture, on desktops, laptops, and Android (arm64) devices.

This book provides an in-depth explanation of Holochain's functions, from data validation to data propagation,
so that you can get to work straightaway on developing applications that will serve your business, community, or otherwise.

<|MERGE_RESOLUTION|>--- conflicted
+++ resolved
@@ -1,13 +1,11 @@
 # Welcome
 
-<<<<<<< HEAD
+## Status
+**This documentation is a work in progress. Articles which have content in them appear normally in the chapter navigation. Articles which are incomplete appear with a (E) next to their name, indicating it is an empty unwritten article.**
+
 Hi there! You've discovered the comprehensive Holochain guidebook.
-=======
-## Status
-**This book is a work in progress. Articles which have content in them appear normally in the chapter navigation. Articles which are incomplete appear with a (E) next to their name, indicating it is an empty unwritten article.**
 
 Welcome, you've discovered the book on Holochain. It will guide you comprehensively through everything you need to know about the creation of fully peer-to-peer, secure, and decentralized applications built with Holochain. It also includes a section on contributing to, and extending, Holochain itself.
->>>>>>> 372bab2f
 
 Holochain is an open source software library that provides a way for businesses, communities,
 and other groups to build and run applications which are hosted and validated by the "users" themselves.
