[workspace]

members = [
<<<<<<< HEAD
  "cmd",
  "container",
  "container_api",
  "container_wasm",
=======
  "cli",
  "common",
  "conductor",
  "conductor_api",
>>>>>>> 6d58e5b3
  "core_api_c_binding",
  "core",
  "dna_c_binding",
  "hdk-rust",
  "net",
  "net_connection",
  "net_ipc",
  "nodejs_waiter",
  "sodium",
  "hc_dpki",
  "test_bin",
]
exclude = [
  "test_utils",
  "app_spec",
  "nodejs_conductor/native",
  "rust_sodium-sys",
  "zmq-sys",
]

[patch.crates-io]
rust_sodium-sys = { path = "./rust_sodium-sys" }
zmq-sys = { path = "./zmq-sys" }<|MERGE_RESOLUTION|>--- conflicted
+++ resolved
@@ -1,17 +1,11 @@
 [workspace]
 
 members = [
-<<<<<<< HEAD
-  "cmd",
-  "container",
-  "container_api",
-  "container_wasm",
-=======
   "cli",
   "common",
   "conductor",
   "conductor_api",
->>>>>>> 6d58e5b3
+  "conductor_wasm",
   "core_api_c_binding",
   "core",
   "dna_c_binding",
