[workspace]

<<<<<<< HEAD
[dependencies]
wasmi = { git = "https://github.com/paritytech/wasmi.git"}
wabt = "0.2.0"
=======
members = [
  "hc_core",
  "hc_test_bin",
]

[features]
# Treat warnings as a build error.
strict = []
>>>>>>> 21121a7a
<|MERGE_RESOLUTION|>--- conflicted
+++ resolved
@@ -1,16 +1,13 @@
 [workspace]
 
-<<<<<<< HEAD
-[dependencies]
-wasmi = { git = "https://github.com/paritytech/wasmi.git"}
-wabt = "0.2.0"
-=======
 members = [
   "hc_core",
   "hc_test_bin",
 ]
+[dependencies]
+wasmi = { git = "https://github.com/paritytech/wasmi.git"}
+wabt = "0.2.0"
 
 [features]
 # Treat warnings as a build error.
-strict = []
->>>>>>> 21121a7a
+strict = []