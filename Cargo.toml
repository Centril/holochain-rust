[workspace]

members = [
  "crates/cli",
  "crates/metrics",
  "crates/common",
  "crates/holochain",
  "crates/conductor_lib",
  "crates/conductor_api",
  "crates/holochain_wasm",
  "crates/core",
  "crates/core_types",
  "crates/dpki",
  "crates/hdk_v2",
  "crates/hdk",
  "crates/in_stream",
  "crates/locksmith",
  "crates/net",
  "crates/stress",
  "crates/trycp_server",
  "crates/sim2h",
  "crates/sim2h_server",
  "crates/wasm_utils"
]
exclude = [
  "test_utils",
  "app_spec",
  "app_spec_proc_macro",
  "nodejs_conductor/native",
]

[patch.crates-io]
<<<<<<< HEAD
#lib3h = "=0.0.31"
#lib3h_protocol = "=0.0.31"
#lib3h_crypto_api = "=0.0.31"
#lib3h_sodium = "=0.0.31"
#lib3h_zombie_actor = "=0.0.31"
holochain_json_api = { git = "https://github.com/holochain/holochain-serialization", branch = "2020-01-22-wasmer" }
=======
#lib3h = "=0.0.36"
#lib3h_protocol = "=0.0.36"
#lib3h_crypto_api = "=0.0.36"
#lib3h_sodium = "=0.0.36"
#lib3h_zombie_actor = "=0.0.36"
>>>>>>> b08c2aed
<|MERGE_RESOLUTION|>--- conflicted
+++ resolved
@@ -30,17 +30,9 @@
 ]
 
 [patch.crates-io]
-<<<<<<< HEAD
-#lib3h = "=0.0.31"
-#lib3h_protocol = "=0.0.31"
-#lib3h_crypto_api = "=0.0.31"
-#lib3h_sodium = "=0.0.31"
-#lib3h_zombie_actor = "=0.0.31"
-holochain_json_api = { git = "https://github.com/holochain/holochain-serialization", branch = "2020-01-22-wasmer" }
-=======
 #lib3h = "=0.0.36"
 #lib3h_protocol = "=0.0.36"
 #lib3h_crypto_api = "=0.0.36"
 #lib3h_sodium = "=0.0.36"
 #lib3h_zombie_actor = "=0.0.36"
->>>>>>> b08c2aed
+holochain_json_api = { git = "https://github.com/holochain/holochain-serialization", branch = "2020-01-22-wasmer" }