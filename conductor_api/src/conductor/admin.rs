use crate::{
    conductor::{base::notify, Conductor},
    config::{
        AgentConfiguration, Bridge, DnaConfiguration, InstanceConfiguration,
        InstanceReferenceConfiguration, InterfaceConfiguration, StorageConfiguration,
    },
    dpki_instance::DpkiInstance,
    keystore::{Keystore, PRIMARY_KEYBUNDLE_ID},
};
use holochain_core_types::{
    cas::content::AddressableContent, error::HolochainError, hash::HashString,
};
use json_patch;
use std::{
    fs::{self, create_dir_all},
    path::PathBuf,
    sync::{Arc, RwLock},
};

pub trait ConductorAdmin {
    fn install_dna_from_file(
        &mut self,
        path: PathBuf,
        id: String,
        copy: bool,
        expected_hash: Option<HashString>,
        properties: Option<&serde_json::Value>,
    ) -> Result<HashString, HolochainError>;
    fn uninstall_dna(&mut self, id: &String) -> Result<(), HolochainError>;
    fn add_instance(
        &mut self,
        id: &String,
        dna_id: &String,
        agent_id: &String,
    ) -> Result<(), HolochainError>;
    fn remove_instance(&mut self, id: &String) -> Result<(), HolochainError>;
    fn add_interface(&mut self, new_instance: InterfaceConfiguration)
        -> Result<(), HolochainError>;
    fn remove_interface(&mut self, id: &String) -> Result<(), HolochainError>;
    fn add_instance_to_interface(
        &mut self,
        interface_id: &String,
        instance_id: &String,
    ) -> Result<(), HolochainError>;
    fn remove_instance_from_interface(
        &mut self,
        interface_id: &String,
        instance_id: &String,
    ) -> Result<(), HolochainError>;
    fn add_agent(
        &mut self,
        id: String,
        name: String,
        holo_remote_key: Option<&str>,
    ) -> Result<String, HolochainError>;
    fn remove_agent(&mut self, id: &String) -> Result<(), HolochainError>;
    fn add_bridge(&mut self, new_bridge: Bridge) -> Result<(), HolochainError>;
    fn remove_bridge(
        &mut self,
        caller_id: &String,
        callee_id: &String,
    ) -> Result<(), HolochainError>;
}

impl ConductorAdmin for Conductor {
    /// Installs a DNA package from the file system to the conductor
    /// If copy=true it will also copy the DNA package to the conductors default
    /// location for managing data.
    ///
    /// This function may also take an optional `properties` parameter. This can be any valid JSON
    /// and will be injected in the dna package prior to installation. Existing properties will also be kept and
    /// overriden by the passed properties in the case of collisions. This will change the dna hash!
    /// (Note injecting properties requires that copy=true)
    fn install_dna_from_file(
        &mut self,
        path: PathBuf,
        id: String,
        copy: bool,
        expected_hash: Option<HashString>,
        properties: Option<&serde_json::Value>,
    ) -> Result<HashString, HolochainError> {
        let path_string = path
            .to_str()
            .ok_or(HolochainError::ConfigError("invalid path".into()))?;
        let mut dna =
            Arc::get_mut(&mut self.dna_loader).unwrap()(&path_string.into()).map_err(|e| {
                HolochainError::ConfigError(format!(
                    "Could not load DNA file \"{}\", Error: {}",
                    path_string,
                    e.to_string()
                ))
            })?;

        if let Some(provided_hash) = expected_hash {
            let actual_hash = dna.address();
            if actual_hash != provided_hash {
                return Err(HolochainError::DnaHashMismatch(provided_hash, actual_hash));
            }
        }

        if let Some(props) = properties {
            if !copy {
                return Err(HolochainError::ConfigError(
                    "Cannot install DNA with properties unless copy flag is true".into(),
                ));
            }
            json_patch::merge(&mut dna.properties, &props);
        }

        let config_path = match copy {
            true => self.save_dna(&dna)?,
            false => PathBuf::from(path_string),
        };
        let config_path_str = config_path
            .to_str()
            .ok_or(HolochainError::ConfigError("invalid path".into()))?;

        let new_dna = DnaConfiguration {
            id: id.clone(),
            file: config_path_str.into(),
            hash: Some(dna.address().to_string()),
        };

        let mut new_config = self.config.clone();
        new_config.dnas.push(new_dna.clone());
        new_config.check_consistency(&mut self.dna_loader)?;
        self.config = new_config;
        self.save_config()?;
        notify(format!("Installed DNA from {} as \"{}\"", path_string, id));
        Ok(dna.address())
    }

    /// Removes the DNA given by id from the config.
    /// Also removes all instances and their mentions from all interfaces to not render the config
    /// invalid.
    /// Then saves the config.
    fn uninstall_dna(&mut self, id: &String) -> Result<(), HolochainError> {
        let mut new_config = self.config.clone();
        new_config.dnas = new_config
            .dnas
            .into_iter()
            .filter(|dna| dna.id != *id)
            .collect();

        let instance_ids: Vec<String> = new_config
            .instances
            .iter()
            .filter(|instance| instance.dna == *id)
            .map(|instance| instance.id.clone())
            .collect();

        for id in instance_ids.iter() {
            new_config = new_config.save_remove_instance(id);
        }

        new_config.check_consistency(&mut self.dna_loader)?;
        self.config = new_config;
        self.save_config()?;

        for id in instance_ids.iter() {
            let result = self.stop_instance(id);
            if result.is_err() {
                notify(format!(
                    "Error stopping instance {}: \"{}\".",
                    id,
                    result.err().unwrap()
                ));
            }
            notify(format!("Removed instance \"{}\".", id));
        }

        notify(format!("Uninstalled DNA \"{}\".", id));

        Ok(())
    }

    fn add_instance(
        &mut self,
        id: &String,
        dna_id: &String,
        agent_id: &String,
    ) -> Result<(), HolochainError> {
        let mut new_config = self.config.clone();
        let storage_path = self.instance_storage_dir_path().join(id.clone());
        fs::create_dir_all(&storage_path)?;
        let new_instance_config = InstanceConfiguration {
            id: id.to_string(),
            dna: dna_id.to_string(),
            agent: agent_id.to_string(),
            storage: StorageConfiguration::Pickle {
                path: storage_path
                    .to_str()
                    .ok_or(HolochainError::ConfigError(
                        format!("invalid path {:?}", storage_path).into(),
                    ))?
                    .into(),
            },
        };
        new_config.instances.push(new_instance_config);
<<<<<<< HEAD
        new_config.check_consistency(&mut self.dna_loader)?;
        let instance = self.instantiate_from_config(id, &new_config)?;
=======
        new_config.check_consistency()?;
        let instance = self.instantiate_from_config(id, Some(&new_config))?;
>>>>>>> 1f746880
        self.instances
            .insert(id.clone(), Arc::new(RwLock::new(instance)));
        self.config = new_config;
        self.save_config()?;
        Ok(())
    }

    /// Removes the instance given by id from the config.
    /// Also removes all mentions of that instance from all interfaces to not render the config
    /// invalid.
    /// Then saves the config.
    fn remove_instance(&mut self, id: &String) -> Result<(), HolochainError> {
        let mut new_config = self.config.clone();

        new_config = new_config.save_remove_instance(id);

        new_config.check_consistency(&mut self.dna_loader)?;
        self.config = new_config;
        self.save_config()?;

        let result = self.stop_instance(id);
        if result.is_err() {
            notify(format!(
                "Error stopping instance {}: \"{}\".",
                id,
                result.err().unwrap()
            ));
        }
        self.instances.remove(id);

        notify(format!("Removed instance \"{}\".", id));
        Ok(())
    }

    fn add_interface(&mut self, interface: InterfaceConfiguration) -> Result<(), HolochainError> {
        let mut new_config = self.config.clone();
        if new_config.interfaces.iter().any(|i| i.id == interface.id) {
            return Err(HolochainError::ErrorGeneric(format!(
                "Interface with ID '{}' already exists",
                interface.id
            )));
        }
        new_config.interfaces.push(interface.clone());
        new_config.check_consistency(&mut self.dna_loader)?;
        self.config = new_config;
        self.save_config()?;
        self.start_interface_by_id(&interface.id)?;
        Ok(())
    }

    fn remove_interface(&mut self, id: &String) -> Result<(), HolochainError> {
        let mut new_config = self.config.clone();

        if !new_config
            .interfaces
            .iter()
            .any(|interface| interface.id == *id)
        {
            return Err(HolochainError::ErrorGeneric(format!(
                "No such interface: '{}'",
                id
            )));
        }

        new_config.interfaces = new_config
            .interfaces
            .into_iter()
            .filter(|interface| interface.id != *id)
            .collect();

        new_config.check_consistency(&mut self.dna_loader)?;
        self.config = new_config;
        self.save_config()?;

        let _ = self.stop_interface_by_id(id);

        notify(format!("Removed interface \"{}\".", id));
        Ok(())
    }

    fn add_instance_to_interface(
        &mut self,
        interface_id: &String,
        instance_id: &String,
    ) -> Result<(), HolochainError> {
        let mut new_config = self.config.clone();

        if new_config
            .interface_by_id(interface_id)
            .ok_or(HolochainError::ErrorGeneric(format!(
                "Interface with ID {} not found",
                interface_id
            )))?
            .instances
            .iter()
            .any(|i| i.id == *instance_id)
        {
            return Err(HolochainError::ErrorGeneric(format!(
                "Instance '{}' already in interface '{}'",
                instance_id, interface_id
            )));
        }

        new_config.interfaces = new_config
            .interfaces
            .into_iter()
            .map(|mut interface| {
                if interface.id == *interface_id {
                    interface.instances.push(InstanceReferenceConfiguration {
                        id: instance_id.clone(),
                    });
                }
                interface
            })
            .collect();

        new_config.check_consistency(&mut self.dna_loader)?;
        self.config = new_config;
        self.save_config()?;

        let _ = self.stop_interface_by_id(interface_id);
        self.start_interface_by_id(interface_id)?;

        Ok(())
    }

    fn remove_instance_from_interface(
        &mut self,
        interface_id: &String,
        instance_id: &String,
    ) -> Result<(), HolochainError> {
        let mut new_config = self.config.clone();

        if !new_config
            .interface_by_id(interface_id)
            .ok_or(HolochainError::ErrorGeneric(format!(
                "Interface with ID {} not found",
                interface_id
            )))?
            .instances
            .iter()
            .any(|i| i.id == *instance_id)
        {
            return Err(HolochainError::ErrorGeneric(format!(
                "No Instance '{}' in interface '{}'",
                instance_id, interface_id
            )));
        }

        new_config.interfaces = new_config
            .interfaces
            .into_iter()
            .map(|mut interface| {
                if interface.id == *interface_id {
                    interface.instances = interface
                        .instances
                        .into_iter()
                        .filter(|instance| instance.id != *instance_id)
                        .collect();
                }
                interface
            })
            .collect();

        new_config.check_consistency(&mut self.dna_loader)?;
        self.config = new_config;
        self.save_config()?;

        let _ = self.stop_interface_by_id(interface_id);
        self.start_interface_by_id(interface_id)?;

        Ok(())
    }

    fn add_agent(
        &mut self,
        id: String,
        name: String,
        holo_remote_key: Option<&str>,
    ) -> Result<String, HolochainError> {
        let mut new_config = self.config.clone();
        if new_config.agents.iter().any(|i| i.id == id) {
            return Err(HolochainError::ErrorGeneric(format!(
                "Agent with ID '{}' already exists",
                id
            )));
        }

        let (keystore_file, public_address) = if let Some(public_address) = holo_remote_key {
            ("::ignored::".to_string(), public_address.to_string())
        } else {
            let (keystore, public_address) = if self.using_dpki() {
                let dpki_instance_id = self.dpki_instance_id().unwrap();

                // try to create the keystore first so that if the passphrase fails we don't have
                // to clean-up any dkpi calls
                let mut keystore =
                    Keystore::new(self.passphrase_manager.clone(), self.hash_config.clone())?;
                {
                    let instance = self.instances.get(&dpki_instance_id)?;
                    let hc_lock = instance.clone();
                    let hc_lock_inner = hc_lock.clone();
                    let mut hc = hc_lock_inner.write().unwrap();
                    hc.dpki_create_agent_key(name.clone())?;
                }
                // TODO: how do we clean-up now if this fails? i.e. the dpki dna will have registered
                // the identity to its DHT, but we failed, for what ever reason, to set up
                // the agent in the conductor, so we should do something...
                let dpki_keystore = self.get_keystore_for_agent(&dpki_instance_id)?;
                let mut dpki_keystore = dpki_keystore.lock().unwrap();
                let mut keybundle = dpki_keystore.get_keybundle(&id)?;
                keystore.add_keybundle(PRIMARY_KEYBUNDLE_ID, &mut keybundle)?;
                (keystore, keybundle.get_id())
            } else {
                Keystore::new_standalone(self.passphrase_manager.clone(), self.hash_config.clone())?
            };
            let keystore_file = self
                .instance_storage_dir_path()
                .join(public_address.clone());
            create_dir_all(self.instance_storage_dir_path())?;
            keystore.save(keystore_file.clone())?;
            self.add_agent_keystore(id.clone(), keystore);
            (keystore_file.to_string_lossy().into_owned(), public_address)
        };

        let new_agent = AgentConfiguration {
            id: id.clone(),
            name,
            public_address: public_address.clone(),
            keystore_file: keystore_file,
            holo_remote_key: holo_remote_key.map(|_| true),
        };

        new_config.agents.push(new_agent);
        new_config.check_consistency(&mut self.dna_loader)?;
        self.config = new_config;
        self.save_config()?;

        notify(format!("Added agent \"{}\"", id));

        Ok(public_address)
    }

    fn remove_agent(&mut self, id: &String) -> Result<(), HolochainError> {
        let mut new_config = self.config.clone();
        if !new_config.agents.iter().any(|i| i.id == *id) {
            return Err(HolochainError::ErrorGeneric(format!(
                "Agent with ID '{}' does not exist",
                id
            )));
        }

        new_config.agents = new_config
            .agents
            .into_iter()
            .filter(|agent| agent.id != *id)
            .collect();

        let instance_ids: Vec<String> = new_config
            .instances
            .iter()
            .filter(|instance| instance.agent == *id)
            .map(|instance| instance.id.clone())
            .collect();

        for id in instance_ids.iter() {
            new_config = new_config.save_remove_instance(id);
        }

        new_config.check_consistency(&mut self.dna_loader)?;
        self.config = new_config;
        self.save_config()?;

        for id in instance_ids.iter() {
            let result = self.stop_instance(id);
            if result.is_err() {
                notify(format!(
                    "Error stopping instance {}: \"{}\".",
                    id,
                    result.err().unwrap()
                ));
            }
            notify(format!("Removed instance \"{}\".", id));
        }

        notify(format!("Removed agent \"{}\".", id));

        Ok(())
    }

    fn add_bridge(&mut self, new_bridge: Bridge) -> Result<(), HolochainError> {
        let mut new_config = self.config.clone();
        if new_config
            .bridges
            .iter()
            .any(|b| b.caller_id == new_bridge.caller_id && b.callee_id == new_bridge.callee_id)
        {
            return Err(HolochainError::ErrorGeneric(format!(
                "Bridge from instance '{}' to instance '{}' already exists",
                new_bridge.caller_id, new_bridge.callee_id,
            )));
        }
        new_config.bridges.push(new_bridge.clone());
<<<<<<< HEAD
        new_config.check_consistency(&mut self.dna_loader)?;
        self.config = new_config;
=======
        new_config.check_consistency()?;
        self.config = new_config.clone();
>>>>>>> 1f746880
        self.save_config()?;

        // Rebuild and reset caller's conductor api so it sees the bridge handle
        let id = &new_bridge.caller_id;
        let new_conductor_api = self.build_conductor_api(id.clone(), &new_config)?;
        let mut instance = self.instances.get(id)?.write()?;
        instance.set_conductor_api(new_conductor_api);

        notify(format!(
            "Added bridge from '{}' to '{}' as '{}'",
            new_bridge.caller_id, new_bridge.callee_id, new_bridge.handle
        ));

        Ok(())
    }

    fn remove_bridge(
        &mut self,
        caller_id: &String,
        callee_id: &String,
    ) -> Result<(), HolochainError> {
        let mut new_config = self.config.clone();
        if !new_config
            .bridges
            .iter()
            .any(|b| b.caller_id == *caller_id && b.callee_id == *callee_id)
        {
            return Err(HolochainError::ErrorGeneric(format!(
                "Bridge from instance '{}' to instance '{}' does not exist",
                caller_id, callee_id,
            )));
        }

        new_config.bridges = new_config
            .bridges
            .into_iter()
            .filter(|bridge| bridge.caller_id != *caller_id || bridge.callee_id != *callee_id)
            .collect();

        new_config.check_consistency(&mut self.dna_loader)?;
        self.config = new_config;
        self.save_config()?;

        notify(format!(
            "Bridge from '{}' to '{}' removed",
            caller_id, callee_id
        ));

        Ok(())
    }
}

#[cfg(test)]
pub mod tests {
    use super::*;
    use crate::{
        conductor::base::{
            tests::{example_dna_string, test_key_loader, test_keybundle},
            DnaLoader,
        },
        config::{load_configuration, Configuration, InterfaceConfiguration, InterfaceDriver},
        key_loaders::mock_passphrase_manager,
        keystore::test_hash_config,
    };
    use holochain_common::paths::DNA_EXTENSION;
    use holochain_core_types::{dna::Dna, json::JsonString};
    use std::{
        convert::TryFrom,
        env::current_dir,
        fs::{remove_dir_all, File},
        io::Read,
    };

    pub fn test_dna_loader() -> DnaLoader {
        let loader = Box::new(|_: &PathBuf| {
            Ok(Dna::try_from(JsonString::from_json(&example_dna_string())).unwrap())
        })
            as Box<FnMut(&PathBuf) -> Result<Dna, HolochainError> + Send + Sync>;
        Arc::new(loader)
    }

    pub fn empty_bridges() -> String {
        "bridges = []".to_string()
    }

    pub fn empty_ui_bundles() -> String {
        "ui_bundles = []".to_string()
    }

    pub fn empty_ui_interfaces() -> String {
        "ui_interfaces = []".to_string()
    }

    pub fn persistence_dir(test_name: &str) -> String {
        let persist_dir = current_dir()
            .expect("Could not get current dir")
            .join("tmp-test")
            .join(test_name);
        format!("persistence_dir = \'{}\'", persist_dir.to_str().unwrap()).to_string()
    }

    pub fn header_block(test_name: &str) -> String {
        let mut toml = empty_bridges();
        toml = add_line(toml, persistence_dir(test_name));
        toml = add_line(toml, empty_ui_bundles());
        toml = add_line(toml, empty_ui_interfaces());
        toml
    }

    pub fn agent1() -> String {
        format!(
            r#"[[agents]]
id = 'test-agent-1'
keystore_file = 'holo_tester1.key'
name = 'Holo Tester 1'
public_address = '{}'"#,
            test_keybundle(1).get_id()
        )
    }

    pub fn agent2() -> String {
        format!(
            r#"[[agents]]
id = 'test-agent-2'
keystore_file = 'holo_tester2.key'
name = 'Holo Tester 2'
public_address = '{}'"#,
            test_keybundle(2).get_id()
        )
    }

    pub fn dna() -> String {
        r#"[[dnas]]
file = 'app_spec.dna.json'
hash = 'Qm328wyq38924y'
id = 'test-dna'"#
            .to_string()
    }

    pub fn instance1() -> String {
        r#"[[instances]]
agent = 'test-agent-1'
dna = 'test-dna'
id = 'test-instance-1'

[instances.storage]
type = 'memory'"#
            .to_string()
    }

    pub fn instance2() -> String {
        r#"[[instances]]
agent = 'test-agent-2'
dna = 'test-dna'
id = 'test-instance-2'

[instances.storage]
type = 'memory'"#
            .to_string()
    }

    pub fn signals() -> String {
        r#"[signals]
consistency = false
trace = false"#
            .to_string()
    }

    pub fn interface(port: u32) -> String {
        format!(
            r#"[[interfaces]]
admin = true
id = 'websocket interface'

[[interfaces.instances]]
id = 'test-instance-1'

[[interfaces.instances]]
id = 'test-instance-2'

[interfaces.driver]
port = {}
type = 'websocket'"#,
            port
        )
    }

    pub fn logger() -> String {
        r#"[logger]
type = ''
[[logger.rules.rules]]
color = 'red'
exclude = false
pattern = '^err/'

[[logger.rules.rules]]
color = 'white'
exclude = false
pattern = '^debug/dna'

[[logger.rules.rules]]
exclude = false
pattern = '.*'"#
            .to_string()
    }

    pub fn add_block(base: String, new_block: String) -> String {
        format!("{}\n\n{}", base, new_block)
    }

    pub fn add_line(base: String, new_line: String) -> String {
        format!("{}\n{}", base, new_line)
    }

    pub fn test_toml(test_name: &str, port: u32) -> String {
        let mut toml = header_block(test_name);

        toml = add_block(toml, agent1());
        toml = add_block(toml, agent2());
        toml = add_block(toml, dna());
        toml = add_block(toml, instance1());
        toml = add_block(toml, instance2());
        toml = add_block(toml, interface(port));
        toml = add_block(toml, logger());
        toml
    }

    pub fn create_test_conductor(test_name: &str, port: u32) -> Conductor {
        let config = load_configuration::<Configuration>(&test_toml(test_name, port)).unwrap();
        let mut conductor = Conductor::from_config(config.clone());
        conductor.dna_loader = test_dna_loader();
        conductor.key_loader = test_key_loader();
        conductor.boot_from_config().unwrap();
        conductor.hash_config = test_hash_config();
        conductor.passphrase_manager = mock_passphrase_manager(test_name.to_string());
        conductor
    }

    #[test]
    fn test_install_dna_from_file() {
        let test_name = "test_install_dna_from_file";
        let mut conductor = create_test_conductor(test_name, 3000);

        let mut new_dna_path = PathBuf::new();
        new_dna_path.push("new-dna.dna.json");

        assert!(conductor
            .install_dna_from_file(
                new_dna_path.clone(),
                String::from("new-dna"),
                false,
                None,
                None
            )
            .is_ok());

        let new_dna =
            Arc::get_mut(&mut test_dna_loader()).unwrap()(&PathBuf::from("new-dna.dna.json"))
                .unwrap();

        assert_eq!(conductor.config().dnas.len(), 2,);

        assert_eq!(
            conductor.config().dnas,
            vec![
                DnaConfiguration {
                    id: String::from("test-dna"),
                    file: String::from("app_spec.dna.json"),
                    hash: Some(String::from("Qm328wyq38924y")),
                },
                DnaConfiguration {
                    id: String::from("new-dna"),
                    file: String::from("new-dna.dna.json"),
                    hash: Some(String::from(new_dna.address())),
                },
            ]
        );

        let mut config_contents = String::new();
        let mut file =
            File::open(&conductor.config_path()).expect("Could not open temp config file");
        file.read_to_string(&mut config_contents)
            .expect("Could not read temp config file");

        let mut toml = header_block(test_name);
        toml = add_block(toml, agent1());
        toml = add_block(toml, agent2());
        toml = add_block(toml, dna());
        toml = add_block(
            toml,
            String::from(
                r#"[[dnas]]
file = 'new-dna.dna.json'
hash = 'QmQVLgFxUpd1ExVkBzvwASshpG6fmaJGxDEgf1cFf7S73a'
id = 'new-dna'"#,
            ),
        );
        toml = add_block(toml, instance1());
        toml = add_block(toml, instance2());
        toml = add_block(toml, interface(3000));
        toml = add_block(toml, logger());
        toml = add_block(toml, signals());
        toml = format!("{}\n", toml);

        assert_eq!(config_contents, toml,);
    }

    #[test]
    fn test_install_dna_from_file_and_copy() {
        let test_name = "test_install_dna_from_file_and_copy";
        let mut conductor = create_test_conductor(test_name, 3000);

        let mut new_dna_path = PathBuf::new();
        new_dna_path.push("new-dna.dna.json");

        assert!(conductor
            .install_dna_from_file(
                new_dna_path.clone(),
                String::from("new-dna"),
                true,
                None,
                None
            )
            .is_ok());

        let new_dna =
            Arc::get_mut(&mut test_dna_loader()).unwrap()(&PathBuf::from("new-dna.dna.json"))
                .unwrap();

        assert_eq!(conductor.config().dnas.len(), 2,);

        let mut output_dna_file = current_dir()
            .expect("Could not get current dir")
            .join("tmp-test")
            .join(test_name)
            .join("dna");

        output_dna_file.push(new_dna.address().to_string());
        output_dna_file.set_extension(DNA_EXTENSION);

        assert_eq!(
            conductor.config().dnas,
            vec![
                DnaConfiguration {
                    id: String::from("test-dna"),
                    file: String::from("app_spec.dna.json"),
                    hash: Some(String::from("Qm328wyq38924y")),
                },
                DnaConfiguration {
                    id: String::from("new-dna"),
                    file: output_dna_file.to_str().unwrap().to_string(),
                    hash: Some(String::from(new_dna.address())),
                },
            ]
        );
        assert!(output_dna_file.is_file())
    }

    #[test]
    fn test_install_dna_with_expected_hash() {
        let test_name = "test_install_dna_with_expected_hash";
        let mut conductor = create_test_conductor(test_name, 3000);
        let mut new_dna_path = PathBuf::new();
        new_dna_path.push("new-dna.dna.json");
        let dna = Arc::get_mut(&mut conductor.dna_loader).unwrap()(&new_dna_path).unwrap();

        assert!(conductor
            .install_dna_from_file(
                new_dna_path.clone(),
                String::from("new-dna"),
                false,
                Some(dna.address()),
                None
            )
            .is_ok());

        assert_eq!(
            conductor.install_dna_from_file(
                new_dna_path.clone(),
                String::from("new-dna"),
                false,
                Some("wrong-address".into()),
                None
            ),
            Err(HolochainError::DnaHashMismatch(
                "wrong-address".into(),
                dna.address(),
            )),
        );
    }

    #[test]
    fn test_install_dna_from_file_with_properties() {
        let test_name = "test_install_dna_from_file_with_properties";
        let mut conductor = create_test_conductor(test_name, 3000);

        let mut new_dna_path = PathBuf::new();
        new_dna_path.push("new-dna.dna.json");
        let new_props = json!({"propertyKey": "value"});

        assert_eq!(
            conductor.install_dna_from_file(
                new_dna_path.clone(),
                String::from("new-dna-with-props"),
                false,
                None,
                Some(&new_props)
            ),
            Err(HolochainError::ConfigError(
                "Cannot install DNA with properties unless copy flag is true".into()
            )),
        );

        assert!(conductor
            .install_dna_from_file(
                new_dna_path.clone(),
                String::from("new-dna-with-props"),
                true,
                None,
                Some(&new_props)
            )
            .is_ok());

        let mut new_dna =
            Arc::get_mut(&mut test_dna_loader()).unwrap()(&PathBuf::from("new-dna.dna.json"))
                .unwrap();
        let original_hash = new_dna.address();
        new_dna.properties = new_props;
        let new_hash = new_dna.address();
        assert_ne!(original_hash, new_hash);
        assert_eq!(conductor.config().dnas.len(), 2,);

        let mut output_dna_file = current_dir()
            .expect("Could not get current dir")
            .join("tmp-test")
            .join(test_name)
            .join("dna");

        output_dna_file.push(new_hash.to_string());
        output_dna_file.set_extension(DNA_EXTENSION);

        assert_eq!(
            conductor.config().dnas,
            vec![
                DnaConfiguration {
                    id: String::from("test-dna"),
                    file: String::from("app_spec.dna.json"),
                    hash: Some(String::from("Qm328wyq38924y")),
                },
                DnaConfiguration {
                    id: String::from("new-dna-with-props"),
                    file: output_dna_file.to_str().unwrap().to_string(),
                    hash: Some(String::from(new_dna.address())),
                },
            ]
        );
        assert!(output_dna_file.is_file())
    }

    #[test]
    fn test_add_instance() {
        let test_name = "test_add_instance";
        let mut conductor = create_test_conductor(test_name, 3001);

        let storage_path = current_dir()
            .expect("Could not get current dir")
            .join("tmp-test")
            .join(test_name)
            .join("storage")
            .join("new-instance");

        // Make sure storage is clean
        let _ = remove_dir_all(storage_path.clone());

        let mut new_dna_path = PathBuf::new();
        new_dna_path.push("new-dna.dna.json");
        conductor
            .install_dna_from_file(
                new_dna_path.clone(),
                String::from("new-dna"),
                false,
                None,
                None,
            )
            .expect("Could not install DNA");

        let add_result = conductor.add_instance(
            &String::from("new-instance"),
            &String::from("new-dna"),
            &String::from("test-agent-1"),
        );

        assert_eq!(add_result, Ok(()));

        let mut config_contents = String::new();
        let mut file =
            File::open(&conductor.config_path()).expect("Could not open temp config file");
        file.read_to_string(&mut config_contents)
            .expect("Could not read temp config file");

        let mut toml = header_block(test_name);
        toml = add_block(toml, agent1());
        toml = add_block(toml, agent2());
        toml = add_block(toml, dna());
        toml = add_block(
            toml,
            String::from(
                r#"[[dnas]]
file = 'new-dna.dna.json'
hash = 'QmQVLgFxUpd1ExVkBzvwASshpG6fmaJGxDEgf1cFf7S73a'
id = 'new-dna'"#,
            ),
        );
        toml = add_block(toml, instance1());
        toml = add_block(toml, instance2());
        toml = add_block(
            toml,
            String::from(
                r#"[[instances]]
agent = 'test-agent-1'
dna = 'new-dna'
id = 'new-instance'"#,
            ),
        );

        let storage_path_string = storage_path.to_str().unwrap().to_owned();
        toml = add_block(
            toml,
            format!(
                "[instances.storage]\npath = '{}'\ntype = 'pickle'",
                storage_path_string
            ),
        );
        toml = add_block(toml, interface(3001));
        toml = add_block(toml, logger());
        toml = add_block(toml, signals());
        toml = format!("{}\n", toml);

        assert_eq!(config_contents, toml,);
    }

    #[test]
    /// Tests if the removed instance is gone from the config file
    /// as well as the mentions of the removed instance are gone from the interfaces
    /// (to not render the config invalid).
    fn test_remove_instance() {
        let test_name = "test_remove_instance";
        let mut conductor = create_test_conductor(test_name, 3002);

        assert_eq!(
            conductor.remove_instance(&String::from("test-instance-1")),
            Ok(()),
        );

        let mut config_contents = String::new();
        let mut file =
            File::open(&conductor.config_path()).expect("Could not open temp config file");
        file.read_to_string(&mut config_contents)
            .expect("Could not read temp config file");

        let mut toml = header_block(test_name);

        toml = add_block(toml, agent1());
        toml = add_block(toml, agent2());
        toml = add_block(toml, dna());
        //toml = add_block(toml, instance1());
        toml = add_block(toml, instance2());
        toml = add_block(
            toml,
            String::from(
                r#"[[interfaces]]
admin = true
id = 'websocket interface'

[[interfaces.instances]]
id = 'test-instance-2'

[interfaces.driver]
port = 3002
type = 'websocket'"#,
            ),
        );
        toml = add_block(toml, logger());
        toml = add_block(toml, signals());
        toml = format!("{}\n", toml);

        assert_eq!(config_contents, toml,);
    }

    #[test]
    /// Tests if the uninstalled DNA is gone from the config file
    /// as well as the instances that use the DNA and their mentions are gone from the interfaces
    /// (to not render the config invalid).
    fn test_uninstall_dna() {
        let test_name = "test_uninstall_dna";
        let mut conductor = create_test_conductor(test_name, 3003);

        assert_eq!(conductor.uninstall_dna(&String::from("test-dna")), Ok(()),);

        let mut config_contents = String::new();
        let mut file =
            File::open(&conductor.config_path()).expect("Could not open temp config file");
        file.read_to_string(&mut config_contents)
            .expect("Could not read temp config file");

        let mut toml = empty_bridges();
        toml = add_line(toml, "dnas = []".to_string());
        toml = add_line(toml, "instances = []".to_string());
        toml = add_line(toml, persistence_dir(test_name));
        toml = add_line(toml, empty_ui_bundles());
        toml = add_line(toml, empty_ui_interfaces());

        toml = add_block(toml, agent1());
        toml = add_block(toml, agent2());
        //toml = add_block(toml, dna());
        //toml = add_block(toml, instance1());
        //toml = add_block(toml, instance2());
        toml = add_block(
            toml,
            String::from(
                r#"[[interfaces]]
admin = true
id = 'websocket interface'
instances = []

[interfaces.driver]
port = 3003
type = 'websocket'"#,
            ),
        );
        toml = add_block(toml, logger());
        toml = add_block(toml, signals());
        toml = format!("{}\n", toml);

        assert_eq!(config_contents, toml,);
    }

    #[test]
    fn test_add_interface() {
        let test_name = "test_add_interface";
        let mut conductor = create_test_conductor(test_name, 3005);

        let interface_config = InterfaceConfiguration {
            id: String::from("new-interface"),
            driver: InterfaceDriver::Http { port: 8080 },
            admin: false,
            instances: Vec::new(),
        };

        assert_eq!(conductor.add_interface(interface_config), Ok(()),);

        let mut config_contents = String::new();
        let mut file =
            File::open(&conductor.config_path()).expect("Could not open temp config file");
        file.read_to_string(&mut config_contents)
            .expect("Could not read temp config file");

        let mut toml = header_block(test_name);
        toml = add_block(toml, agent1());
        toml = add_block(toml, agent2());
        toml = add_block(toml, dna());
        toml = add_block(toml, instance1());
        toml = add_block(toml, instance2());
        toml = add_block(toml, interface(3005));
        toml = add_block(
            toml,
            String::from(
                r#"[[interfaces]]
admin = false
id = 'new-interface'
instances = []

[interfaces.driver]
port = 8080
type = 'http'"#,
            ),
        );
        toml = add_block(toml, logger());
        toml = add_block(toml, signals());
        toml = format!("{}\n", toml);

        assert_eq!(config_contents, toml,);
    }

    #[test]
    fn test_remove_interface() {
        let test_name = "test_remove_interface";
        let mut conductor = create_test_conductor(test_name, 3006);

        conductor.start_all_interfaces();
        assert!(conductor
            .interface_threads
            .get("websocket interface")
            .is_some());

        assert_eq!(
            conductor.remove_interface(&String::from("websocket interface")),
            Ok(())
        );

        let mut config_contents = String::new();
        let mut file =
            File::open(&conductor.config_path()).expect("Could not open temp config file");
        file.read_to_string(&mut config_contents)
            .expect("Could not read temp config file");

        let mut toml = empty_bridges();
        toml = add_line(toml, "interfaces = []".to_string());
        toml = add_line(toml, persistence_dir(test_name));
        toml = add_line(toml, empty_ui_bundles());
        toml = add_line(toml, empty_ui_interfaces());

        toml = add_block(toml, agent1());
        toml = add_block(toml, agent2());
        toml = add_block(toml, dna());
        toml = add_block(toml, instance1());
        toml = add_block(toml, instance2());
        toml = add_block(toml, logger());
        toml = add_block(toml, signals());
        toml = format!("{}\n", toml);

        assert_eq!(config_contents, toml,);

        assert!(conductor
            .interface_threads
            .get("websocket interface")
            .is_none());
    }

    #[test]
    #[cfg(any(not(windows), feature = "broken-tests"))]
    fn test_add_instance_to_interface() {
        let test_name = "test_add_instance_to_interface";
        let mut conductor = create_test_conductor(test_name, 3007);

        let storage_path = current_dir()
            .expect("Could not get current dir")
            .join("tmp-test")
            .join(test_name)
            .join("storage")
            .join("new-instance-2");

        // Make sure storage is clean
        let _ = remove_dir_all(storage_path.clone());

        //conductor.start_all_interfaces();
        //assert!(conductor
        //    .interface_threads
        //    .get("websocket interface")
        //    .is_some());

        let mut new_dna_path = PathBuf::new();
        new_dna_path.push("new-dna.dna.json");
        conductor
            .install_dna_from_file(
                new_dna_path.clone(),
                String::from("new-dna"),
                false,
                None,
                None,
            )
            .expect("Could not install DNA");

        assert_eq!(
            conductor.add_instance(
                &String::from("new-instance-2"),
                &String::from("new-dna"),
                &String::from("test-agent-1")
            ),
            Ok(())
        );

        assert_eq!(
            conductor.add_instance_to_interface(
                &String::from("websocket interface"),
                &String::from("new-instance-2")
            ),
            Ok(())
        );

        let mut config_contents = String::new();
        let mut file =
            File::open(&conductor.config_path()).expect("Could not open temp config file");
        file.read_to_string(&mut config_contents)
            .expect("Could not read temp config file");

        let mut toml = header_block(test_name);
        toml = add_block(toml, agent1());
        toml = add_block(toml, agent2());
        toml = add_block(toml, dna());
        toml = add_block(
            toml,
            String::from(
                r#"[[dnas]]
file = 'new-dna.dna.json'
hash = 'QmQVLgFxUpd1ExVkBzvwASshpG6fmaJGxDEgf1cFf7S73a'
id = 'new-dna'"#,
            ),
        );
        toml = add_block(toml, instance1());
        toml = add_block(toml, instance2());
        toml = add_block(
            toml,
            String::from(
                r#"[[instances]]
agent = 'test-agent-1'
dna = 'new-dna'
id = 'new-instance-2'"#,
            ),
        );

        let storage_path_string = storage_path.to_str().unwrap().to_owned();
        toml = add_block(
            toml,
            format!(
                "[instances.storage]\npath = '{}'\ntype = 'pickle'",
                storage_path_string
            ),
        );
        toml = add_block(
            toml,
            String::from(
                r#"[[interfaces]]
admin = true
id = 'websocket interface'

[[interfaces.instances]]
id = 'test-instance-1'

[[interfaces.instances]]
id = 'test-instance-2'

[[interfaces.instances]]
id = 'new-instance-2'

[interfaces.driver]
port = 3007
type = 'websocket'"#,
            ),
        );
        toml = add_block(toml, logger());
        toml = add_block(toml, signals());
        toml = format!("{}\n", toml);

        assert_eq!(config_contents, toml,);
    }

    #[test]
    fn test_remove_instance_from_interface() {
        let test_name = "test_remove_instance_from_interface";
        let mut conductor = create_test_conductor(test_name, 3308);

        //conductor.start_all_interfaces();
        //assert!(conductor
        //    .interface_threads
        //    .get("websocket interface")
        //    .is_some());

        assert_eq!(
            conductor.remove_instance_from_interface(
                &String::from("websocket interface"),
                &String::from("test-instance-1")
            ),
            Ok(())
        );

        let mut config_contents = String::new();
        let mut file =
            File::open(&conductor.config_path()).expect("Could not open temp config file");
        file.read_to_string(&mut config_contents)
            .expect("Could not read temp config file");

        let mut toml = header_block(test_name);
        toml = add_block(toml, agent1());
        toml = add_block(toml, agent2());
        toml = add_block(toml, dna());
        toml = add_block(toml, instance1());
        toml = add_block(toml, instance2());
        toml = add_block(
            toml,
            String::from(
                r#"[[interfaces]]
admin = true
id = 'websocket interface'

[[interfaces.instances]]
id = 'test-instance-2'

[interfaces.driver]
port = 3308
type = 'websocket'"#,
            ),
        );
        toml = add_block(toml, logger());
        toml = add_block(toml, signals());
        toml = format!("{}\n", toml);

        assert_eq!(config_contents, toml,);

        assert!(conductor
            .interface_threads
            .get("websocket interface")
            .is_some());
    }

    #[test]
    fn test_add_agent() {
        let test_name = "test_add_agent";
        let mut conductor = create_test_conductor(test_name, 3009);

        let result = conductor.add_agent(String::from("new-agent"), String::from("Mr. New"), None);
        assert!(result.is_ok());
        let pub_key = result.unwrap();

        let mut config_contents = String::new();
        let mut file =
            File::open(&conductor.config_path()).expect("Could not open temp config file");
        file.read_to_string(&mut config_contents)
            .expect("Could not read temp config file");

        let keystore_file = conductor.instance_storage_dir_path().join(pub_key.clone());

        let mut toml = header_block(test_name);
        toml = add_block(toml, agent1());
        toml = add_block(toml, agent2());
        toml = add_block(
            toml,
            format!(
                r#"[[agents]]
id = 'new-agent'
keystore_file = '{}'
name = 'Mr. New'
public_address = '{}'"#,
                keystore_file.to_string_lossy(),
                pub_key
            ),
        );
        toml = add_block(toml, dna());
        toml = add_block(toml, instance1());
        toml = add_block(toml, instance2());
        toml = add_block(toml, interface(3009));
        toml = add_block(toml, logger());
        toml = add_block(toml, signals());
        toml = format!("{}\n", toml);

        assert_eq!(config_contents, toml,);
    }

    #[test]
    fn test_remove_agent() {
        let test_name = "test_remove_agent";
        let mut conductor = create_test_conductor(test_name, 3010);

        assert_eq!(
            conductor.remove_agent(&String::from("test-agent-2")),
            Ok(()),
        );

        let mut config_contents = String::new();
        let mut file =
            File::open(&conductor.config_path()).expect("Could not open temp config file");
        file.read_to_string(&mut config_contents)
            .expect("Could not read temp config file");

        let mut toml = header_block(test_name);
        toml = add_block(toml, agent1());
        //toml = add_block(toml, agent2());
        toml = add_block(toml, dna());
        toml = add_block(toml, instance1());
        //toml = add_block(toml, instance2());
        //toml = add_block(toml, interface());
        toml = add_block(
            toml,
            String::from(
                r#"[[interfaces]]
admin = true
id = 'websocket interface'

[[interfaces.instances]]
id = 'test-instance-1'

[interfaces.driver]
port = 3010
type = 'websocket'"#,
            ),
        );
        toml = add_block(toml, logger());
        toml = add_block(toml, signals());
        toml = format!("{}\n", toml);

        assert_eq!(config_contents, toml,);
    }

    #[test]
    fn test_add_and_remove_bridge() {
        let test_name = "test_add_and_remove_bridge";
        let mut conductor = create_test_conductor(test_name, 3011);

        let bridge = Bridge {
            caller_id: String::from("test-instance-1"),
            callee_id: String::from("test-instance-2"),
            handle: String::from("my favourite instance!"),
        };

        assert_eq!(conductor.add_bridge(bridge), Ok(()),);

        let mut config_contents = String::new();
        let mut file =
            File::open(&conductor.config_path()).expect("Could not open temp config file");
        file.read_to_string(&mut config_contents)
            .expect("Could not read temp config file");

        let mut toml = persistence_dir(test_name);
        toml = add_line(toml, empty_ui_bundles());
        toml = add_line(toml, empty_ui_interfaces());

        toml = add_block(toml, agent1());
        toml = add_block(toml, agent2());
        toml = add_block(
            toml,
            String::from(
                r#"[[bridges]]
callee_id = 'test-instance-2'
caller_id = 'test-instance-1'
handle = 'my favourite instance!'"#,
            ),
        );
        toml = add_block(toml, dna());
        toml = add_block(toml, instance1());
        toml = add_block(toml, instance2());
        toml = add_block(toml, interface(3011));
        toml = add_block(toml, logger());
        toml = add_block(toml, signals());
        toml = format!("{}\n", toml);

        assert_eq!(config_contents, toml,);

        assert_eq!(
            conductor.remove_bridge(
                &String::from("test-instance-1"),
                &String::from("test-instance-2")
            ),
            Ok(()),
        );

        let mut config_contents = String::new();
        let mut file =
            File::open(&conductor.config_path()).expect("Could not open temp config file");
        file.read_to_string(&mut config_contents)
            .expect("Could not read temp config file");

        let mut toml = header_block(test_name);
        toml = add_block(toml, agent1());
        toml = add_block(toml, agent2());
        toml = add_block(toml, dna());
        toml = add_block(toml, instance1());
        toml = add_block(toml, instance2());
        toml = add_block(toml, interface(3011));
        toml = add_block(toml, logger());
        toml = add_block(toml, signals());
        toml = format!("{}\n", toml);

        assert_eq!(config_contents, toml,);
    }
}<|MERGE_RESOLUTION|>--- conflicted
+++ resolved
@@ -197,13 +197,8 @@
             },
         };
         new_config.instances.push(new_instance_config);
-<<<<<<< HEAD
         new_config.check_consistency(&mut self.dna_loader)?;
-        let instance = self.instantiate_from_config(id, &new_config)?;
-=======
-        new_config.check_consistency()?;
         let instance = self.instantiate_from_config(id, Some(&new_config))?;
->>>>>>> 1f746880
         self.instances
             .insert(id.clone(), Arc::new(RwLock::new(instance)));
         self.config = new_config;
@@ -507,13 +502,8 @@
             )));
         }
         new_config.bridges.push(new_bridge.clone());
-<<<<<<< HEAD
         new_config.check_consistency(&mut self.dna_loader)?;
-        self.config = new_config;
-=======
-        new_config.check_consistency()?;
         self.config = new_config.clone();
->>>>>>> 1f746880
         self.save_config()?;
 
         // Rebuild and reset caller's conductor api so it sees the bridge handle
