use crate::{
    conductor::broadcaster::Broadcaster,
    config::{
        serialize_configuration, Configuration, InterfaceConfiguration, InterfaceDriver,
        StorageConfiguration,
    },
    context_builder::ContextBuilder,
    dpki_instance::DpkiInstance,
    error::HolochainInstanceError,
    keystore::{Keystore, PRIMARY_KEYBUNDLE_ID},
    logger::DebugLogger,
    Holochain,
};
use crossbeam_channel::{unbounded, Receiver, Sender};
use holochain_common::paths::DNA_EXTENSION;
use holochain_core::{
    logger::{ChannelLogger, Logger},
    signal::Signal,
};
use holochain_core_types::{
    agent::AgentId, cas::content::AddressableContent, dna::Dna, error::HolochainError,
    json::JsonString,
};
use holochain_dpki::{key_bundle::KeyBundle, password_encryption::PwHashConfig};
use jsonrpc_ws_server::jsonrpc_core::IoHandler;
use std::{
    clone::Clone,
    collections::HashMap,
    convert::TryFrom,
    fs::{self, File},
    io::prelude::*,
    option::NoneError,
    path::PathBuf,
    sync::{Arc, Mutex, RwLock},
    thread,
    time::Duration,
};

use boolinator::Boolinator;
use conductor::passphrase_manager::{PassphraseManager, PassphraseServiceCmd};
<<<<<<< HEAD
use holochain_core_types::dna::bridges::BridgePresence;
=======
use config::AgentConfiguration;
>>>>>>> 1f746880
use holochain_net::{
    ipc::spawn::{ipc_spawn, SpawnResult},
    p2p_config::P2pConfig,
};
use interface::{ConductorApiBuilder, InstanceMap, Interface};
use signal_wrapper::SignalWrapper;
use static_file_server::StaticServer;

lazy_static! {
    /// This is a global and mutable Conductor singleton.
    /// (Ok, not really. I've made Conductor::from_config public again so holochain_nodejs
    /// is not forced to use Conductor as a singleton so we don't run into problems with
    /// tests affecting each other. The consequence is that Rustc can't help us in enforcing
    /// the conductor to be singleton otherwise. The only point this is important anyway is in
    /// the interfaces. That code needs this static variable to be set in order to be able to
    /// call ConductorAdmin functions.)
    /// In order to call from interface threads Conductor admin functions that change
    /// the config and hence mutate the Conductor, we need something that owns the Conductor
    /// and is accessible from everywhere (esp. those conductor interface method closures
    /// in interface.rs).
    pub static ref CONDUCTOR: Arc<Mutex<Option<Conductor>>> = Arc::new(Mutex::new(None));
}

/// Conductor constructor that makes sure the Conductor instance object is mounted
/// in above static CONDUCTOR.
/// It replaces any Conductor instance that was mounted before to CONDUCTOR with a new one
/// create from the given configuration.
pub fn mount_conductor_from_config(config: Configuration) {
    let conductor = Conductor::from_config(config);
    CONDUCTOR.lock().unwrap().replace(conductor);
}

/// Main representation of the conductor.
/// Holds a `HashMap` of Holochain instances referenced by ID.
/// A primary point in this struct is
/// `load_config(&mut self, config: &Configuration) -> Result<(), String>`
/// which takes a `config::Configuration` struct and tries to instantiate all configured instances.
/// While doing so it has to load DNA files referenced in the configuration.
/// In order to not bind this code to the assumption that there is a filesystem
/// and also enable easier testing, a DnaLoader ()which is a closure that returns a
/// Dna object for a given path string) has to be injected on creation.
pub struct Conductor {
    pub(in crate::conductor) instances: InstanceMap,
    instance_signal_receivers: Arc<RwLock<HashMap<String, Receiver<Signal>>>>,
    agent_keys: HashMap<String, Arc<Mutex<Keystore>>>,
    pub(in crate::conductor) config: Configuration,
    pub(in crate::conductor) static_servers: HashMap<String, StaticServer>,
    pub(in crate::conductor) interface_threads: HashMap<String, Sender<()>>,
    pub(in crate::conductor) interface_broadcasters: Arc<RwLock<HashMap<String, Broadcaster>>>,
    signal_multiplexer_kill_switch: Option<Sender<()>>,
    pub key_loader: KeyLoader,
    pub(in crate::conductor) dna_loader: DnaLoader,
    pub(in crate::conductor) ui_dir_copier: UiDirCopier,
    signal_tx: Option<SignalSender>,
    logger: DebugLogger,
    p2p_config: Option<P2pConfig>,
    network_spawn: Option<SpawnResult>,
    pub passphrase_manager: Arc<PassphraseManager>,
    pub hash_config: Option<PwHashConfig>, // currently this has to be pub for testing.  would like to remove
}

impl Drop for Conductor {
    fn drop(&mut self) {
        if let Some(ref mut network_spawn) = self.network_spawn {
            if let Some(kill) = network_spawn.kill.take() {
                kill();
            }
        }
        self.shutdown();
    }
}

type SignalSender = Sender<Signal>;
pub type KeyLoader = Arc<
    Box<
        FnMut(
                &PathBuf,
                Arc<PassphraseManager>,
                Option<PwHashConfig>,
            ) -> Result<Keystore, HolochainError>
            + Send
            + Sync,
    >,
>;
pub type DnaLoader = Arc<Box<FnMut(&PathBuf) -> Result<Dna, HolochainError> + Send + Sync>>;
pub type UiDirCopier =
    Arc<Box<FnMut(&PathBuf, &PathBuf) -> Result<(), HolochainError> + Send + Sync>>;

// preparing for having conductor notifiers go to one of the log streams
pub fn notify(msg: String) {
    println!("{}", msg);
}

impl Conductor {
    pub fn from_config(config: Configuration) -> Self {
        let rules = config.logger.rules.clone();
        lib3h_sodium::check_init();
        Conductor {
            instances: HashMap::new(),
            instance_signal_receivers: Arc::new(RwLock::new(HashMap::new())),
            agent_keys: HashMap::new(),
            interface_threads: HashMap::new(),
            static_servers: HashMap::new(),
            interface_broadcasters: Arc::new(RwLock::new(HashMap::new())),
            signal_multiplexer_kill_switch: None,
            config,
            key_loader: Arc::new(Box::new(Self::load_key)),
            dna_loader: Arc::new(Box::new(Self::load_dna)),
            ui_dir_copier: Arc::new(Box::new(Self::copy_ui_dir)),
            signal_tx: None,
            logger: DebugLogger::new(rules),
            p2p_config: None,
            network_spawn: None,
            passphrase_manager: Arc::new(PassphraseManager::new(Arc::new(Mutex::new(
                PassphraseServiceCmd {},
            )))),
            hash_config: None,
        }
    }

    pub fn add_agent_keystore(&mut self, agent_id: String, keystore: Keystore) {
        self.agent_keys
            .insert(agent_id, Arc::new(Mutex::new(keystore)));
    }

    pub fn with_signal_channel(mut self, signal_tx: Sender<Signal>) -> Self {
        // TODO: clean up the conductor creation process to prevent loading config before proper setup,
        // especially regarding the signal handler.
        // (see https://github.com/holochain/holochain-rust/issues/739)
        if !self.instances.is_empty() {
            panic!("Cannot set a signal channel after having run from_config()");
        }
        self.signal_tx = Some(signal_tx);
        self
    }

    pub fn p2p_bindings(&self) -> Option<Vec<String>> {
        self.network_spawn
            .as_ref()
            .map(|spawn| spawn.p2p_bindings.clone())
    }

    pub fn config(&self) -> Configuration {
        self.config.clone()
    }

    /// Starts a new thread which monitors each instance's signal channel and pushes signals out
    /// all interfaces the according instance is part of.
    pub fn start_signal_multiplexer(&mut self) -> thread::JoinHandle<()> {
        let broadcasters = self.interface_broadcasters.clone();
        let instance_signal_receivers = self.instance_signal_receivers.clone();
        let signal_tx = self.signal_tx.clone();
        let config = self.config.clone();
        let (kill_switch_tx, kill_switch_rx) = unbounded();
        self.signal_multiplexer_kill_switch = Some(kill_switch_tx);

        self.log("starting signal loop".into());
        thread::spawn(move || loop {
            {
                for (instance_id, receiver) in instance_signal_receivers.read().unwrap().iter() {
                    if let Ok(signal) = receiver.try_recv() {
                        signal_tx.clone().map(|s| s.send(signal.clone()));
                        let broadcasters = broadcasters.read().unwrap();
                        let interfaces_with_instance: Vec<&InterfaceConfiguration> = match signal {
                            // Send internal signals only to admin interfaces, if signals.trace is set:
                            Signal::Trace(_) => {
                                if config.signals.trace {
                                    config
                                        .interfaces
                                        .iter()
                                        .filter(|interface_config| interface_config.admin)
                                        .collect()
                                } else {
                                    Vec::new()
                                }
                            }

                            // Send internal signals only to admin interfaces, if signals.consistency is set:
                            Signal::Consistency(_) => {
                                if config.signals.consistency {
                                    config
                                        .interfaces
                                        .iter()
                                        .filter(|interface_config| interface_config.admin)
                                        .collect()
                                } else {
                                    Vec::new()
                                }
                            }

                            // Pass through user-defined  signals to the according interfaces
                            // in which the source instance is exposed:
                            Signal::User(_) => config
                                .interfaces
                                .iter()
                                .filter(|interface_config| {
                                    interface_config
                                        .instances
                                        .iter()
                                        .find(|instance| instance.id == *instance_id)
                                        .is_some()
                                })
                                .collect(),
                        };

                        for interface in interfaces_with_instance {
                            broadcasters.get(&interface.id).map(|broadcaster| {
                                if let Err(error) = broadcaster.send(SignalWrapper {
                                    signal: signal.clone(),
                                    instance_id: instance_id.clone(),
                                }) {
                                    notify(error.to_string());
                                }
                            });
                        }
                    }
                }
            }
            if kill_switch_rx.try_recv().is_ok() {
                break;
            }
            thread::sleep(Duration::from_millis(1));
        })
    }

    pub fn start_all_interfaces(&mut self) {
        self.interface_threads = self
            .config
            .interfaces
            .iter()
            .map(|ic| (ic.id.clone(), self.spawn_interface_thread(ic.clone())))
            .collect()
    }

    pub fn stop_all_interfaces(&mut self) {
        for (id, kill_switch) in self.interface_threads.iter() {
            notify(format!("Stopping interface {}", id));
            kill_switch.send(()).unwrap_or_else(|err| {
                let message = format!("Error stopping interface: {}", err);
                notify(message.clone());
            });
        }
    }

    pub fn stop_interface_by_id(&mut self, id: &String) -> Result<(), HolochainError> {
        {
            let kill_switch =
                self.interface_threads
                    .get(id)
                    .ok_or(HolochainError::ErrorGeneric(format!(
                        "Interface {} not found.",
                        id
                    )))?;
            notify(format!("Stopping interface {}", id));
            kill_switch.send(()).map_err(|err| {
                let message = format!("Error stopping interface: {}", err);
                notify(message.clone());
                HolochainError::ErrorGeneric(message)
            })?;
        }
        self.interface_threads.remove(id);
        Ok(())
    }

    pub fn start_interface_by_id(&mut self, id: &String) -> Result<(), String> {
        self.config
            .interface_by_id(id)
            .ok_or(format!("Interface does not exist: {}", id))
            .and_then(|config| self.start_interface(&config))
    }

    pub fn start_all_static_servers(&mut self) -> Result<(), String> {
        notify("Starting all servers".into());
        self.static_servers.iter_mut().for_each(|(id, server)| {
            server
                .start()
                .expect(&format!("Couldnt start server {}", id));
            notify(format!("Server started for \"{}\"", id))
        });
        Ok(())
    }

    pub fn start_instance(&mut self, id: &String) -> Result<(), HolochainInstanceError> {
        let mut instance = self.instances.get(id)?.write().unwrap();
        notify(format!("Starting instance \"{}\"...", id));

        // Get instance DNA so we can read out required bridge definitions:
        let dna =
            instance
                .state()?
                .nucleus()
                .dna()
                .ok_or(HolochainInstanceError::InternalFailure(
                    HolochainError::DnaMissing,
                ))?;

        // Make sure required bridges are configured and started:
        for zome in dna.zomes.values() {
            for bridge in zome.bridges.iter() {
                if bridge.presence == BridgePresence::Required {
                    let handle = bridge.handle.clone();
                    let bridge_config = self
                        .config
                        .bridges
                        .iter()
                        .find(|b| b.handle == handle)
                        .ok_or(HolochainInstanceError::RequiredBridgeMissing(
                            handle.clone(),
                        ))?;
                    self.instances
                        .get(&bridge_config.callee_id)
                        .ok_or(HolochainInstanceError::RequiredBridgeMissing(
                            handle.clone(),
                        ))?
                        .read()
                        .unwrap()
                        .active()
                        .ok_or(HolochainInstanceError::RequiredBridgeMissing(handle))?;
                }
            }
        }
        instance.start()
    }

    pub fn stop_instance(&mut self, id: &String) -> Result<(), HolochainInstanceError> {
        let instance = self.instances.get(id)?;
        notify(format!("Stopping instance \"{}\"...", id));
        instance.write().unwrap().stop()
    }

    /// Starts all instances
    pub fn start_all_instances(&mut self) -> Result<(), HolochainInstanceError> {
        self.config
            .instances
            .iter()
            .map(|instance_config| instance_config.id.clone())
            .collect::<Vec<String>>()
            .iter()
            .map(|id| self.start_instance(&id))
            .collect::<Result<Vec<()>, _>>()
            .map(|_| ())
    }

    /// Stops all instances
    pub fn stop_all_instances(&mut self) -> Result<(), HolochainInstanceError> {
        self.instances
            .iter_mut()
            .map(|(id, hc)| {
                notify(format!("Stopping instance \"{}\"...", id));
                hc.write()
                    .map(|mut lock| {
                        let _ = lock.stop();
                    })
                    .map_err(|_| {
                        notify(format!("Error stopping instance \"{}\": could not get a lock. Will ignore and proceed shutting down other instances...", id));
                        HolochainInstanceError::InternalFailure(HolochainError::new("Could not get lock on shutdown"))
                    })
            })
            .collect::<Result<Vec<()>, _>>()
            .map(|_| ())
    }

    pub fn instances(&self) -> &InstanceMap {
        &self.instances
    }

    /// Stop and clear all instances
    /// @QUESTION: why don't we care about errors on shutdown?
    pub fn shutdown(&mut self) {
        let _ = self
            .stop_all_instances()
            .map_err(|error| notify(format!("Error during shutdown: {}", error)));
        self.stop_all_interfaces();
        self.signal_multiplexer_kill_switch
            .as_ref()
            .map(|sender| sender.send(()));
        self.instances = HashMap::new();
    }

    pub fn spawn_network(&mut self) -> Result<SpawnResult, HolochainError> {
        let network_config = self
            .config
            .clone()
            .network
            .ok_or(HolochainError::ErrorGeneric(
                "attempt to spawn network when not configured".to_string(),
            ))?;

        println!(
            "Spawning network with working directory: {}",
            network_config.n3h_persistence_path
        );
        let spawn_result = ipc_spawn(
            network_config.n3h_persistence_path.clone(),
            P2pConfig::load_end_user_config(network_config.networking_config_file).to_string(),
            hashmap! {
                String::from("N3H_MODE") => network_config.n3h_mode.clone(),
                String::from("N3H_WORK_DIR") => network_config.n3h_persistence_path.clone(),
                String::from("N3H_IPC_SOCKET") => String::from("tcp://127.0.0.1:*"),
                String::from("N3H_LOG_LEVEL") => network_config.n3h_log_level.clone(),
            },
            2000,
            true,
        )
        .map_err(|error| {
            println!("Error while spawning network process: {:?}", error);
            HolochainError::ErrorGeneric(error.to_string())
        })?;
        println!(
            "Network spawned with bindings:\n\t - ipc: {}\n\t - p2p: {:?}",
            spawn_result.ipc_binding, spawn_result.p2p_bindings
        );
        Ok(spawn_result)
    }

    fn get_p2p_config(&self) -> P2pConfig {
        self.p2p_config.clone().unwrap_or_else(|| {
            // This should never happen, but we'll throw out an in-memory server config rather than crashing,
            // just to be nice (TODO make proper logging statement)
            println!("warn: instance_network_config called before p2p_config initialized! Using default in-memory network name.");
            P2pConfig::new_with_memory_backend("conductor-default-mock")
        })
    }

    fn initialize_p2p_config(&mut self) -> P2pConfig {
        // if there's no NetworkConfig we won't spawn a network process
        // and instead configure instances to use a unique in-memory network
        if self.config.network.is_none() {
            return P2pConfig::new_with_unique_memory_backend();
        }
        // if there is a config then either we need to spawn a process and get
        // the ipc_uri for it and save it for future calls to `load_config` or
        // we use a (non-empty) uri value that was created from previous calls!
        let net_config = self.config.network.clone().unwrap();
        let uri = net_config
            .n3h_ipc_uri
            .clone()
            .and_then(|v| if v == "" { None } else { Some(v) })
            .or_else(|| {
                self.network_spawn = self.spawn_network().ok();
                self.network_spawn
                    .as_ref()
                    .map(|spawn| spawn.ipc_binding.clone())
            });

        P2pConfig::new_ipc_uri(
            uri,
            &net_config.bootstrap_nodes,
            net_config.networking_config_file,
        )
    }

    /// Tries to create all instances configured in the given Configuration object.
    /// Calls `Configuration::check_consistency()` first and clears `self.instances`.
    /// The first time we call this, we also initialize the conductor-wide config
    /// for use with all instances
    pub fn boot_from_config(&mut self) -> Result<(), String> {
        let _ = self.config.check_consistency(&mut self.dna_loader)?;

        if self.p2p_config.is_none() {
            self.p2p_config = Some(self.initialize_p2p_config());
        }

        let config = self.config.clone();
        self.shutdown();

        self.start_signal_multiplexer();

        for id in config.instance_ids_sorted_by_bridge_dependencies()? {
            let instance = self
                .instantiate_from_config(&id, Some(&config))
                .map_err(|error| {
                    format!(
                        "Error while trying to create instance \"{}\": {}",
                        id, error
                    )
                })?;

            self.instances
                .insert(id.clone(), Arc::new(RwLock::new(instance)));
        }

        for ui_interface_config in config.ui_interfaces.clone() {
            notify(format!("adding ui interface {}", &ui_interface_config.id));
            let bundle_config =
                config
                    .ui_bundle_by_id(&ui_interface_config.bundle)
                    .ok_or(format!(
                        "UI interface {} references bundle with id {} but no such bundle found",
                        &ui_interface_config.id, &ui_interface_config.bundle
                    ))?;
            let connected_dna_interface = ui_interface_config
                .clone()
                .dna_interface
                .map(|interface_id| config.interface_by_id(&interface_id).unwrap());

            self.static_servers.insert(
                ui_interface_config.id.clone(),
                StaticServer::from_configs(
                    ui_interface_config,
                    bundle_config,
                    connected_dna_interface,
                ),
            );
        }

        self.dpki_bootstrap()?;

        Ok(())
    }

    /// Creates one specific Holochain instance from a given Configuration,
    /// id string and DnaLoader.
    pub fn instantiate_from_config(
        &mut self,
        id: &String,
        maybe_config: Option<&Configuration>,
    ) -> Result<Holochain, String> {
<<<<<<< HEAD
        let _ = config.check_consistency(&mut self.dna_loader)?;
=======
        let self_config = self.config.clone();
        let config = maybe_config.unwrap_or(&self_config);
        let _ = config.check_consistency()?;
>>>>>>> 1f746880

        config
            .instance_by_id(&id)
            .ok_or(String::from("Instance not found in config"))
            .and_then(|instance_config| {
                // Build context:
                let mut context_builder = ContextBuilder::new();

                // Agent:
                let agent_config = config.agent_by_id(&instance_config.agent).unwrap();
                let agent_id = self.agent_config_to_id(&agent_config)?;

                context_builder = context_builder.with_agent(agent_id.clone());

                context_builder = context_builder.with_p2p_config(self.get_p2p_config());

                // Signal config:
                let (sender, receiver) = unbounded();
                self.instance_signal_receivers
                    .write()
                    .unwrap()
                    .insert(instance_config.id.clone(), receiver);
                context_builder = context_builder.with_signals(sender);

                // Storage:
                match instance_config.storage {
                    StorageConfiguration::File { path } => {
                        context_builder =
                            context_builder.with_file_storage(path).map_err(|hc_err| {
                                format!("Error creating context: {}", hc_err.to_string())
                            })?
                    }
                    StorageConfiguration::Memory => {
                        context_builder = context_builder.with_memory_storage()
                    }
                    StorageConfiguration::Pickle { path } => {
                        context_builder =
                            context_builder
                                .with_pickle_storage(path)
                                .map_err(|hc_err| {
                                    format!("Error creating context: {}", hc_err.to_string())
                                })?
                    }
                }

                if config.logger.logger_type == "debug" {
                    context_builder = context_builder.with_logger(Arc::new(Mutex::new(
                        ChannelLogger::new(instance_config.id.clone(), self.logger.get_sender()),
                    )));
                }

                // Conductor API
                let api = self.build_conductor_api(instance_config.id, config)?;
                context_builder = context_builder.with_conductor_api(api);

                // Spawn context
                let context = context_builder.spawn();

                // Get DNA
                let dna_config = config.dna_by_id(&instance_config.dna).unwrap();
                let dna_file = PathBuf::from(&dna_config.file);
                let dna = Arc::get_mut(&mut self.dna_loader).unwrap()(&dna_file).map_err(|_| {
                    HolochainError::ConfigError(format!(
                        "Could not load DNA file \"{}\"",
                        dna_config.file
                    ))
                })?;

                let context = Arc::new(context);
                Holochain::load(context.clone())
                    .and_then(|hc| {
                        notify(format!(
                            "Successfully loaded instance {} from storage",
                            id.clone()
                        ));
                        Ok(hc)
                    })
                    .or_else(|loading_error| {
                        // NoneError just means it didn't find a pre-existing state
                        // that's not a problem and so isn't logged as such
                        if loading_error == HolochainError::from(NoneError) {
                            notify("No chain found in the store".to_string());
                        } else {
                            notify(format!(
                                "Failed to load instance {} from storage: {:?}",
                                id.clone(),
                                loading_error
                            ));
                        }
                        notify("Initializing new chain...".to_string());
                        Holochain::new(dna, context).map_err(|hc_err| hc_err.to_string())
                    })
            })
    }

    pub fn build_conductor_api(
        &mut self,
        instance_id: String,
        config: &Configuration,
    ) -> Result<IoHandler, HolochainError> {
        let instance_config = config.instance_by_id(&instance_id)?;
        let agent_id = instance_config.agent.clone();
        let agent_config = config.agent_by_id(&agent_id)?;
        let mut api_builder = ConductorApiBuilder::new();
        // Signing callback:
        if let Some(true) = agent_config.holo_remote_key {
            // !!!!!!!!!!!!!!!!!!!!!!!
            // Holo closed-alpha hack:
            // !!!!!!!!!!!!!!!!!!!!!!!
            api_builder = api_builder.with_outsource_signing_callback(
                self.agent_config_to_id(&agent_config)?,
                self.config
                    .signing_service_uri
                    .clone()
                    .expect("holo_remote_key needs signing_service_uri set"),
            );
        } else {
            api_builder = api_builder.with_agent_signature_callback(
                self.get_keybundle_for_agent(&instance_config.agent)?,
            );

            let keystore = self
                .get_keystore_for_agent(&instance_config.agent)
                .map_err(|err| format!("{}", err))?;
            api_builder = api_builder.with_agent_keystore_functions(keystore);
        }

        // Bridges:
        let id = instance_config.id.clone();
        for bridge in config.bridge_dependencies(id.clone()) {
            assert_eq!(bridge.caller_id, id.clone());
            let callee_config = config
                .instance_by_id(&bridge.callee_id)
                .expect("config.check_consistency()? jumps out if config is broken");
            let callee_instance = self.instances.get(&bridge.callee_id).expect(
                r#"
                    We have to create instances ordered by bridge dependencies such that we
                    can expect the callee to be present here because we need it to create
                    the bridge API"#,
            );

            api_builder =
                api_builder.with_named_instance(bridge.handle.clone(), callee_instance.clone());
            api_builder =
                api_builder.with_named_instance_config(bridge.handle.clone(), callee_config);
        }

        Ok(api_builder.spawn())
    }

    pub fn agent_config_to_id(
        &mut self,
        agent_config: &AgentConfiguration,
    ) -> Result<AgentId, HolochainError> {
        Ok(if let Some(true) = agent_config.holo_remote_key {
            // !!!!!!!!!!!!!!!!!!!!!!!
            // Holo closed-alpha hack:
            // !!!!!!!!!!!!!!!!!!!!!!!
            AgentId::new(&agent_config.name, agent_config.public_address.clone())
        } else {
            let keybundle_arc = self.get_keybundle_for_agent(&agent_config.id)?;
            let keybundle = keybundle_arc.lock().unwrap();
            AgentId::new(&agent_config.name, keybundle.get_id())
        })
    }

    /// Checks if the key for the given agent can be loaded or was already loaded.
    /// Will trigger loading if key is not loaded yet.
    /// Meant to be used in conductor executable to first try to load all keys (which will trigger
    /// passphrase prompts) before bootstrapping the whole config and have prompts appear
    /// in between other initialization output.
    pub fn check_load_key_for_agent(&mut self, agent_id: &String) -> Result<(), String> {
        if let Some(true) = self
            .config
            .agent_by_id(agent_id)
            .and_then(|a| a.holo_remote_key)
        {
            // !!!!!!!!!!!!!!!!!!!!!!!
            // Holo closed-alpha hack:
            // !!!!!!!!!!!!!!!!!!!!!!!
            return Ok(());
        }
        self.get_keystore_for_agent(agent_id)?;
        Ok(())
    }

    /// Get reference to keystore for given agent ID.
    /// If the key was not loaded (into secure memory) yet, this will use the KeyLoader
    /// to do so.
    pub fn get_keystore_for_agent(
        &mut self,
        agent_id: &String,
    ) -> Result<Arc<Mutex<Keystore>>, String> {
        if !self.agent_keys.contains_key(agent_id) {
            let agent_config = self
                .config
                .agent_by_id(agent_id)
                .ok_or(format!("Agent '{}' not found", agent_id))?;
            if let Some(true) = agent_config.holo_remote_key {
                return Err("agent is holo_remote, no keystore".to_string());
            }
            let keystore_file_path = PathBuf::from(agent_config.keystore_file.clone());
            let mut keystore = Arc::get_mut(&mut self.key_loader).unwrap()(
                &keystore_file_path,
                self.passphrase_manager.clone(),
                self.hash_config.clone(),
            )
            .map_err(|_| {
                HolochainError::ConfigError(format!(
                    "Could not load keystore \"{}\"",
                    agent_config.keystore_file,
                ))
            })?;
            let keybundle = keystore
                .get_keybundle(PRIMARY_KEYBUNDLE_ID)
                .map_err(|err| format!("{}", err,))?;

            if agent_config.public_address != keybundle.get_id() {
                return Err(format!(
                    "Key from file '{}' ('{}') does not match public address {} mentioned in config!",
                    keystore_file_path.to_str().unwrap(),
                    keybundle.get_id(),
                    agent_config.public_address,
                ));
            }

            self.agent_keys
                .insert(agent_id.clone(), Arc::new(Mutex::new(keystore)));
        }
        let keystore_ref = self.agent_keys.get(agent_id).unwrap();
        Ok(keystore_ref.clone())
    }

    /// Get reference to the keybundle stored in the keystore for given agent ID.
    /// If the key was not loaded (into secure memory) yet, this will use the KeyLoader
    /// to do so.
    pub fn get_keybundle_for_agent(
        &mut self,
        agent_id: &String,
    ) -> Result<Arc<Mutex<KeyBundle>>, String> {
        let keystore = self
            .get_keystore_for_agent(agent_id)
            .map_err(|err| format!("{}", err))?;
        let mut keystore = keystore.lock().unwrap();
        let keybundle = keystore
            .get_keybundle(PRIMARY_KEYBUNDLE_ID)
            .map_err(|err| format!("{}", err))?;
        Ok(Arc::new(Mutex::new(keybundle)))
    }

    fn start_interface(&mut self, config: &InterfaceConfiguration) -> Result<(), String> {
        if self.interface_threads.contains_key(&config.id) {
            return Err(format!("Interface {} already started!", config.id));
        }
        notify(format!("Starting interface '{}'.", config.id));
        let handle = self.spawn_interface_thread(config.clone());
        self.interface_threads.insert(config.id.clone(), handle);
        Ok(())
    }

    /// Default DnaLoader that actually reads files from the filesystem
    pub fn load_dna(file: &PathBuf) -> Result<Dna, HolochainError> {
        notify(format!("Reading DNA from {}", file.display()));
        let mut f = File::open(file)?;
        let mut contents = String::new();
        f.read_to_string(&mut contents)?;
        Dna::try_from(JsonString::from_json(&contents))
    }

    /// Default KeyLoader that actually reads files from the filesystem
    fn load_key(
        file: &PathBuf,
        passphrase_manager: Arc<PassphraseManager>,
        hash_config: Option<PwHashConfig>,
    ) -> Result<Keystore, HolochainError> {
        notify(format!("Reading keystore from {}", file.display()));

        let keystore = Keystore::new_from_file(file.clone(), passphrase_manager, hash_config)?;
        Ok(keystore)
    }

    fn copy_ui_dir(source: &PathBuf, dest: &PathBuf) -> Result<(), HolochainError> {
        notify(format!(
            "Copying UI from {} to {}",
            source.display(),
            dest.display()
        ));
        fs::create_dir_all(dest).map_err(|_| {
            HolochainError::ErrorGeneric(format!("Could not directory structure {:?}", dest).into())
        })?;
        fs_extra::dir::copy(&source, &dest, &fs_extra::dir::CopyOptions::new())
            .map_err(|e| HolochainError::ErrorGeneric(e.to_string()))?;
        Ok(())
    }

    fn make_interface_handler(&self, interface_config: &InterfaceConfiguration) -> IoHandler {
        let instance_ids: Vec<String> = interface_config
            .instances
            .iter()
            .map(|i| i.id.clone())
            .collect();

        let instance_subset: InstanceMap = self
            .instances
            .iter()
            .filter(|(id, _)| instance_ids.contains(&id))
            .map(|(id, val)| (id.clone(), val.clone()))
            .collect();

        let mut conductor_api_builder = ConductorApiBuilder::new()
            .with_instances(instance_subset)
            .with_instance_configs(self.config.instances.clone());

        if interface_config.admin {
            conductor_api_builder = conductor_api_builder
                .with_admin_dna_functions()
                .with_admin_ui_functions()
                .with_test_admin_functions();
        }

        conductor_api_builder.spawn()
    }

    fn spawn_interface_thread(&self, interface_config: InterfaceConfiguration) -> Sender<()> {
        let dispatcher = self.make_interface_handler(&interface_config);
        // The "kill switch" is the channel which allows the interface to be stopped from outside its thread
        let (kill_switch_tx, kill_switch_rx) = unbounded();

        let iface = make_interface(&interface_config);
        let (broadcaster, _handle) = iface
            .run(dispatcher, kill_switch_rx)
            .map_err(|error| {
                self.log(format!(
                    "err/conductor: Error running interface '{}': {}",
                    interface_config.id, error
                ));
                error
            })
            .unwrap();
        self.log(format!(
            "debug/conductor: adding broadcaster to map {:?}",
            broadcaster
        ));

        {
            self.interface_broadcasters
                .write()
                .unwrap()
                .insert(interface_config.id.clone(), broadcaster);
        }

        kill_switch_tx
    }

    fn log(&self, msg: String) {
        self.logger
            .get_sender()
            .send(("conductor".to_string(), msg))
            .unwrap()
    }

    pub fn dna_dir_path(&self) -> PathBuf {
        self.config.persistence_dir.join("dna")
    }

    pub fn config_path(&self) -> PathBuf {
        self.config.persistence_dir.join("conductor-config.toml")
    }

    pub fn instance_storage_dir_path(&self) -> PathBuf {
        self.config.persistence_dir.join("storage")
    }

    pub fn save_config(&self) -> Result<(), HolochainError> {
        fs::create_dir_all(&self.config.persistence_dir).map_err(|_| {
            HolochainError::ErrorGeneric(
                format!(
                    "Could not directory structure {:?}",
                    self.config.persistence_dir
                )
                .into(),
            )
        })?;
        let mut file = File::create(&self.config_path()).map_err(|_| {
            HolochainError::ErrorGeneric(
                format!("Could not create file at {:?}", self.config_path()).into(),
            )
        })?;

        file.write(serialize_configuration(&self.config)?.as_bytes())
            .map_err(|_| {
                HolochainError::ErrorGeneric(
                    format!("Could not save config to {:?}", self.config_path()).into(),
                )
            })?;
        Ok(())
    }

    pub fn save_dna(&self, dna: &Dna) -> Result<PathBuf, HolochainError> {
        let file_path = self
            .dna_dir_path()
            .join(dna.address().to_string())
            .with_extension(DNA_EXTENSION);
        fs::create_dir_all(&self.dna_dir_path())?;
        self.save_dna_to(dna, file_path)
    }

    pub fn save_dna_to(&self, dna: &Dna, path: PathBuf) -> Result<PathBuf, HolochainError> {
        let file = File::create(&path).map_err(|e| {
            HolochainError::ConfigError(format!(
                "Error writing DNA to {}, {}",
                path.to_str().unwrap().to_string(),
                e.to_string()
            ))
        })?;
        serde_json::to_writer_pretty(&file, dna.into())?;
        Ok(path)
    }

    /// check for determining if the conductor is using dpki to manage instance keys
    pub fn using_dpki(&self) -> bool {
        self.config.dpki.is_some()
    }

    /// returns the instance_id of the dpki app if it is configured
    pub fn dpki_instance_id(&self) -> Option<String> {
        match self.config.dpki {
            Some(ref dpki) => Some(dpki.instance_id.clone()),
            None => None,
        }
    }

    /// returns the init_params for the dpki app if it is configured
    pub fn dpki_init_params(&self) -> Option<String> {
        match self.config.dpki {
            Some(ref dpki) => Some(dpki.init_params.clone()),
            None => None,
        }
    }

    /// bootstraps the dpki app if configured
    pub fn dpki_bootstrap(&mut self) -> Result<(), HolochainError> {
        if self.using_dpki() {
            let dpki_instance_id = self.dpki_instance_id().unwrap();
            let instance = self.instances.get(&dpki_instance_id)?;
            let hc_lock = instance.clone();
            let hc_lock_inner = hc_lock.clone();
            let mut hc = hc_lock_inner.write().unwrap();
            if !hc.dpki_is_initialized()? {
                hc.dpki_init(self.dpki_init_params().unwrap())?;
            }
        }
        Ok(())
    }
}

/// This can eventually be dependency injected for third party Interface definitions
fn make_interface(interface_config: &InterfaceConfiguration) -> Box<Interface> {
    use interface_impls::{http::HttpInterface, websocket::WebsocketInterface};
    match interface_config.driver {
        InterfaceDriver::Websocket { port } => Box::new(WebsocketInterface::new(port)),
        InterfaceDriver::Http { port } => Box::new(HttpInterface::new(port)),
        _ => unimplemented!(),
    }
}

#[derive(Clone, Debug)]
struct NullLogger {}

impl Logger for NullLogger {
    fn log(&mut self, _msg: String) {}
}

#[cfg(test)]
pub mod tests {
    use super::*;
    use conductor::passphrase_manager::PassphraseManager;
    use key_loaders::mock_passphrase_manager;
    use keystore::{test_hash_config, Keystore, Secret, PRIMARY_KEYBUNDLE_ID};
    extern crate tempfile;
    use crate::config::load_configuration;
    use holochain_core::{
        action::Action, nucleus::actions::call_zome_function::make_cap_request_for_call,
        signal::signal_channel,
    };
    use holochain_core_types::{cas::content::Address, dna, json::RawString};
    use holochain_dpki::{key_bundle::KeyBundle, password_encryption::PwHashConfig, SEED_SIZE};
    use holochain_wasm_utils::wasm_target_dir;
    use lib3h_sodium::secbuf::SecBuf;
    use std::{
        fs::{File, OpenOptions},
        io::Write,
        path::PathBuf,
    };

    use self::tempfile::tempdir;
    use holochain_core_types::dna::{
        bridges::{Bridge, BridgeReference},
        fn_declarations::{FnDeclaration, Trait, TraitFns},
    };
    use test_utils::*;

    //    commented while test_signals_through_admin_websocket is broken
    //    extern crate ws;
    //    use self::ws::{connect, Message};
    //    extern crate parking_lot;

    pub fn test_dna_loader() -> DnaLoader {
        let loader = Box::new(|path: &PathBuf| {
            Ok(match path.to_str().unwrap().as_ref() {
                "bridge/callee.dna" => callee_dna(),
                "bridge/caller.dna" => caller_dna(),
                "bridge/caller_dna_ref.dna" => caller_dna_with_dna_reference(),
                "bridge/caller_bogus_trait_ref.dna" => caller_dna_with_bogus_trait_reference(),
                _ => Dna::try_from(JsonString::from_json(&example_dna_string())).unwrap(),
            })
        })
            as Box<FnMut(&PathBuf) -> Result<Dna, HolochainError> + Send + Sync>;
        Arc::new(loader)
    }

    pub fn test_key_loader() -> KeyLoader {
        let loader = Box::new(
            |path: &PathBuf, _pm: Arc<PassphraseManager>, _hash_config: Option<PwHashConfig>| {
                match path.to_str().unwrap().as_ref() {
                    "holo_tester1.key" => Ok(test_keystore(1)),
                    "holo_tester2.key" => Ok(test_keystore(2)),
                    "holo_tester3.key" => Ok(test_keystore(3)),
                    unknown => Err(HolochainError::ErrorGeneric(format!(
                        "No test keystore for {}",
                        unknown
                    ))),
                }
            },
        )
            as Box<
                FnMut(
                        &PathBuf,
                        Arc<PassphraseManager>,
                        Option<PwHashConfig>,
                    ) -> Result<Keystore, HolochainError>
                    + Send
                    + Sync,
            >;
        Arc::new(loader)
    }

    pub fn test_keystore(index: u8) -> Keystore {
        let agent_name = format!("test-agent-{}", index);
        let mut keystore = Keystore::new(
            mock_passphrase_manager(agent_name.clone()),
            test_hash_config(),
        )
        .unwrap();

        // Create deterministic seed
        let mut seed = SecBuf::with_insecure(SEED_SIZE);
        let mock_seed: Vec<u8> = (1..SEED_SIZE).map(|e| e as u8 + index).collect();
        seed.write(0, mock_seed.as_slice())
            .expect("SecBuf must be writeable");

        let secret = Arc::new(Mutex::new(Secret::Seed(seed)));
        keystore.add("root_seed", secret).unwrap();

        keystore
            .add_keybundle_from_seed("root_seed", PRIMARY_KEYBUNDLE_ID)
            .unwrap();
        keystore
    }

    pub fn test_keybundle(index: u8) -> KeyBundle {
        let mut keystore = test_keystore(index);
        keystore.get_keybundle(PRIMARY_KEYBUNDLE_ID).unwrap()
    }

    pub fn test_toml(websocket_port: u16, http_port: u16) -> String {
        format!(
            r#"
    [[agents]]
    id = "test-agent-1"
    name = "Holo Tester 1"
    public_address = "{}"
    keystore_file = "holo_tester1.key"

    [[agents]]
    id = "test-agent-2"
    name = "Holo Tester 2"
    public_address = "{}"
    keystore_file = "holo_tester2.key"

    [[agents]]
    id = "test-agent-3"
    name = "Holo Tester 3"
    public_address = "{}"
    keystore_file = "holo_tester3.key"

    [[dnas]]
    id = "test-dna"
    file = "app_spec.dna.json"
    hash = "Qm328wyq38924y"

    [[dnas]]
    id = "bridge-callee"
    file = "bridge/callee.dna"
    hash = "Qm328wyq38924y"

    [[dnas]]
    id = "bridge-caller"
    file = "bridge/caller.dna"
    hash = "Qm328wyq38924y"

    [[instances]]
    id = "test-instance-1"
    dna = "bridge-callee"
    agent = "test-agent-1"
    [instances.storage]
    type = "memory"

    [[instances]]
    id = "test-instance-2"
    dna = "test-dna"
    agent = "test-agent-2"
    [instances.storage]
    type = "memory"

    [[instances]]
    id = "bridge-caller"
    dna = "bridge-caller"
    agent = "test-agent-3"
    [instances.storage]
    type = "memory"

    [[interfaces]]
    id = "test-interface-1"
    admin = true
    [interfaces.driver]
    type = "websocket"
    port = {}
    [[interfaces.instances]]
    id = "test-instance-1"
    [[interfaces.instances]]
    id = "test-instance-2"

    [[interfaces]]
    id = "test-interface-2"
    [interfaces.driver]
    type = "http"
    port = {}
    [[interfaces.instances]]
    id = "test-instance-1"
    [[interfaces.instances]]
    id = "test-instance-2"

    [[bridges]]
    caller_id = "test-instance-2"
    callee_id = "test-instance-1"
    handle = "DPKI"

    [[bridges]]
    caller_id = "bridge-caller"
    callee_id = "test-instance-2"
    handle = "happ-store"

    [[bridges]]
    caller_id = "bridge-caller"
    callee_id = "test-instance-1"
    handle = "test-callee"
    "#,
            test_keybundle(1).get_id(),
            test_keybundle(2).get_id(),
            test_keybundle(3).get_id(),
            websocket_port,
            http_port,
        )
    }

    pub fn test_conductor(websocket_port: u16, http_port: u16) -> Conductor {
        let config =
            load_configuration::<Configuration>(&test_toml(websocket_port, http_port)).unwrap();
        let mut conductor = Conductor::from_config(config.clone());
        conductor.dna_loader = test_dna_loader();
        conductor.key_loader = test_key_loader();
        conductor.boot_from_config().unwrap();
        conductor
    }

    fn test_conductor_with_signals(signal_tx: SignalSender) -> Conductor {
        let config = load_configuration::<Configuration>(&test_toml(8888, 8889)).unwrap();
        let mut conductor = Conductor::from_config(config.clone()).with_signal_channel(signal_tx);
        conductor.dna_loader = test_dna_loader();
        conductor.key_loader = test_key_loader();
        conductor.boot_from_config().unwrap();
        conductor
    }

    pub fn example_dna_string() -> String {
        r#"{
                "name": "my dna",
                "description": "",
                "version": "",
                "uuid": "00000000-0000-0000-0000-000000000001",
                "dna_spec_version": "2.0",
                "properties": {},
                "zomes": {
                    "": {
                        "description": "",
                        "config": {},
                        "entry_types": {
                            "": {
                                "description": "",
                                "sharing": "public"
                            }
                        },
                        "traits": {
                            "test": {
                                "functions": ["test"]
                             }
                        },
                        "fn_declarations": [
                            {
                                "name": "test",
                                "inputs": [
                                    {
                                        "name": "post",
                                        "type": "string"
                                    }
                                ],
                                "outputs" : [
                                    {
                                        "name": "hash",
                                        "type": "string"
                                    }
                                ]
                            }
                        ],
                        "code": {
                            "code": "AAECAw=="
                        }
                    }
                }
            }"#
        .to_string()
    }

    #[test]
    fn test_default_dna_loader() {
        let tempdir = tempdir().unwrap();
        let file_path = tempdir.path().join("test.dna.json");
        let mut tmp_file = File::create(file_path.clone()).unwrap();
        writeln!(tmp_file, "{}", example_dna_string()).unwrap();
        match Conductor::load_dna(&file_path) {
            Ok(dna) => {
                assert_eq!(dna.name, "my dna");
            }
            Err(_) => assert!(false),
        }
    }

    #[test]
    fn test_conductor_boot_from_config() {
        let mut conductor = test_conductor(10001, 10002);
        assert_eq!(conductor.instances.len(), 3);

        conductor.start_all_instances().unwrap();
        conductor.start_all_interfaces();
        conductor.stop_all_instances().unwrap();
    }

    //#[test]
    // Default config path ~/.holochain/conductor/conductor-config.toml won't work in CI
    fn _test_conductor_save_and_load_config_default_location() {
        let conductor = test_conductor(10011, 10012);
        assert_eq!(conductor.save_config(), Ok(()));

        let mut toml = String::new();

        let mut file = OpenOptions::new()
            .read(true)
            .open(&conductor.config_path())
            .expect("Could not open config file");
        file.read_to_string(&mut toml)
            .expect("Could not read config file");

        let restored_config =
            load_configuration::<Configuration>(&toml).expect("could not load config");
        assert_eq!(
            serialize_configuration(&conductor.config),
            serialize_configuration(&restored_config)
        )
    }

    #[test]
    fn test_conductor_signal_handler() {
        let (signal_tx, signal_rx) = signal_channel();
        let _conductor = test_conductor_with_signals(signal_tx);

        test_utils::expect_action(&signal_rx, |action| match action {
            Action::InitializeChain(_) => true,
            _ => false,
        })
        .unwrap();

        // expect one InitNetwork for each instance

        test_utils::expect_action(&signal_rx, |action| match action {
            Action::InitNetwork(_) => true,
            _ => false,
        })
        .unwrap();

        test_utils::expect_action(&signal_rx, |action| match action {
            Action::InitNetwork(_) => true,
            _ => false,
        })
        .unwrap();
    }

    pub fn callee_wat() -> String {
        r#"
(module

    (memory 1)
    (export "memory" (memory 0))

    (func
        (export "__hdk_validate_app_entry")
        (param $allocation i64)
        (result i64)

        (i64.const 0)
    )

    (func
        (export "__hdk_validate_link")
        (param $allocation i64)
        (result i64)

        (i64.const 0)
    )


    (func
        (export "__hdk_get_validation_package_for_entry_type")
        (param $allocation i64)
        (result i64)

        ;; This writes "Entry" into memory
        (i64.store (i32.const 0) (i64.const 34))
        (i64.store (i32.const 1) (i64.const 69))
        (i64.store (i32.const 2) (i64.const 110))
        (i64.store (i32.const 3) (i64.const 116))
        (i64.store (i32.const 4) (i64.const 114))
        (i64.store (i32.const 5) (i64.const 121))
        (i64.store (i32.const 6) (i64.const 34))

        (i64.const 7)
    )

    (func
        (export "__hdk_get_validation_package_for_link")
        (param $allocation i64)
        (result i64)

        ;; This writes "Entry" into memory
        (i64.store (i32.const 0) (i64.const 34))
        (i64.store (i32.const 1) (i64.const 69))
        (i64.store (i32.const 2) (i64.const 110))
        (i64.store (i32.const 3) (i64.const 116))
        (i64.store (i32.const 4) (i64.const 114))
        (i64.store (i32.const 5) (i64.const 121))
        (i64.store (i32.const 6) (i64.const 34))

        (i64.const 7)
    )

    (func
        (export "__list_traits")
        (param $allocation i64)
        (result i64)

        (i64.const 0)
    )

    (func
        (export "__list_functions")
        (param $allocation i64)
        (result i64)

        (i64.const 0)
    )

    (func
        (export "hello")
        (param $allocation i64)
        (result i64)

        ;; This writes "Holo World" into memory
        (i64.store (i32.const 0) (i64.const 72))
        (i64.store (i32.const 1) (i64.const 111))
        (i64.store (i32.const 2) (i64.const 108))
        (i64.store (i32.const 3) (i64.const 111))
        (i64.store (i32.const 4) (i64.const 32))
        (i64.store (i32.const 5) (i64.const 87))
        (i64.store (i32.const 6) (i64.const 111))
        (i64.store (i32.const 7) (i64.const 114))
        (i64.store (i32.const 8) (i64.const 108))
        (i64.store (i32.const 9) (i64.const 100))

        (i64.const 10)
    )
)
                "#
        .to_string()
    }

    fn bridge_call_fn_declaration() -> FnDeclaration {
        FnDeclaration {
            name: String::from("hello"),
            inputs: vec![],
            outputs: vec![dna::fn_declarations::FnParameter {
                name: String::from("greeting"),
                parameter_type: String::from("String"),
            }],
        }
    }

    fn callee_dna() -> Dna {
        let wat = &callee_wat();
        let mut dna = create_test_dna_with_wat("greeter", Some(wat));
        dna.uuid = String::from("basic_bridge_call");
        let fn_declaration = bridge_call_fn_declaration();

        {
            let zome = dna.zomes.get_mut("greeter").unwrap();
            zome.fn_declarations.push(fn_declaration.clone());
            zome.traits
                .get_mut("hc_public")
                .unwrap()
                .functions
                .push(fn_declaration.name.clone());
            zome.traits.insert(
                String::from("greetable"),
                TraitFns {
                    functions: vec![fn_declaration.name.clone()],
                },
            );
        }

        dna
    }

    fn caller_dna() -> Dna {
        let mut path = PathBuf::new();

        path.push(wasm_target_dir(
            &String::from("conductor_api").into(),
            &String::from("test-bridge-caller").into(),
        ));
        let wasm_path_component: PathBuf = [
            String::from("wasm32-unknown-unknown"),
            String::from("release"),
            String::from("test_bridge_caller.wasm"),
        ]
        .iter()
        .collect();
        path.push(wasm_path_component);

        let wasm = create_wasm_from_file(&path);
        let defs = create_test_defs_with_fn_names(vec![
            "call_bridge".to_string(),
            "call_bridge_error".to_string(),
        ]);
        let mut dna = create_test_dna_with_defs("test_zome", defs, &wasm);
        dna.uuid = String::from("basic_bridge_call");
        let bridge = Bridge {
            presence: BridgePresence::Required,
            handle: String::from("test-callee"),
            reference: BridgeReference::Trait {
                traits: btreemap! {
                    String::from("greetable") => Trait{
                        functions: vec![bridge_call_fn_declaration()]
                    }
                },
            },
        };
        dna.zomes.get_mut("test_zome").unwrap().bridges.push(bridge);
        dna
    }

    #[test]
    fn basic_bridge_call_roundtrip() {
        let config = load_configuration::<Configuration>(&test_toml(10021, 10022)).unwrap();
        let mut conductor = Conductor::from_config(config.clone());
        conductor.dna_loader = test_dna_loader();
        conductor.key_loader = test_key_loader();
        conductor
            .boot_from_config()
            .expect("Test config must be sane");
        conductor
            .start_all_instances()
            .expect("Instances must be spawnable");
        let caller_instance = conductor.instances["bridge-caller"].clone();
        let mut instance = caller_instance.write().unwrap();

        let cap_call = {
            let context = instance.context();
            make_cap_request_for_call(
                context.clone(),
                Address::from(context.clone().agent_id.address()),
                "call_bridge",
                JsonString::empty_object(),
            )
        };
        let result = instance
            .call("test_zome", cap_call, "call_bridge", "{}")
            .unwrap();

        // "Holo World" comes for the callee_wat above which runs in the callee instance
        assert_eq!(result, JsonString::from(RawString::from("Holo World")));
    }

    #[test]
<<<<<<< HEAD
    fn error_if_required_bridge_missing() {
        let mut config = load_configuration::<Configuration>(&test_toml(10061, 10062)).unwrap();
        config.bridges.clear();
        let mut conductor = Conductor::from_config(config.clone());
        conductor.dna_loader = test_dna_loader();
        conductor.key_loader = test_key_loader();

        let result = conductor.boot_from_config();
        assert!(result.is_err());
        assert_eq!(
            result.err().unwrap(),
            "Required bridge \'test-callee\' for instance \'bridge-caller\' missing",
        );
    }

    fn caller_dna_with_dna_reference() -> Dna {
        let mut dna = caller_dna();
        {
            let bridge = dna
                .zomes
                .get_mut("test_zome")
                .unwrap()
                .bridges
                .get_mut(0)
                .unwrap();
            bridge.reference = BridgeReference::Address {
                dna_address: Address::from("fake bridge reference"),
            };
        }
        dna
    }

    fn caller_dna_with_bogus_trait_reference() -> Dna {
        let mut dna = caller_dna();
        {
            let bridge = dna
                .zomes
                .get_mut("test_zome")
                .unwrap()
                .bridges
                .get_mut(0)
                .unwrap();
            let mut fn_declaration = bridge_call_fn_declaration();
            fn_declaration
                .inputs
                .push(dna::fn_declarations::FnParameter {
                    name: String::from("additional_parameter"),
                    parameter_type: String::from("String"),
                });
            bridge.reference = BridgeReference::Trait {
                traits: btreemap! {
                    String::from("greetable") => Trait{
                        functions: vec![fn_declaration]
                    }
                },
            };
        }
        dna
    }

    pub fn bridge_dna_ref_test_toml(caller_dna: &str, callee_dna: &str) -> String {
        format!(
            r#"
    [[agents]]
    id = "test-agent-1"
    name = "Holo Tester 1"
    public_address = "{}"
    keystore_file = "holo_tester1.key"

    [[dnas]]
    id = "bridge-callee"
    file = "{}"
    hash = "Qm328wyq38924y"

    [[dnas]]
    id = "bridge-caller"
    file = "{}"
    hash = "Qm328wyq38924y"

    [[instances]]
    id = "bridge-callee"
    dna = "bridge-callee"
    agent = "test-agent-1"
    [instances.storage]
    type = "memory"

    [[instances]]
    id = "bridge-caller"
    dna = "bridge-caller"
    agent = "test-agent-1"
    [instances.storage]
    type = "memory"

    [[bridges]]
    caller_id = "bridge-caller"
    callee_id = "bridge-callee"
    handle = "test-callee"
    "#,
            test_keybundle(1).get_id(),
            callee_dna,
            caller_dna,
        )
    }

    #[test]
    fn error_if_bridge_reference_dna_mismatch() {
        let config = load_configuration::<Configuration>(&bridge_dna_ref_test_toml(
            "bridge/callee_dna.dna",
            "bridge/caller_dna_ref.dna",
        ))
        .unwrap();
        let mut conductor = Conductor::from_config(config.clone());
        conductor.dna_loader = test_dna_loader();
        conductor.key_loader = test_key_loader();
        let result = conductor.boot_from_config();

        assert!(result.is_err());
        println!("{:?}", result);
        assert!(result.err().unwrap().starts_with(
            "Bridge \'test-callee\' of instance \'bridge-callee\' requires callee to be DNA with hash \'fake bridge reference\', but the configured instance \'bridge-callee\' runs DNA with hash"
        ));
    }

    #[test]
    fn error_if_bridge_reference_trait_mismatch() {
        let config = load_configuration::<Configuration>(&bridge_dna_ref_test_toml(
            "bridge/callee_dna.dna",
            "bridge/caller_bogus_trait_ref.dna",
        ))
        .unwrap();
        let mut conductor = Conductor::from_config(config.clone());
        conductor.dna_loader = test_dna_loader();
        conductor.key_loader = test_key_loader();
        let result = conductor.boot_from_config();

        assert!(result.is_err());
        println!("{:?}", result);
        assert_eq!(
            result.err().unwrap(),
            "Bridge \'test-callee\' of instance \'bridge-callee\' requires callee to to implement trait \'greetable\' with functions: [FnDeclaration { name: \"hello\", inputs: [FnParameter { parameter_type: \"String\", name: \"additional_parameter\" }], outputs: [FnParameter { parameter_type: \"String\", name: \"greeting\" }] }]",
        );
=======
    fn basic_bridge_call_error() {
        let config = load_configuration::<Configuration>(&test_toml(10041, 10042)).unwrap();
        let mut conductor = Conductor::from_config(config.clone());
        conductor.dna_loader = test_dna_loader();
        conductor.key_loader = test_key_loader();
        conductor
            .boot_from_config()
            .expect("Test config must be sane");
        conductor
            .start_all_instances()
            .expect("Instances must be spawnable");
        let caller_instance = conductor.instances["bridge-caller"].clone();
        let mut instance = caller_instance.write().unwrap();

        let cap_call = {
            let context = instance.context();
            make_cap_request_for_call(
                context.clone(),
                Address::from(context.clone().agent_id.address()),
                "call_bridge_error",
                JsonString::empty_object(),
            )
        };
        let result = instance.call("test_zome", cap_call, "call_bridge_error", "{}");

        assert!(result.is_ok());
        assert!(result.unwrap().to_string().contains("Holochain Instance Error: Zome function \'non-existent-function\' not found in Zome \'greeter\'"));
>>>>>>> 1f746880
    }

    #[test]
    fn fails_if_key_address_does_not_match() {
        // Config with well formatted public address but differing to the deterministic key
        // created by test_key_loader for "holo_tester1.key"
        let config = load_configuration::<Configuration>(r#"
                [[agents]]
                id = "test-agent-1"
                name = "Holo Tester 1"
                public_address = "HoloTester1-----------------------------------------------------------------------AAACZp4xHB"
                keystore_file = "holo_tester1.key"

                [[dnas]]
                id = "test-dna"
                file = "app_spec.dna.json"
                hash = "Qm328wyq38924y"

                [[instances]]
                id = "test-instance-1"
                dna = "test-dna"
                agent = "test-agent-1"
                [instances.storage]
                type = "memory"
                "#
        ).unwrap();
        let mut conductor = Conductor::from_config(config.clone());
        conductor.dna_loader = test_dna_loader();
        conductor.key_loader = test_key_loader();
        assert_eq!(
            conductor.boot_from_config(),
            Err("Error while trying to create instance \"test-instance-1\": Key from file \'holo_tester1.key\' (\'HcSCI7T6wQ5t4nffbjtUk98Dy9fa79Ds6Uzg8nZt8Fyko46ikQvNwfoCfnpuy7z\') does not match public address HoloTester1-----------------------------------------------------------------------AAACZp4xHB mentioned in config!"
                .to_string()),
        );
    }

    #[test]
    // flaky test
    // signal ordering is not deterministic nor is timing
    // test should poll and allow signals in different orders
    // OR
    // test should be totally removed because this is really an integration test
    #[cfg(feature = "broken-tests")]
    fn test_signals_through_admin_websocket() {
        let mut conductor = test_conductor(10031, 10032);
        let _ = conductor.start_all_instances();
        conductor.start_all_interfaces();
        thread::sleep(Duration::from_secs(2));
        // parking_lot::Mutex is an alternative Mutex that does not get poisoned if one of the
        // threads panic. Here it helps getting the causing assertion panic to be printed
        // instead of masking that with a panic of the thread below which makes it hard to see
        // why this test fails, if it fails.
        let signals: Arc<parking_lot::Mutex<Vec<String>>> =
            Arc::new(parking_lot::Mutex::new(Vec::new()));
        let signals_clone = signals.clone();
        let websocket_thread = thread::spawn(|| {
            connect("ws://127.0.0.1:10031", move |_| {
                let s = signals_clone.clone();
                move |msg: Message| {
                    s.lock().push(msg.to_string());
                    Ok(())
                }
            })
            .unwrap();
        });

        let result = {
            let lock = conductor.instances.get("bridge-caller").unwrap();
            let mut bridge_caller = lock.write().unwrap();
            let cap_call = {
                let context = bridge_caller.context();
                make_cap_request_for_call(
                    context.clone(),
                    Address::from(context.clone().agent_id.address()),
                    "call_bridge",
                    JsonString::empty_object(),
                )
            };
            bridge_caller.call(
                "test_zome",
                cap_call,
                "call_bridge",
                &JsonString::empty_object().to_string(),
            )
        };

        assert!(result.is_ok());
        thread::sleep(Duration::from_secs(2));
        conductor.stop_all_interfaces();
        websocket_thread
            .join()
            .expect("Could not join websocket thread");
        let received_signals = signals.lock().clone();

        assert!(received_signals.len() >= 3);
        assert!(received_signals[0]
            .starts_with("{\"signal\":{\"Trace\":\"SignalZomeFunctionCall(ZomeFnCall {"));
        assert!(received_signals[1]
            .starts_with("{\"signal\":{\"Trace\":\"SignalZomeFunctionCall(ZomeFnCall {"));
        assert!(received_signals[2].starts_with(
            "{\"signal\":{\"Trace\":\"ReturnZomeFunctionResult(ExecuteZomeFnResponse {"
        ));
    }

    #[test]
    fn test_start_stop_instance() {
        let mut conductor = test_conductor(10051, 10052);
        assert_eq!(
            conductor.start_instance(&String::from("test-instance-1")),
            Ok(()),
        );
        assert_eq!(
            conductor.start_instance(&String::from("test-instance-1")),
            Err(HolochainInstanceError::InstanceAlreadyActive),
        );
        assert_eq!(
            conductor.start_instance(&String::from("non-existant-id")),
            Err(HolochainInstanceError::NoSuchInstance),
        );
        assert_eq!(
            conductor.stop_instance(&String::from("test-instance-1")),
            Ok(())
        );
        assert_eq!(
            conductor.stop_instance(&String::from("test-instance-1")),
            Err(HolochainInstanceError::InstanceNotActiveYet),
        );
    }
}<|MERGE_RESOLUTION|>--- conflicted
+++ resolved
@@ -38,11 +38,8 @@
 
 use boolinator::Boolinator;
 use conductor::passphrase_manager::{PassphraseManager, PassphraseServiceCmd};
-<<<<<<< HEAD
+use config::AgentConfiguration;
 use holochain_core_types::dna::bridges::BridgePresence;
-=======
-use config::AgentConfiguration;
->>>>>>> 1f746880
 use holochain_net::{
     ipc::spawn::{ipc_spawn, SpawnResult},
     p2p_config::P2pConfig,
@@ -561,13 +558,9 @@
         id: &String,
         maybe_config: Option<&Configuration>,
     ) -> Result<Holochain, String> {
-<<<<<<< HEAD
-        let _ = config.check_consistency(&mut self.dna_loader)?;
-=======
         let self_config = self.config.clone();
         let config = maybe_config.unwrap_or(&self_config);
-        let _ = config.check_consistency()?;
->>>>>>> 1f746880
+        let _ = config.check_consistency(&mut self.dna_loader)?;
 
         config
             .instance_by_id(&id)
@@ -1590,7 +1583,36 @@
     }
 
     #[test]
-<<<<<<< HEAD
+    fn basic_bridge_call_error() {
+        let config = load_configuration::<Configuration>(&test_toml(10041, 10042)).unwrap();
+        let mut conductor = Conductor::from_config(config.clone());
+        conductor.dna_loader = test_dna_loader();
+        conductor.key_loader = test_key_loader();
+        conductor
+            .boot_from_config()
+            .expect("Test config must be sane");
+        conductor
+            .start_all_instances()
+            .expect("Instances must be spawnable");
+        let caller_instance = conductor.instances["bridge-caller"].clone();
+        let mut instance = caller_instance.write().unwrap();
+
+        let cap_call = {
+            let context = instance.context();
+            make_cap_request_for_call(
+                context.clone(),
+                Address::from(context.clone().agent_id.address()),
+                "call_bridge_error",
+                JsonString::empty_object(),
+            )
+        };
+        let result = instance.call("test_zome", cap_call, "call_bridge_error", "{}");
+
+        assert!(result.is_ok());
+        assert!(result.unwrap().to_string().contains("Holochain Instance Error: Zome function \'non-existent-function\' not found in Zome \'greeter\'"));
+    }
+
+    #[test]
     fn error_if_required_bridge_missing() {
         let mut config = load_configuration::<Configuration>(&test_toml(10061, 10062)).unwrap();
         config.bridges.clear();
@@ -1732,35 +1754,6 @@
             result.err().unwrap(),
             "Bridge \'test-callee\' of instance \'bridge-callee\' requires callee to to implement trait \'greetable\' with functions: [FnDeclaration { name: \"hello\", inputs: [FnParameter { parameter_type: \"String\", name: \"additional_parameter\" }], outputs: [FnParameter { parameter_type: \"String\", name: \"greeting\" }] }]",
         );
-=======
-    fn basic_bridge_call_error() {
-        let config = load_configuration::<Configuration>(&test_toml(10041, 10042)).unwrap();
-        let mut conductor = Conductor::from_config(config.clone());
-        conductor.dna_loader = test_dna_loader();
-        conductor.key_loader = test_key_loader();
-        conductor
-            .boot_from_config()
-            .expect("Test config must be sane");
-        conductor
-            .start_all_instances()
-            .expect("Instances must be spawnable");
-        let caller_instance = conductor.instances["bridge-caller"].clone();
-        let mut instance = caller_instance.write().unwrap();
-
-        let cap_call = {
-            let context = instance.context();
-            make_cap_request_for_call(
-                context.clone(),
-                Address::from(context.clone().agent_id.address()),
-                "call_bridge_error",
-                JsonString::empty_object(),
-            )
-        };
-        let result = instance.call("test_zome", cap_call, "call_bridge_error", "{}");
-
-        assert!(result.is_ok());
-        assert!(result.unwrap().to_string().contains("Holochain Instance Error: Zome function \'non-existent-function\' not found in Zome \'greeter\'"));
->>>>>>> 1f746880
     }
 
     #[test]
