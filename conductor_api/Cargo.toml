--- conflicted
+++ resolved
@@ -14,13 +14,8 @@
 holochain_persistence_pickle = "=0.0.7"
 holochain_dpki = { path = "../dpki" }
 holochain_net = { path = "../net" }
-<<<<<<< HEAD
 lib3h = { git = "https://github.com/holochain/lib3h", branch = "bootstrap-connect" }
 lib3h_sodium = { git = "https://github.com/holochain/lib3h", branch = "bootstrap-connect" }
-=======
-lib3h ="=0.0.10"
-lib3h_sodium = "=0.0.10"
->>>>>>> 5da098eb
 holochain_common = { path = "../common" }
 chrono = "=0.4.6"
 serde = "=1.0.89"
