--- conflicted
+++ resolved
@@ -66,11 +66,7 @@
     }
 
     #[receive]
-<<<<<<< HEAD
     fn receive_callback(_from: Address, message: String) -> String {
-=======
-    fn glerp_glerp(_from: Address, message: String) -> String {
->>>>>>> ea616133
         message
     }
 
