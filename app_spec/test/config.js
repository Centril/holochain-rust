--- conflicted
+++ resolved
@@ -24,7 +24,6 @@
   }),
 }
 
-<<<<<<< HEAD
 
 // Replace the real hachiko waiter with a simple delay.
 // i.e. makes `await s.consistency()` delay a certain number of milliseconds
@@ -36,26 +35,4 @@
       setTimeout(resolve, interval)
     })
   }))
-)
-=======
-  callSyncMiddleware: (run, f) => run(s => {
-    const s_ = Object.assign({}, s, {
-      players: async (...a) => {
-        const players = await s.players(...a)
-        const players_ = _.mapValues(
-          players,
-          api => Object.assign(api, {
-            callSync: async (...b) => {
-              const result = await api.call(...b)
-              await s.consistency()
-              return result
-            }
-          })
-        )
-        return players_
-      }
-    })
-    return f(s_)
-  })
-}
->>>>>>> aa53657e
+)