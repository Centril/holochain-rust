--- conflicted
+++ resolved
@@ -14,17 +14,10 @@
   // by default, combine conductors into a single conductor for in-memory networking
   // NB: this middleware makes a really huge difference! and it's not very well tested,
   // as of Oct 1 2019. So, keep an eye out.
-<<<<<<< HEAD
-  // singleConductor,
-  callSyncMiddleware,
-  tapeExecutor(require('tape'))
-)
-=======
   singleConductor,
   callSync,
   tapeExecutor(require('tape')),
 );
->>>>>>> d532bb6d
 
 if (process.env.APP_SPEC_NETWORK_TYPE === 'websocket') {
   transport_config = 'websocket'
