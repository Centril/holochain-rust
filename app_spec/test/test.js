const path = require('path')
const { Config, Conductor, Scenario } = require('../../nodejs_conductor')
Scenario.setTape(require('tape'))

const dnaPath = path.join(__dirname, "../dist/app_spec.dna.json")
const dna = Config.dna(dnaPath, 'app-spec')
const agentAlice = Config.agent("alice")
const agentBob = Config.agent("bob")
const agentCarol = Config.agent("carol")

const instanceAlice = Config.instance(agentAlice, dna)
const instanceBob = Config.instance(agentBob, dna)
const instanceCarol = Config.instance(agentCarol, dna)

const scenario1 = new Scenario([instanceAlice], { debugLog: false })
const scenario2 = new Scenario([instanceAlice, instanceBob], { debugLog: true })
const scenario3 = new Scenario([instanceAlice, instanceBob, instanceCarol], { debugLog: false })

<<<<<<< HEAD
=======

>>>>>>> 6c9c90fa
scenario2.runTape('agentId', async (t, { alice, bob }) => {
  t.ok(alice.agentId)
  t.notEqual(alice.agentId, bob.agentId)
})

scenario1.runTape('show_env', async (t, { alice }) => {
  const result = alice.call("blog", "show_env", {})

  t.equal(result.Ok.dna_address, alice.dnaAddress)
  t.equal(result.Ok.dna_name, "HDK-spec-rust")
  t.equal(result.Ok.agent_address, alice.agentId)
  t.equal(result.Ok.agent_id, '{"nick":"alice","key":"' + alice.agentId + '"}')
})

scenario3.runTape('get sources', async (t, { alice, bob, carol }) => {
  const params = { content: 'whatever', in_reply_to: null }
  const address = await alice.callSync('blog', 'create_post', params).then(x => x.Ok)
  const address1 = await alice.callSync('blog', 'create_post', params).then(x => x.Ok)
  const address2 = await bob.callSync('blog', 'create_post', params).then(x => x.Ok)
  const address3 = await carol.callSync('blog', 'create_post', params).then(x => x.Ok)
  t.equal(address, address1)
  t.equal(address, address2)
  t.equal(address, address3)
  const sources1 = alice.call('blog', 'get_sources', { address }).Ok.sort()
  const sources2 = bob.call('blog', 'get_sources', { address }).Ok.sort()
  const sources3 = carol.call('blog', 'get_sources', { address }).Ok.sort()
  // NB: alice shows up twice because she published the same entry twice
  const expected = [alice.agentId, alice.agentId, bob.agentId, carol.agentId].sort()
  t.deepEqual(sources1, expected)
  t.deepEqual(sources2, expected)
  t.deepEqual(sources3, expected)
})

scenario1.runTape('call', async (t, { alice }) => {

  const num1 = 2
  const num2 = 2
  const params = { num1, num2 }
  const result = alice.call("blog", "check_sum", params)

  t.equal(result.Ok, 4)
})

scenario2.runTape('send', async (t, { alice, bob }) => {
  const params = { to_agent: bob.agentId, message: "ping" }
  const result = alice.call("blog", "check_send", params)

  //t.deepEqual(result.Ok, "Received : ping")
  //the line above results in `undefined`, so I switched to result to get the actual error, below:
  t.deepEqual(result, { Ok: { message: "ping" } })
})

scenario1.runTape('hash_post', async (t, { alice }) => {

  const params = { content: "Holo world" }
  const result = alice.call("blog", "post_address", params)

  t.equal(result.Ok, "QmY6MfiuhHnQ1kg7RwNZJNUQhwDxTFL45AAPnpJMNPEoxk")
})

scenario1.runTape('create_post', async (t, { alice }) => {

  const content = "Holo world"
  const in_reply_to = null
  const params = { content, in_reply_to }
  const result = alice.call("blog", "create_post", params)

  t.ok(result.Ok)
  t.notOk(result.Err)
  t.equal(result.Ok, "QmY6MfiuhHnQ1kg7RwNZJNUQhwDxTFL45AAPnpJMNPEoxk")
})

scenario2.runTape('delete_post', async (t, { alice, bob }) => {

  //create post
  const alice_create_post_result = await alice.callSync("blog", "create_post",
    { "content": "Posty", "in_reply_to": "" }
  )

  const bob_create_post_result = await bob.callSync("blog", "posts_by_agent",
    { "agent": alice.agentId }
  )

  t.ok(bob_create_post_result.Ok)
  t.equal(bob_create_post_result.Ok.addresses.length, 1);

  //remove link by alicce
  await alice.callSync("blog", "delete_post", { "content": "Posty", "in_reply_to": "" })

  // get posts by bob
  const bob_agent_posts_expect_empty = bob.call("blog", "posts_by_agent", { "agent": alice.agentId })

  t.ok(bob_agent_posts_expect_empty.Ok)
  t.equal(bob_agent_posts_expect_empty.Ok.addresses.length, 0);
})

scenario2.runTape('delete_entry_post', async (t, { alice, bob }) => {
  const content = "Hello Holo world 321"
  const in_reply_to = null
  const params = { content, in_reply_to }
  const createResult = alice.call("blog", "create_post", params)

  t.ok(createResult.Ok)

  const deletionParams = { post_address: createResult.Ok }
  const deletionResult = await bob.callSync("blog", "delete_entry_post", deletionParams)

  t.equals(deletionResult.Ok, null)

  const paramsGet = { post_address: createResult.Ok }
  const result = alice.call("blog", "get_post", paramsGet)

<<<<<<< HEAD
  t.equals(result.Ok, null)
})
=======
    const paramsGet = { post_address: createResult.Ok }
    const result = alice.call("blog", "get_post", paramsGet)
  
    t.equals(result.Ok, null)
  })

>>>>>>> 6c9c90fa

scenario2.runTape('update_post', async (t, { alice, bob }) => {
  const content = "Hello Holo world 123"
  const in_reply_to = null
  const params = { content, in_reply_to }
  const createResult = await alice.callSync("blog", "create_post", params)

  t.ok(createResult.Ok)

  const updateParams = { post_address: createResult.Ok, new_content: "Hello Holo" }
  const result = await bob.callSync("blog", "update_post", updateParams)

  t.deepEqual(result, { Ok: null })

  const updatedPost = alice.call("blog", "get_post", { post_address: createResult.Ok })

  t.ok(updatedPost.Ok)

  t.deepEqual(JSON.parse(updatedPost.Ok.App[1]), { content: "Hello Holo", date_created: "now" })
})

<<<<<<< HEAD
scenario1.runTape('create_post with bad reply to', async (t, { alice }) => {
=======

 scenario1.runTape('create_post with bad reply to', async (t, { alice }) => {
>>>>>>> 6c9c90fa
  const content = "Holo world"
  const in_reply_to = "bad"
  const params = { content, in_reply_to }
  const result = alice.call("blog", "create_post", params)

  // bad in_reply_to is an error condition
  t.ok(result.Err)
  t.notOk(result.Ok)
  const error = JSON.parse(result.Err.Internal)
  t.deepEqual(error.kind, { ErrorGeneric: "Base for link not found" })
  t.ok(error.file)
  t.ok(error.line)
})

scenario2.runTape('delete_post_with_bad_link', async (t, { alice, bob }) => {

  const result_bob_delete = await bob.callSync("blog", "delete_post",
    { "content": "Bad" }
  )

  // bad in_reply_to is an error condition
  t.ok(result_bob_delete.Err)
  t.notOk(result_bob_delete.Ok)
  const error = JSON.parse(result_bob_delete.Err.Internal)
  t.deepEqual(error.kind, { ErrorGeneric: "Target for link not found" })
  t.ok(error.file)
  t.ok(error.line)
})

scenario1.runTape('post max content size 280 characters', async (t, { alice }) => {

  const content = "Lorem Ipsum is simply dummy text of the printing and typesetting industry. Lorem Ipsum has been the industry's standard dummy text ever since the 1500s, when an unknown printer took a galley of type and scrambled it to make a type specimen book. It has survived not only five centuries, but also the leap into electronic typesetting, remaining essentially unchanged. It was popularised in the 1960s with the release of Letraset sheets containing Lorem Ipsum passages, and more recently with desktop publishing software like Aldus PageMaker including versions of Lorem Ipsum."
  const in_reply_to = null
  const params = { content, in_reply_to }
  const result = alice.call("blog", "create_post", params)

  // result should be an error
  t.ok(result.Err);
  t.notOk(result.Ok)

  const inner = JSON.parse(result.Err.Internal)

  t.ok(inner.file)
  t.deepEqual(inner.kind, { "ValidationFailed": "Content too long" })
  t.ok(inner.line)
})

scenario1.runTape('posts_by_agent', async (t, { alice }) => {

  const agent = "Bob"
  const params = { agent }

  const result = alice.call("blog", "posts_by_agent", params)

  t.deepEqual(result.Ok, { "addresses": [] })
})

scenario1.runTape('my_posts', async (t, { alice }) => {

  await alice.callSync("blog", "create_post",
    { "content": "Holo world", "in_reply_to": "" }
  )

  await alice.callSync("blog", "create_post",
    { "content": "Another post", "in_reply_to": "" }
  )

  const result = alice.call("blog", "my_posts", {})

  t.equal(result.Ok.addresses.length, 2)
})


scenario1.runTape('my_posts_immediate_timeout', async (t, { alice }) => {

  alice.call("blog", "create_post",
    { "content": "Holo world", "in_reply_to": "" }
  )

  const result = alice.call("blog", "my_posts_immediate_timeout", {})

  t.ok(result.Err)
  console.log(result)
  t.equal(JSON.parse(result.Err.Internal).kind, "Timeout")
})

scenario1.runTape('create/get_post roundtrip', async (t, { alice }) => {

  const content = "Holo world"
  const in_reply_to = null
  const params = { content, in_reply_to }
  const create_post_result = alice.call("blog", "create_post", params)
  const post_address = create_post_result.Ok

  const params_get = { post_address }
  const result = alice.call("blog", "get_post", params_get)

  const entry_value = JSON.parse(result.Ok.App[1])
  t.comment("get_post() entry_value = " + entry_value + "")
  t.equal(entry_value.content, content)
  t.equal(entry_value.date_created, "now")

})

scenario1.runTape('get_post with non-existant address returns null', async (t, { alice }) => {

  const post_address = "RANDOM"
  const params_get = { post_address }
  const result = alice.call("blog", "get_post", params_get)

  // should be Ok value but null
  // lookup did not error
  // successfully discovered the entry does not exity
  const entry = result.Ok
  t.same(entry, null)
})

scenario2.runTape('scenario test create & publish post -> get from other instance', async (t, { alice, bob }) => {

  const initialContent = "Holo world"
  const params = { content: initialContent, in_reply_to: null }
  const create_result = await alice.callSync("blog", "create_post", params)

  const params2 = { content: "post 2", in_reply_to: null }
  const create_result2 = await bob.callSync("blog", "create_post", params2)

  t.equal(create_result.Ok.length, 46)
  t.equal(create_result.Ok, "QmY6MfiuhHnQ1kg7RwNZJNUQhwDxTFL45AAPnpJMNPEoxk")

  const post_address = create_result.Ok
  const params_get = { post_address }

  const result = bob.call("blog", "get_post", params_get)
  const value = JSON.parse(result.Ok.App[1])
  t.equal(value.content, initialContent)
<<<<<<< HEAD
})
=======
})
>>>>>>> 6c9c90fa
<|MERGE_RESOLUTION|>--- conflicted
+++ resolved
@@ -16,10 +16,6 @@
 const scenario2 = new Scenario([instanceAlice, instanceBob], { debugLog: true })
 const scenario3 = new Scenario([instanceAlice, instanceBob, instanceCarol], { debugLog: false })
 
-<<<<<<< HEAD
-=======
-
->>>>>>> 6c9c90fa
 scenario2.runTape('agentId', async (t, { alice, bob }) => {
   t.ok(alice.agentId)
   t.notEqual(alice.agentId, bob.agentId)
@@ -132,17 +128,8 @@
   const paramsGet = { post_address: createResult.Ok }
   const result = alice.call("blog", "get_post", paramsGet)
 
-<<<<<<< HEAD
   t.equals(result.Ok, null)
 })
-=======
-    const paramsGet = { post_address: createResult.Ok }
-    const result = alice.call("blog", "get_post", paramsGet)
-  
-    t.equals(result.Ok, null)
-  })
-
->>>>>>> 6c9c90fa
 
 scenario2.runTape('update_post', async (t, { alice, bob }) => {
   const content = "Hello Holo world 123"
@@ -164,12 +151,7 @@
   t.deepEqual(JSON.parse(updatedPost.Ok.App[1]), { content: "Hello Holo", date_created: "now" })
 })
 
-<<<<<<< HEAD
 scenario1.runTape('create_post with bad reply to', async (t, { alice }) => {
-=======
-
- scenario1.runTape('create_post with bad reply to', async (t, { alice }) => {
->>>>>>> 6c9c90fa
   const content = "Holo world"
   const in_reply_to = "bad"
   const params = { content, in_reply_to }
@@ -305,8 +287,4 @@
   const result = bob.call("blog", "get_post", params_get)
   const value = JSON.parse(result.Ok.App[1])
   t.equal(value.content, initialContent)
-<<<<<<< HEAD
-})
-=======
-})
->>>>>>> 6c9c90fa
+})