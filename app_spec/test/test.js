--- conflicted
+++ resolved
@@ -176,10 +176,6 @@
    t.deepEqual(error.kind, { ErrorGeneric: "Target for link not found" })
    t.ok(error.file)
    t.ok(error.line)
-<<<<<<< HEAD
-
-=======
->>>>>>> 90a2aba4
   })
 
 scenario1.runTape('post max content size 280 characters', async (t, { alice }) => {
