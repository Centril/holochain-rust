--- conflicted
+++ resolved
@@ -1,83 +1,6 @@
 module.exports = scenario => {
 
-<<<<<<< HEAD
-const dnaPath = path.join(__dirname, "../dist/app_spec.dna.json")
-const dna = Config.dna(dnaPath, 'app-spec')
-const agentAlice = Config.agent("alice")
-const agentBob = Config.agent("bob")
-const agentCarol = Config.agent("carol")
-const sleep = require("sleep");
-
-const instanceAlice = Config.instance(agentAlice, dna)
-const instanceBob = Config.instance(agentBob, dna)
-const instanceCarol = Config.instance(agentCarol, dna)
-
-const scenario1 = new Scenario([instanceAlice], { debugLog:true })
-const scenario2 = new Scenario([instanceAlice, instanceBob], { debugLog: true })
-const scenario3 = new Scenario([instanceAlice, instanceBob, instanceCarol], { debugLog: true })
-
-
-const testBridge = Config.bridge('test-bridge', instanceAlice, instanceBob)
-const scenarioBridge = new Scenario([instanceAlice, instanceBob], { bridges: [testBridge], debugLog: true })
-
-scenarioBridge.runTape('scenario test create & publish -> getting post via bridge', async (t, {alice, bob}) => {
-
-    const initialContent = "Holo world"
-    const params = { content: initialContent, in_reply_to: null }
-    const create_result = await bob.callSync("blog", "create_post", params)
-=======
-scenario('capabilities grant and claim', async (s, t, { alice, bob }) => {
-
-    // Ask for alice to grant a token for bob  (it's hard-coded for bob in re function for now)
-    const result = await alice.call("blog", "request_post_grant", {})
-    t.ok(result.Ok)
-    t.notOk(result.Err)
-
-    // Confirm that we can get back the grant
-    const grants = await alice.call("blog", "get_grants", {})
-    t.ok(grants.Ok)
-    t.notOk(grants.Err)
-    t.equal(result.Ok, grants.Ok[0])
-
-    // Bob stores the grant as a claim
-    const claim = await bob.call("blog", "commit_post_claim", { grantor: alice.agentId, claim: result.Ok })
-    t.deepEqual(claim, { Ok: 'Qmebh1y2kYgVG1RPhDDzDFTAskPcRWvz5YNhiNEi17vW9G' });
-
-    // Bob can now create a post on alice's chain via a node-to-node message with the claim
-    const post_content = "Holo world"
-    const params = { grantor: alice.agentId, content: post_content, in_reply_to: null }
-    const create_result = await bob.call("blog", "create_post_with_claim", params)
-    t.deepEqual(create_result, {Ok: "QmY6MfiuhHnQ1kg7RwNZJNUQhwDxTFL45AAPnpJMNPEoxk"})
-
-    // Confirm that the post was actually added to alice's chain
-    const get_post_result = await alice.call("blog", "get_post", { post_address: create_result.Ok })
-    const value = JSON.parse(get_post_result.Ok.App[1])
-    t.equal(value.content, post_content)
->>>>>>> 7ccc02f7
-
-    t.equal(create_result.Ok, "QmY6MfiuhHnQ1kg7RwNZJNUQhwDxTFL45AAPnpJMNPEoxk")
-
-<<<<<<< HEAD
-    const post_address = create_result.Ok
-    const params_get = { post_address }
-=======
-    // Check that when bob tries to make this call it fails because there is no grant stored
-    const params2 = { grantor: bob.agentId, content: post_content, in_reply_to: null }
-    const create2_result = await bob.call("blog", "create_post_with_claim", params2)
-    t.deepEqual(create2_result, {Ok: "error: no matching grant for claim"})
->>>>>>> 7ccc02f7
-
-    const result = alice.call("blog", "get_post_bridged", params_get)
-    console.log("BRIDGE CALL RESULT: " + JSON.stringify(result))
-    const value = JSON.parse(result.Ok.App[1])
-    t.equal(value.content, initialContent)
-})
-
-<<<<<<< HEAD
-scenario2.runTape('sign_and_verify_message', async (t, { alice, bob }) => {
-=======
 scenario('sign_and_verify_message', async (s, t, { alice, bob }) => {
->>>>>>> 7ccc02f7
     const message = "Hello everyone! Time to start the secret meeting";
 
     const SignResult = await bob.call("converse", "sign_message", { key_id:"", message: message });
@@ -793,8 +716,25 @@
   t.equal(value.content, initialContent)
 })
 
-<<<<<<< HEAD
-scenario2.runTape('capabilities grant and claim', async (t, { alice, bob }) => {
+scenario('scenario test create & publish -> getting post via bridge', async (s, t, {alice, bob}) => {
+
+    const initialContent = "Holo world"
+    const params = { content: initialContent, in_reply_to: null }
+    const create_result = await bob.callSync("blog", "create_post", params)
+
+    t.equal(create_result.Ok, "QmY6MfiuhHnQ1kg7RwNZJNUQhwDxTFL45AAPnpJMNPEoxk")
+
+    const post_address = create_result.Ok
+    const params_get = { post_address }
+
+    const result = alice.call("blog", "get_post_bridged", params_get)
+    console.log("BRIDGE CALL RESULT: " + JSON.stringify(result))
+    const value = JSON.parse(result.Ok.App[1])
+    t.equal(value.content, initialContent)
+})
+
+
+scenario('capabilities grant and claim', async (s, t, { alice, bob }) => {
 
     // Ask for alice to grant a token for bob  (it's hard-coded for bob in re function for now)
     const result = alice.call("blog", "request_post_grant", {})
@@ -803,43 +743,9 @@
 
     // Confirm that we can get back the grant
     const grants = alice.call("blog", "get_grants", {})
-=======
-scenario('scenario test create & publish -> getting post via bridge', async (s, t, {alice, bob}) => {
-
-  const initialContent = "Holo world"
-  const params = { content: initialContent, in_reply_to: null }
-  const create_result = await bob.callSync("blog", "create_post", params)
-
-  t.equal(create_result.Ok, "QmY6MfiuhHnQ1kg7RwNZJNUQhwDxTFL45AAPnpJMNPEoxk")
-
-  const post_address = create_result.Ok
-  const params_get = { post_address }
-
-  const result = await alice.call("blog", "get_post_bridged", params_get)
-  console.log("BRIDGE CALL RESULT: " + JSON.stringify(result))
-  const value = JSON.parse(result.Ok.App[1])
-  t.equal(value.content, initialContent)
-})
-
-scenario('request grant', async (s, t, { alice, bob }) => {
-
-    /*
-      This is not a complete test of requesting a grant because currently there
-      is no way in the test conductor to actually pass in the provenance of the
-      call.  That will be added when we convert the test framework to being built
-      on top of the rust conductor.   For now this is more a placeholder test, but
-      note that the value returned is actually the capbability token value.
-    */
-    const result = await alice.call("blog", "request_post_grant", {})
-    t.ok(result.Ok)
-    t.notOk(result.Err)
-
-    const grants = await alice.call("blog", "get_grants", {})
->>>>>>> 7ccc02f7
     t.ok(grants.Ok)
     t.notOk(grants.Err)
     t.equal(result.Ok, grants.Ok[0])
-<<<<<<< HEAD
 
     // Bob stores the grant as a claim
     const claim = bob.call("blog", "commit_post_claim", { grantor: alice.agentId, claim: result.Ok })
@@ -863,8 +769,5 @@
     t.deepEqual(create2_result, {Ok: "error: no matching grant for claim"})
 
 })
-=======
-})
-
-}
->>>>>>> 7ccc02f7
+
+}