#![warn(unused_extern_crates)]
#[macro_use]
extern crate hdk;
#[macro_use]
extern crate serde_derive;
extern crate boolinator;
#[macro_use]
extern crate serde_json;
#[macro_use]
extern crate holochain_json_derive;

pub mod blog;
pub mod memo;
pub mod post;

use blog::Env;
use hdk::{
<<<<<<< HEAD
    DNA_ADDRESS, PUBLIC_TOKEN,
=======
>>>>>>> 78aedefa
    error::ZomeApiResult,
    holochain_core_types::{entry::Entry, signature::Provenance},
    holochain_json_api::{error::JsonError, json::JsonString},
    holochain_persistence_api::cas::content::Address,
    holochain_wasm_utils::api_serialization::{
        get_entry::{EntryHistory, GetEntryResult},
        get_links::GetLinksResult,
    },
};

define_zome! {

    entries: [
        post::definition(),
        memo::definition()
    ]

    init: || {{
<<<<<<< HEAD
        // should be able to commit an entry
        let entry = Entry::App(
            "post".into(),
            post::Post {
                content: "called from init".into(),
                date_created: "1234".into(),
            }
            .into(),
        );
        let addr = hdk::commit_entry(&entry)?;

        // should be able to get the entry
        let get_result = hdk::get_entry(&addr)?.unwrap();
        if !(entry == get_result) {
            return Err("Could not retrieve the same entry in init".into());
        }

        // should be able to access globals
   //     let agent_addr: Address = AGENT_ADDRESS.to_string().into();
        let _dna_hash: Address = DNA_ADDRESS.to_string().into();

        // TODO should we allow sending messages to self?
        // should be able to call hdk::send, will timeout immedietly but that is ok
//        let send_result = hdk::send(agent_addr, "".to_string(), 10000.into())?;
  //      dbg!("send_result: {:?}",  send_result);
        // should be able to call other zome funcs
        hdk::call(
            hdk::THIS_INSTANCE,
            "summer",
            Address::from(PUBLIC_TOKEN.to_string()),
            "sum",
            blog::check_sum_args(1, 2).into(),
        )?;

=======
>>>>>>> 78aedefa
        Ok(())
    }}

    validate_agent: |validation_data : EntryValidationData::<AgentId>| {
        Ok(())
    }

    receive: |from, msg_json| {
        blog::handle_receive(from, JsonString::from_json(&msg_json))
    }

    functions: [

        show_env: {
            inputs: | |,
            outputs: |env: ZomeApiResult<Env>|,
            handler: blog::handle_show_env
        }

        get_test_properties: {
            inputs: | |,
            outputs: |property: ZomeApiResult<JsonString>|,
            handler: blog::handle_get_test_properties
        }

        get_sources: {
            inputs: |address: Address|,
            outputs: |sources: ZomeApiResult<Vec<Address>>|,
            handler: blog::handle_get_sources
        }

        check_sum: {
            inputs: |num1: u32, num2: u32|,
            outputs: |sum: ZomeApiResult<u32>|,
            handler: blog::handle_check_sum
        }

        ping: {
            inputs: |to_agent: Address, message: String|,
            outputs: |response: ZomeApiResult<JsonString>|,
            handler: blog::handle_ping
        }

        post_address: {
            inputs: |content: String|,
            outputs: |result: ZomeApiResult<Address>|,
            handler: blog::handle_post_address
        }

        memo_address: {
            inputs: |content: String|,
            outputs: |result: ZomeApiResult<Address>|,
            handler: blog::handle_memo_address
        }

        create_post: {
            inputs: |content: String, in_reply_to: Option<Address>|,
            outputs: |result: ZomeApiResult<Address>|,
            handler: blog::handle_create_post
        }

        create_tagged_post: {
            inputs: |content: String, tag: String|,
            outputs: |result: ZomeApiResult<Address>|,
            handler: blog::handle_create_tagged_post
        }

        create_post_with_agent: {
            inputs: |agent_id:Address, content: String, in_reply_to: Option<Address>|,
            outputs: |result: ZomeApiResult<Address>|,
            handler: blog::handle_create_post_with_agent
        }

        create_post_countersigned: {
            inputs: |content: String, in_reply_to: Option<Address>, counter_signature:Provenance|,
            outputs: |result: ZomeApiResult<Address>|,
            handler: blog::handle_create_post_countersigned
        }

        request_post_grant: {
            inputs: | |,
            outputs: |result: ZomeApiResult<Option<Address>>|,
            handler: blog::handle_request_post_grant
        }

        get_grants: {
            inputs: | |,
            outputs: |result: ZomeApiResult<Vec<Address>>|,
            handler: blog::handle_get_grants
        }

        commit_post_claim: {
            inputs: |grantor: Address, claim: Address|,
            outputs: |result: ZomeApiResult<Address>|,
            handler: blog::handle_commit_post_claim
        }

        create_post_with_claim: {
            inputs: |grantor: Address, content: String, in_reply_to: Option<Address>|,
            outputs: |result: ZomeApiResult<Address>|,
            handler: blog::handle_create_post_with_claim
        }

        create_memo: {
            inputs: |content: String|,
            outputs: |result: ZomeApiResult<Address>|,
            handler: blog::handle_create_memo
        }

        delete_post: {
            inputs: |content: String|,
            outputs: |result: ZomeApiResult<Address>|,
            handler: blog::handle_delete_post
        }

        delete_entry_post: {
            inputs: |post_address: Address|,
            outputs: |result: ZomeApiResult<Address>|,
            handler: blog::handle_delete_entry_post
        }

        update_post: {
            inputs: |post_address: Address, new_content: String|,
            outputs: |result: ZomeApiResult<Address>|,
            handler: blog::handle_update_post
        }

        posts_by_agent: {
            inputs: |agent: Address|,
            outputs: |post_hashes: ZomeApiResult<GetLinksResult>|,
            handler: blog::handle_posts_by_agent
        }

        authored_posts_with_sources : {
            inputs : |agent : Address|,
            outputs : | post_hashes : ZomeApiResult<GetLinksResult>|,
            handler : blog::handle_my_posts_get_my_sources
        }

        get_post: {
            inputs: |post_address: Address|,
            outputs: |post: ZomeApiResult<Option<Entry>>|,
            handler: blog::handle_get_post
        }

        get_memo: {
            inputs: |memo_address: Address|,
            outputs: |post: ZomeApiResult<Option<Entry>>|,
            handler: blog::handle_get_memo
        }

        get_initial_post: {
            inputs: |post_address: Address|,
            outputs: |post: ZomeApiResult<Option<Entry>>|,
            handler : blog::handle_get_initial_post
        }

        get_history_post : {
            inputs: |post_address: Address|,
            outputs: |post: ZomeApiResult<EntryHistory>|,
            handler : blog::handle_get_history_post
        }

        my_posts: {
            inputs: |tag: Option<String>|,
            outputs: |post_hashes: ZomeApiResult<GetLinksResult>|,
            handler: blog::handle_my_posts
        }

        my_posts_with_load: {
            inputs: |tag: Option<String>|,
            outputs: |post_hashes: ZomeApiResult<Vec<post::Post>>|,
            handler: blog::handle_my_posts_with_load
        }

        my_memos: {
            inputs: | |,
            outputs: |memo_hashes: ZomeApiResult<Vec<Address>>|,
            handler: blog::handle_my_memos
        }

        get_post_with_options_latest :{
            inputs: |post_address: Address|,
            outputs: |post: ZomeApiResult<Entry>|,
            handler:  blog::handle_get_post_with_options_latest
        }

        get_post_with_options :{
            inputs: |post_address: Address|,
            outputs: |post: ZomeApiResult<GetEntryResult>|,
            handler:  blog::handle_my_post_with_options
        }

        get_post_bridged: {
            inputs: |post_address: Address|,
            outputs: |post: ZomeApiResult<Option<Entry>>|,
            handler: blog::handle_get_post_bridged
        }

        my_posts_immediate_timeout: {
            inputs: | |,
            outputs: |post_hashes: ZomeApiResult<GetLinksResult>|,
            handler: blog::handle_my_posts_immediate_timeout
        }

        my_posts_as_committed: {
            inputs: | |,
            outputs: |post_hashes: ZomeApiResult<Vec<Address>>|,
            handler: blog::handle_my_posts_as_commited
        }


        recommend_post: {
            inputs: |post_address: Address, agent_address: Address|,
            outputs: |result: ZomeApiResult<Address>|,
            handler: blog::handle_recommend_post
        }

        my_recommended_posts: {
            inputs: | |,
            outputs: |result: ZomeApiResult<GetLinksResult>|,
            handler: blog::handle_my_recommended_posts
        }
    ]

    traits: {
        hc_public [show_env, get_test_properties, check_sum, ping, get_sources, post_address, create_post, create_tagged_post, create_post_countersigned, delete_post, delete_entry_post, update_post, posts_by_agent, get_post, my_posts, memo_address, get_memo, my_memos, create_memo, my_posts_as_committed, my_posts_immediate_timeout, recommend_post, my_recommended_posts,get_initial_post, get_history_post, get_post_with_options, get_post_with_options_latest, authored_posts_with_sources, create_post_with_agent, request_post_grant, get_grants, commit_post_claim, create_post_with_claim, get_post_bridged,my_posts_with_load]
    }
}<|MERGE_RESOLUTION|>--- conflicted
+++ resolved
@@ -15,10 +15,6 @@
 
 use blog::Env;
 use hdk::{
-<<<<<<< HEAD
-    DNA_ADDRESS, PUBLIC_TOKEN,
-=======
->>>>>>> 78aedefa
     error::ZomeApiResult,
     holochain_core_types::{entry::Entry, signature::Provenance},
     holochain_json_api::{error::JsonError, json::JsonString},
@@ -37,43 +33,11 @@
     ]
 
     init: || {{
-<<<<<<< HEAD
-        // should be able to commit an entry
-        let entry = Entry::App(
-            "post".into(),
-            post::Post {
-                content: "called from init".into(),
-                date_created: "1234".into(),
-            }
-            .into(),
-        );
-        let addr = hdk::commit_entry(&entry)?;
-
-        // should be able to get the entry
-        let get_result = hdk::get_entry(&addr)?.unwrap();
-        if !(entry == get_result) {
-            return Err("Could not retrieve the same entry in init".into());
-        }
-
-        // should be able to access globals
+
    //     let agent_addr: Address = AGENT_ADDRESS.to_string().into();
-        let _dna_hash: Address = DNA_ADDRESS.to_string().into();
-
         // TODO should we allow sending messages to self?
-        // should be able to call hdk::send, will timeout immedietly but that is ok
 //        let send_result = hdk::send(agent_addr, "".to_string(), 10000.into())?;
   //      dbg!("send_result: {:?}",  send_result);
-        // should be able to call other zome funcs
-        hdk::call(
-            hdk::THIS_INSTANCE,
-            "summer",
-            Address::from(PUBLIC_TOKEN.to_string()),
-            "sum",
-            blog::check_sum_args(1, 2).into(),
-        )?;
-
-=======
->>>>>>> 78aedefa
         Ok(())
     }}
 
