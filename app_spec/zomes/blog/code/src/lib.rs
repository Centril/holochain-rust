#![feature(try_from)]

#[macro_use]
extern crate hdk;
extern crate serde;
#[macro_use]
extern crate serde_derive;
extern crate boolinator;
#[macro_use]
extern crate serde_json;
#[macro_use]
extern crate holochain_core_types_derive;

pub mod blog;
pub mod post;

use hdk::{
    error::ZomeApiResult,
    holochain_core_types::{
        cas::content::Address, entry::Entry, error::HolochainError, json::JsonString,
    },
    holochain_wasm_utils::api_serialization::get_links::GetLinksResult,
};

use blog::Env;

define_zome! {

    entries: [
        post::definition()
    ]

    genesis: || {
        Ok(())
    }

<<<<<<< HEAD

    receive: |message| {
        json!({
            "message": message 
        }).to_string()
    }

    functions: {
        main (Public) {
            show_env: {
                inputs: | |,
                outputs: |sum: ZomeApiResult<Env>|,
                handler: blog::handle_show_env
            }

            check_sum: {
                inputs: |num1: u32, num2: u32|,
                outputs: |sum: ZomeApiResult<JsonString>|,
                handler: blog::handle_check_sum
            }

            check_send: {
               inputs: |to_agent: Address, message: String|,
               outputs: |response: ZomeApiResult<String>|,
               handler: blog::handle_check_send
            }

            post_address: {
                inputs: |content: String|,
                outputs: |result: ZomeApiResult<Address>|,
                handler: blog::handle_post_address
            }

            create_post: {
                inputs: |content: String, in_reply_to: Option<Address>|,
                outputs: |result: ZomeApiResult<Address>|,
                handler: blog::handle_create_post
            }

            posts_by_agent: {
                inputs: |agent: Address|,
                outputs: |post_hashes: ZomeApiResult<GetLinksResult>|,
                handler: blog::handle_posts_by_agent
            }

            get_post: {
                inputs: |post_address: Address|,
                outputs: |post: ZomeApiResult<Option<Entry>>|,
                handler: blog::handle_get_post
            }

            my_posts: {
                inputs: | |,
                outputs: |post_hashes: ZomeApiResult<GetLinksResult>|,
                handler: blog::handle_my_posts
            }

            my_posts_immediate_timeout: {
                inputs: | |,
                outputs: |post_hashes: ZomeApiResult<GetLinksResult>|,
                handler: blog::handle_my_posts_immediate_timeout
            }

            my_posts_as_committed: {
                inputs: | |,
                outputs: |post_hashes: ZomeApiResult<Vec<Address>>|,
                handler: blog::handle_my_posts_as_commited
            }

            recommend_post: {
                inputs: |post_address: Address, agent_address: Address|,
                outputs: |result: ZomeApiResult<()>|,
                handler: blog::handle_recommend_post
            }

            my_recommended_posts: {
                inputs: | |,
                outputs: |result: ZomeApiResult<GetLinksResult>|,
                handler: blog::handle_my_recommended_posts
            }
=======
    functions: [

        show_env: {
            inputs: | |,
            outputs: |env: ZomeApiResult<Env>|,
            handler: blog::handle_show_env
        }

        get_sources: {
            inputs: |address: Address|,
            outputs: |sources: ZomeApiResult<Vec<Address>>|,
            handler: blog::handle_get_sources
        }

        check_sum: {
            inputs: |num1: u32, num2: u32|,
            outputs: |sum: ZomeApiResult<JsonString>|,
            handler: blog::handle_check_sum
        }

        post_address: {
            inputs: |content: String|,
            outputs: |result: ZomeApiResult<Address>|,
            handler: blog::handle_post_address
>>>>>>> 516e2772
        }

        create_post: {
            inputs: |content: String, in_reply_to: Option<Address>|,
            outputs: |result: ZomeApiResult<Address>|,
            handler: blog::handle_create_post
        }

        delete_post: {
            inputs: |content: String|,
            outputs: |result: ZomeApiResult<Address>|,
            handler: blog::handle_delete_post
        }

        delete_entry_post: {
            inputs: |post_address: Address|,
            outputs: |result: ZomeApiResult<()>|,
            handler: blog::handle_delete_entry_post
        }

        update_post: {
            inputs: |post_address: Address, new_content: String|,
            outputs: |result: ZomeApiResult<()>|,
            handler: blog::handle_update_post
        }

        posts_by_agent: {
            inputs: |agent: Address|,
            outputs: |post_hashes: ZomeApiResult<GetLinksResult>|,
            handler: blog::handle_posts_by_agent
        }

        get_post: {
            inputs: |post_address: Address|,
            outputs: |post: ZomeApiResult<Option<Entry>>|,
            handler: blog::handle_get_post
        }

        my_posts: {
            inputs: | |,
            outputs: |post_hashes: ZomeApiResult<GetLinksResult>|,
            handler: blog::handle_my_posts
        }

        my_posts_immediate_timeout: {
            inputs: | |,
            outputs: |post_hashes: ZomeApiResult<GetLinksResult>|,
            handler: blog::handle_my_posts_immediate_timeout
        }

        my_posts_as_committed: {
            inputs: | |,
            outputs: |post_hashes: ZomeApiResult<Vec<Address>>|,
            handler: blog::handle_my_posts_as_commited
        }


        recommend_post: {
            inputs: |post_address: Address, agent_address: Address|,
            outputs: |result: ZomeApiResult<()>|,
            handler: blog::handle_recommend_post
        }

        my_recommended_posts: {
            inputs: | |,
            outputs: |result: ZomeApiResult<GetLinksResult>|,
            handler: blog::handle_my_recommended_posts
        }
    ]

    capabilities: {
        public (Public) [show_env, check_sum, get_sources, post_address, create_post, delete_post, update_post, posts_by_agent, get_post, my_posts, my_posts_as_committed, my_posts_immediate_timeout, recommend_post, my_recommended_posts]
    }

}<|MERGE_RESOLUTION|>--- conflicted
+++ resolved
@@ -34,88 +34,12 @@
         Ok(())
     }
 
-<<<<<<< HEAD
-
     receive: |message| {
         json!({
-            "message": message 
+            "message": message
         }).to_string()
     }
 
-    functions: {
-        main (Public) {
-            show_env: {
-                inputs: | |,
-                outputs: |sum: ZomeApiResult<Env>|,
-                handler: blog::handle_show_env
-            }
-
-            check_sum: {
-                inputs: |num1: u32, num2: u32|,
-                outputs: |sum: ZomeApiResult<JsonString>|,
-                handler: blog::handle_check_sum
-            }
-
-            check_send: {
-               inputs: |to_agent: Address, message: String|,
-               outputs: |response: ZomeApiResult<String>|,
-               handler: blog::handle_check_send
-            }
-
-            post_address: {
-                inputs: |content: String|,
-                outputs: |result: ZomeApiResult<Address>|,
-                handler: blog::handle_post_address
-            }
-
-            create_post: {
-                inputs: |content: String, in_reply_to: Option<Address>|,
-                outputs: |result: ZomeApiResult<Address>|,
-                handler: blog::handle_create_post
-            }
-
-            posts_by_agent: {
-                inputs: |agent: Address|,
-                outputs: |post_hashes: ZomeApiResult<GetLinksResult>|,
-                handler: blog::handle_posts_by_agent
-            }
-
-            get_post: {
-                inputs: |post_address: Address|,
-                outputs: |post: ZomeApiResult<Option<Entry>>|,
-                handler: blog::handle_get_post
-            }
-
-            my_posts: {
-                inputs: | |,
-                outputs: |post_hashes: ZomeApiResult<GetLinksResult>|,
-                handler: blog::handle_my_posts
-            }
-
-            my_posts_immediate_timeout: {
-                inputs: | |,
-                outputs: |post_hashes: ZomeApiResult<GetLinksResult>|,
-                handler: blog::handle_my_posts_immediate_timeout
-            }
-
-            my_posts_as_committed: {
-                inputs: | |,
-                outputs: |post_hashes: ZomeApiResult<Vec<Address>>|,
-                handler: blog::handle_my_posts_as_commited
-            }
-
-            recommend_post: {
-                inputs: |post_address: Address, agent_address: Address|,
-                outputs: |result: ZomeApiResult<()>|,
-                handler: blog::handle_recommend_post
-            }
-
-            my_recommended_posts: {
-                inputs: | |,
-                outputs: |result: ZomeApiResult<GetLinksResult>|,
-                handler: blog::handle_my_recommended_posts
-            }
-=======
     functions: [
 
         show_env: {
@@ -136,11 +60,16 @@
             handler: blog::handle_check_sum
         }
 
+        check_send: {
+            inputs: |to_agent: Address, message: String|,
+            outputs: |response: ZomeApiResult<String>|,
+            handler: blog::handle_check_send
+        }
+
         post_address: {
             inputs: |content: String|,
             outputs: |result: ZomeApiResult<Address>|,
             handler: blog::handle_post_address
->>>>>>> 516e2772
         }
 
         create_post: {
@@ -212,7 +141,7 @@
     ]
 
     capabilities: {
-        public (Public) [show_env, check_sum, get_sources, post_address, create_post, delete_post, update_post, posts_by_agent, get_post, my_posts, my_posts_as_committed, my_posts_immediate_timeout, recommend_post, my_recommended_posts]
+        public (Public) [show_env, check_sum, check_send, get_sources, post_address, create_post, delete_post, update_post, posts_by_agent, get_post, my_posts, my_posts_as_committed, my_posts_immediate_timeout, recommend_post, my_recommended_posts]
     }
 
 }