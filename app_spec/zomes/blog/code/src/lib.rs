--- conflicted
+++ resolved
@@ -29,7 +29,6 @@
         Ok(())
     }
 
-<<<<<<< HEAD
     functions: [
 
         check_sum: {
@@ -68,6 +67,12 @@
             handler: blog::handle_my_posts
         }
 
+        my_posts_immediate_timeout: {
+            inputs: | |,
+            outputs: |post_hashes: ZomeApiResult<GetLinksResult>|,
+            handler: blog::handle_my_posts_immediate_timeout
+        }
+
         my_posts_as_committed: {
             inputs: | |,
             outputs: |post_hashes: ZomeApiResult<Vec<Address>>|,
@@ -78,75 +83,6 @@
             inputs: |post_address: Address, agent_address: Address|,
             outputs: |result: ZomeApiResult<()>|,
             handler: blog::handle_recommend_post
-=======
-    functions: {
-        main (Public) {
-            show_env: {
-                inputs: | |,
-                outputs: |sum: ZomeApiResult<Env>|,
-                handler: blog::handle_show_env
-            }
-
-            check_sum: {
-                inputs: |num1: u32, num2: u32|,
-                outputs: |sum: ZomeApiResult<JsonString>|,
-                handler: blog::handle_check_sum
-            }
-
-            post_address: {
-                inputs: |content: String|,
-                outputs: |result: ZomeApiResult<Address>|,
-                handler: blog::handle_post_address
-            }
-
-            create_post: {
-                inputs: |content: String, in_reply_to: Option<Address>|,
-                outputs: |result: ZomeApiResult<Address>|,
-                handler: blog::handle_create_post
-            }
-
-            posts_by_agent: {
-                inputs: |agent: Address|,
-                outputs: |post_hashes: ZomeApiResult<GetLinksResult>|,
-                handler: blog::handle_posts_by_agent
-            }
-
-            get_post: {
-                inputs: |post_address: Address|,
-                outputs: |post: ZomeApiResult<Option<Entry>>|,
-                handler: blog::handle_get_post
-            }
-
-            my_posts: {
-                inputs: | |,
-                outputs: |post_hashes: ZomeApiResult<GetLinksResult>|,
-                handler: blog::handle_my_posts
-            }
-
-            my_posts_immediate_timeout: {
-                inputs: | |,
-                outputs: |post_hashes: ZomeApiResult<GetLinksResult>|,
-                handler: blog::handle_my_posts_immediate_timeout
-            }
-
-            my_posts_as_committed: {
-                inputs: | |,
-                outputs: |post_hashes: ZomeApiResult<Vec<Address>>|,
-                handler: blog::handle_my_posts_as_commited
-            }
-
-            recommend_post: {
-                inputs: |post_address: Address, agent_address: Address|,
-                outputs: |result: ZomeApiResult<()>|,
-                handler: blog::handle_recommend_post
-            }
-
-            my_recommended_posts: {
-                inputs: | |,
-                outputs: |result: ZomeApiResult<GetLinksResult>|,
-                handler: blog::handle_my_recommended_posts
-            }
->>>>>>> d83535b8
         }
 
         my_recommended_posts: {
