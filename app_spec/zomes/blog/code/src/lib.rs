--- conflicted
+++ resolved
@@ -119,13 +119,7 @@
         }
     ]
 
-<<<<<<< HEAD
     traits: {
-        hc_public [show_env, check_sum, get_sources, post_address, create_post, posts_by_agent, get_post, my_posts, my_posts_as_committed, my_posts_immediate_timeout, recommend_post, my_recommended_posts]
-=======
-    capabilities: {
-        public (Public) [show_env, check_sum, get_sources, post_address, create_post, delete_post, update_post, posts_by_agent, get_post, my_posts, my_posts_as_committed, my_posts_immediate_timeout, recommend_post, my_recommended_posts]
->>>>>>> f8ef602d
+        hc_public [show_env, check_sum, get_sources, post_address, create_post, delete_post, update_post, posts_by_agent, get_post, my_posts, my_posts_as_committed, my_posts_immediate_timeout, recommend_post, my_recommended_posts]
     }
-
 }