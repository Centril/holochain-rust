--- conflicted
+++ resolved
@@ -7,11 +7,7 @@
         entry::{cap_entries::CapabilityType, entry_type::EntryType, Entry},
         error::HolochainError,
         json::JsonString,
-<<<<<<< HEAD
         signature::{Provenance, Signature},
-=======
-        signature::Provenance
->>>>>>> 03b85562
     },
     holochain_wasm_utils::api_serialization::{
         get_entry::{
