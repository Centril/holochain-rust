use hdk::{
    self,
    error::{ZomeApiError, ZomeApiResult},
    holochain_core_types::{
        cas::content::Address, entry::Entry, error::HolochainError, json::JsonString,
    },
    holochain_wasm_utils::api_serialization::{
        get_entry::GetEntryOptions, get_links::GetLinksResult,
    },
    AGENT_ADDRESS,
};
use post::Post;
use std::convert::TryFrom;

pub fn handle_check_sum(num1: u32, num2: u32) -> ZomeApiResult<JsonString> {
    #[derive(Serialize, Deserialize, Debug, DefaultJson)]
    struct SumInput {
        num1: u32,
        num2: u32,
    };

    let call_input = SumInput {
        num1: num1,
        num2: num2,
    };
    hdk::call(
        hdk::THIS_INSTANCE,
        "summer",
        "main",
        "test_token",
        "sum",
        call_input.into(),
    )
}

pub fn handle_post_address(content: String) -> ZomeApiResult<Address> {
    let post_entry = Entry::App("post".into(), Post::new(&content, "now").into());
    hdk::entry_address(&post_entry)
}

pub fn handle_create_post(content: String, in_reply_to: Option<Address>) -> ZomeApiResult<Address> {
    let post_entry = Entry::App("post".into(), Post::new(&content, "now").into());

    let address = hdk::commit_entry(&post_entry)?;

    hdk::link_entries(&AGENT_ADDRESS, &address, "authored_posts")?;

    if let Some(in_reply_to_address) = in_reply_to {
        // return with Err if in_reply_to_address points to missing entry
        hdk::get_entry_result(&in_reply_to_address, GetEntryOptions::default())?;
        hdk::link_entries(&in_reply_to_address, &address, "comments")?;
    }

    Ok(address)
}

pub fn handle_posts_by_agent(agent: Address) -> ZomeApiResult<GetLinksResult> {
    hdk::get_links(&agent, "authored_posts")
}

pub fn handle_my_posts() -> ZomeApiResult<GetLinksResult> {
    hdk::get_links(&AGENT_ADDRESS, "authored_posts")
}

pub fn handle_my_posts_as_commited() -> ZomeApiResult<Vec<Address>> {
    // In the current implementation of hdk::query the second parameter
    // specifies the starting index and the third parameter the maximum
    // number of items to return, with 0 meaning all.
    // This allows for pagination.
    // Future versions will also include more parameters for more complex
    // queries.
    hdk::query("post".into(), 0, 0)
}

pub fn handle_get_post(post_address: Address) -> ZomeApiResult<Option<Entry>> {
    // get_entry returns a Result<Option<T>, ZomeApiError>
    // where T is the type that you used to commit the entry, in this case a Blog
    // It's a ZomeApiError if something went wrong (i.e. wrong type in deserialization)
    // Otherwise its a Some(T) or a None
    hdk::get_entry(&post_address)
}

<<<<<<< HEAD
pub fn handle_delete_post(post_address: Address) -> ZomeApiResult<()> {
    hdk::get_entry(&post_address)?;

    hdk::remove_entry(&post_address)?;

    Ok(())
}

pub fn handle_update_post(post_address: Address, new_content: String) -> ZomeApiResult<()> {
    let old_entry = hdk::get_entry(&post_address)?;

    if let Some(Entry::App(_, json_string)) = old_entry {
        let post = Post::try_from(json_string)?;
        let updated_post_entry = Entry::App(
            "post".into(),
            Post::new(&new_content, &post.date_created).into(),
        );

        hdk::update_entry(updated_post_entry, &post_address)?;

        Ok(())
    } else {
        Err(ZomeApiError::Internal("failed to update post".into()))
    }
=======
pub fn handle_recommend_post(post_address: Address, agent_address: Address) -> ZomeApiResult<()> {
    hdk::debug(format!("my address:\n{:?}", AGENT_ADDRESS.to_string()))?;
    hdk::debug(format!("other address:\n{:?}", agent_address.to_string()))?;
    hdk::link_entries(&agent_address, &post_address, "recommended_posts")
}

pub fn handle_my_recommended_posts() -> ZomeApiResult<GetLinksResult> {
    hdk::get_links(&AGENT_ADDRESS, "recommended_posts")
>>>>>>> dc2b8b29
}<|MERGE_RESOLUTION|>--- conflicted
+++ resolved
@@ -80,7 +80,6 @@
     hdk::get_entry(&post_address)
 }
 
-<<<<<<< HEAD
 pub fn handle_delete_post(post_address: Address) -> ZomeApiResult<()> {
     hdk::get_entry(&post_address)?;
 
@@ -105,7 +104,8 @@
     } else {
         Err(ZomeApiError::Internal("failed to update post".into()))
     }
-=======
+}
+
 pub fn handle_recommend_post(post_address: Address, agent_address: Address) -> ZomeApiResult<()> {
     hdk::debug(format!("my address:\n{:?}", AGENT_ADDRESS.to_string()))?;
     hdk::debug(format!("other address:\n{:?}", agent_address.to_string()))?;
@@ -114,5 +114,4 @@
 
 pub fn handle_my_recommended_posts() -> ZomeApiResult<GetLinksResult> {
     hdk::get_links(&AGENT_ADDRESS, "recommended_posts")
->>>>>>> dc2b8b29
 }