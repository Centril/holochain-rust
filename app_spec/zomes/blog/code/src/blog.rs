--- conflicted
+++ resolved
@@ -60,22 +60,10 @@
         "authored_posts",
     )?;
 
-<<<<<<< HEAD
-            let in_reply_to = in_reply_to;
-            if !in_reply_to.to_string().is_empty() {
-                if let Ok(_) = hdk::get_entry_result(in_reply_to.clone(), GetEntryOptions::default()) {
-                    let _ = hdk::link_entries(&in_reply_to, &address, "comments");
-                }
-            }
-            AddressResponse{address}.into()
-        }
-        Err(hdk_error) => hdk_error.into(),
-=======
     if let Some(in_reply_to_address) = in_reply_to {
         // return with Err if in_reply_to_address points to missing entry
-        hdk::get_entry_result(in_reply_to_address.clone(), GetEntryOptions{})?;
+        hdk::get_entry_result(in_reply_to_address.clone(), GetEntryOptions::default())?;
         hdk::link_entries(&in_reply_to_address, &address, "comments")?;
->>>>>>> d51fe34a
     }
 
     Ok(address)
@@ -105,23 +93,5 @@
     // where T is the type that you used to commit the entry, in this case a Blog
     // It's a ZomeApiError if something went wrong (i.e. wrong type in deserialization)
     // Otherwise its a Some(T) or a None
-<<<<<<< HEAD
-    let result: Result<Option<Entry>,ZomeApiError> = hdk::get_entry(post_address);
-    match result {
-        // In the case we don't get an error
-        // it might be an entry ...
-        Ok(Some(Entry::App(_, entry_value))) => {
-            entry_value
-        },
-        Ok(None) => {}.into(),
-
-        // This error means that the string in `entry`
-        // is not a stringified JSON which should not
-        // happen but might be a bug somewhere else:
-        Err(err) => err.into(),
-        _ => unreachable!(),
-    }
-=======
     hdk::get_entry(post_address)
->>>>>>> d51fe34a
 }