--- conflicted
+++ resolved
@@ -117,7 +117,6 @@
     Ok(address)
 }
 
-<<<<<<< HEAD
 pub fn handle_create_post_with_agent(agent_id:Address,content: String, in_reply_to: Option<Address>) -> ZomeApiResult<Address> {
     let address = hdk::commit_entry(&post_entry(content))?;
 
@@ -128,14 +127,15 @@
         hdk::get_entry_result(&in_reply_to_address, GetEntryOptions::default())?;
         hdk::link_entries(&in_reply_to_address, &address, "comments")?;
     }
-=======
+
+    Ok(address)
+}
+
 pub fn handle_create_memo(content: String) -> ZomeApiResult<Address> {
     let address = hdk::commit_entry(&memo_entry(content))?;
->>>>>>> 835dc016
-
-    Ok(address)
-}
-
+
+    Ok(address)
+}
 
 
 pub fn handle_delete_post(content:String) -> ZomeApiResult<Address>
