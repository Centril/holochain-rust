use hdk::{
    self,
    error::{ZomeApiError, ZomeApiResult},
    holochain_core_types::{
        cas::content::Address, entry::Entry, error::HolochainError, json::JsonString,
    },
    holochain_wasm_utils::api_serialization::{
        get_entry::{GetEntryOptions, GetEntryResultType},
        get_links::{GetLinksOptions, GetLinksResult},
    },
    AGENT_ADDRESS, AGENT_ID_STR, DNA_ADDRESS, DNA_NAME,
};
use post::Post;
use std::convert::TryFrom;

#[derive(Serialize, Deserialize, Debug, DefaultJson, PartialEq)]
struct SumInput {
    num1: u32,
    num2: u32,
}

#[derive(Serialize, Deserialize, Debug, DefaultJson)]
pub struct Env {
    dna_name: String,
    dna_address: String,
    agent_id: String,
    agent_address: String,
}

/// This handler shows how you can access the globals that are always available
/// inside a zome.  In this case it just creates an object with their values
/// and returns it as the result.
pub fn handle_show_env() -> ZomeApiResult<Env> {
<<<<<<< HEAD
=======
    let _dna_entry = hdk::get_entry(&DNA_ADDRESS)?;
    let _agent_entry = hdk::get_entry(&AGENT_ADDRESS)?;
>>>>>>> 516e2772
    Ok(Env {
        dna_name: DNA_NAME.to_string(),
        dna_address: DNA_ADDRESS.to_string(),
        agent_id: AGENT_ID_STR.to_string(),
        agent_address: AGENT_ADDRESS.to_string(),
    })
}

pub fn handle_get_sources(address: Address) -> ZomeApiResult<Vec<Address>> {
    if let GetEntryResultType::Single(result) = hdk::get_entry_result(
        &address,
        GetEntryOptions {
            headers: true,
            ..Default::default()
        },
    )?
    .result
    {
        Ok(result
            .headers
            .into_iter()
            .map(|header| header.provenances().first().unwrap().clone().0)
            .collect())
    } else {
        unimplemented!()
    }
}

fn check_sum_args(num1: u32, num2: u32) -> SumInput {
    SumInput {
        num1: num1,
        num2: num2,
    }
}

pub fn handle_check_sum(num1: u32, num2: u32) -> ZomeApiResult<JsonString> {
    hdk::call(
        hdk::THIS_INSTANCE,
        "summer",
        "test_token",
        "sum",
        check_sum_args(num1, num2).into(),
    )
}

<<<<<<< HEAD
pub fn handle_check_send(to_agent: Address, message: String) -> ZomeApiResult<String> {
    hdk::send(to_agent, message, 10000.into())
=======
fn post_entry(content: String) -> Entry {
    Entry::App("post".into(), Post::new(&content, "now").into())
>>>>>>> 516e2772
}

pub fn handle_post_address(content: String) -> ZomeApiResult<Address> {
    hdk::entry_address(&post_entry(content))
}

pub fn handle_create_post(content: String, in_reply_to: Option<Address>) -> ZomeApiResult<Address> {
    let address = hdk::commit_entry(&post_entry(content))?;

    hdk::link_entries(&AGENT_ADDRESS, &address, "authored_posts")?;

    if let Some(in_reply_to_address) = in_reply_to {
        // return with Err if in_reply_to_address points to missing entry
        hdk::get_entry_result(&in_reply_to_address, GetEntryOptions::default())?;
        hdk::link_entries(&in_reply_to_address, &address, "comments")?;
    }

    Ok(address)
}



pub fn handle_delete_post(content:String) -> ZomeApiResult<Address>
{
    let address = hdk::entry_address(&post_entry(content))?;
    hdk::remove_link(&AGENT_ADDRESS,&address.clone(),"authored_posts")?;
    Ok(address)
}

pub fn handle_posts_by_agent(agent: Address) -> ZomeApiResult<GetLinksResult> {
    hdk::get_links(&agent, "authored_posts")
}

pub fn handle_my_posts() -> ZomeApiResult<GetLinksResult> {
    hdk::get_links(&AGENT_ADDRESS, "authored_posts")
}

pub fn handle_my_posts_immediate_timeout() -> ZomeApiResult<GetLinksResult> {
    hdk::get_links_with_options(
        &AGENT_ADDRESS,
        "authored_posts",
        GetLinksOptions {
            timeout: 0.into(),
            ..Default::default()
        },
    )
}

pub fn handle_my_posts_as_commited() -> ZomeApiResult<Vec<Address>> {
    // In the current implementation of hdk::query the second parameter
    // specifies the starting index and the third parameter the maximum
    // number of items to return, with 0 meaning all.
    // This allows for pagination.
    // Future versions will also include more parameters for more complex
    // queries.
    hdk::query("post".into(), 0, 0)
}

pub fn handle_get_post(post_address: Address) -> ZomeApiResult<Option<Entry>> {
    // get_entry returns a Result<Option<T>, ZomeApiError>
    // where T is the type that you used to commit the entry, in this case a Blog
    // It's a ZomeApiError if something went wrong (i.e. wrong type in deserialization)
    // Otherwise its a Some(T) or a None
    hdk::get_entry(&post_address)
}

pub fn handle_delete_entry_post(post_address: Address) -> ZomeApiResult<()> {
    hdk::get_entry(&post_address)?;

    hdk::remove_entry(&post_address)?;

    Ok(())
}

pub fn handle_update_post(post_address: Address, new_content: String) -> ZomeApiResult<()> {
    let old_entry = hdk::get_entry(&post_address)?;

    if let Some(Entry::App(_, json_string)) = old_entry {
        let post = Post::try_from(json_string)?;
        let updated_post_entry = Entry::App(
            "post".into(),
            Post::new(&new_content, &post.date_created).into(),
        );

        hdk::update_entry(updated_post_entry, &post_address)?;

        Ok(())
    } else {
        Err(ZomeApiError::Internal("failed to update post".into()))
    }
}

pub fn handle_recommend_post(post_address: Address, agent_address: Address) -> ZomeApiResult<()> {
    hdk::debug(format!("my address:\n{:?}", AGENT_ADDRESS.to_string()))?;
    hdk::debug(format!("other address:\n{:?}", agent_address.to_string()))?;
    hdk::link_entries(&agent_address, &post_address, "recommended_posts")
}

pub fn handle_my_recommended_posts() -> ZomeApiResult<GetLinksResult> {
    hdk::get_links(&AGENT_ADDRESS, "recommended_posts")
}

#[cfg(test)]
pub mod tests {

    use blog::{check_sum_args, post_entry, SumInput};
    use hdk::holochain_core_types::entry::{entry_type::AppEntryType, AppEntryValue, Entry};
    use post::Post;

    #[test]
    fn check_sum_args_test() {
        assert_eq!(check_sum_args(1, 1), SumInput { num1: 1, num2: 1 },);
    }

    #[test]
    fn post_entry_test() {
        assert_eq!(
            post_entry("foos & bars".into()),
            Entry::App(
                AppEntryType::from("post"),
                AppEntryValue::from(Post::new("foos & bars".into(), "now".into(),)),
            ),
        )
    }

}<|MERGE_RESOLUTION|>--- conflicted
+++ resolved
@@ -31,11 +31,8 @@
 /// inside a zome.  In this case it just creates an object with their values
 /// and returns it as the result.
 pub fn handle_show_env() -> ZomeApiResult<Env> {
-<<<<<<< HEAD
-=======
     let _dna_entry = hdk::get_entry(&DNA_ADDRESS)?;
     let _agent_entry = hdk::get_entry(&AGENT_ADDRESS)?;
->>>>>>> 516e2772
     Ok(Env {
         dna_name: DNA_NAME.to_string(),
         dna_address: DNA_ADDRESS.to_string(),
@@ -81,13 +78,12 @@
     )
 }
 
-<<<<<<< HEAD
 pub fn handle_check_send(to_agent: Address, message: String) -> ZomeApiResult<String> {
     hdk::send(to_agent, message, 10000.into())
-=======
+}
+
 fn post_entry(content: String) -> Entry {
     Entry::App("post".into(), Post::new(&content, "now").into())
->>>>>>> 516e2772
 }
 
 pub fn handle_post_address(content: String) -> ZomeApiResult<Address> {
