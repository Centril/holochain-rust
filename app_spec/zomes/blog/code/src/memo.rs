--- conflicted
+++ resolved
@@ -104,10 +104,7 @@
         assert_eq!(expected_name, memo_definition.name.clone());
 
         let expected_definition = EntryTypeDef {
-<<<<<<< HEAD
-=======
             properties: JsonString::from("A private memo entry type."),
->>>>>>> e1bd90a5
             linked_from: vec![],
             links_to: Vec::new(),
             sharing: Sharing::Private,
