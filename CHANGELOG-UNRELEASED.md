# Changelog
The format is based on [Keep a Changelog](https://keepachangelog.com/en/1.0.0/).
This project adheres to [Semantic Versioning](https://semver.org/spec/v2.0.0.html).

{{ version-heading }}

### Added

<<<<<<< HEAD
* Documentation for our links ecosystem [#1628](https://github.com/holochain/holochain-rust/pull/1628)

* Conductor API debug functions added: 
    * `debug/running_instances`: returns array of running instance IDs
    * `debug/state_dump`: returns a state dump for a given instance
    * `debug/fetch_cas`: returns the content for a given entry address and instance ID
    
  Also added the source to the state dump.
  [#1661](https://github.com/holochain/holochain-rust/pull/1661)

=======
>>>>>>> 882be9cd
### Changed

### Deprecated

### Removed

### Fixed

### Security
<|MERGE_RESOLUTION|>--- conflicted
+++ resolved
@@ -5,9 +5,6 @@
 {{ version-heading }}
 
 ### Added
-
-<<<<<<< HEAD
-* Documentation for our links ecosystem [#1628](https://github.com/holochain/holochain-rust/pull/1628)
 
 * Conductor API debug functions added: 
     * `debug/running_instances`: returns array of running instance IDs
@@ -17,8 +14,6 @@
   Also added the source to the state dump.
   [#1661](https://github.com/holochain/holochain-rust/pull/1661)
 
-=======
->>>>>>> 882be9cd
 ### Changed
 
 ### Deprecated
