--- conflicted
+++ resolved
@@ -5,15 +5,13 @@
 {{ version-heading }}
 
 ### Added
-<<<<<<< HEAD
+
 - Added `properties` to entry definitions (not to the entries themselved). These can be retrieved using the `entry_type_properties` HDK function [#1337](https://github.com/holochain/holochain-rust/pull/1337)
 - *Breaking Change* Added type field to conductor network configuration.  You must add `type="n3h"` for current config files to work.  [#1540](https://github.com/holochain/holochain-rust/pull/1540)
 - Added `Encryption` and `Decryption` methods in the HDK [#1534](https://github.com/holochain/holochain-rust/pull/1534)
 - Adds `hc hash` CLI subcommand. Can be used to compute the hash of the DNA in the current dist directory or passed a path to a DNA with the --path flag [#1562](https://github.com/holochain/holochain-rust/pull/1562)
 - Adds a --dna flag to the CLI so `hc run` can run DNAs outside the standard ./dist/ directory [1561](https://github.com/holochain/holochain-rust/pull/1561)
 - Added a `get_links_count` and `get_links_count_by_tag` method which allows the user to get number of links by base , target or just by the tag. [#1568](https://github.com/holochain/holochain-rust/pull/1568)
-=======
->>>>>>> e1bd90a5
 
 ### Changed
 
