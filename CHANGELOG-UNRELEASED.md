--- conflicted
+++ resolved
@@ -6,11 +6,8 @@
 
 ### Added
 
-<<<<<<< HEAD
 - Option to show NPM output when pulling deps during `hc test` [PR#1401](https://github.com/holochain/holochain-rust/pull/1401)
-=======
 - Adds scaffolding/skeleton for a future WASM conductor [#894](https://github.com/holochain/holochain-rust/pull/894)
->>>>>>> 77cb1c72
 
 ### Changed
 
