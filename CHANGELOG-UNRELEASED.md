# Changelog
The format is based on [Keep a Changelog](https://keepachangelog.com/en/1.0.0/).
This project adheres to [Semantic Versioning](https://semver.org/spec/v2.0.0.html).

{{ version-heading }}

### Added

- Adds a retry if a net worker cannot be spawned on startup [#1870](https://github.com/holochain/holochain-rust/pull/1870)
- Add hdk::version_hash, returning MD5 hash of HDK build environment [#1869](https://github.com/holochain/holochain-rust/pull/1869)
<<<<<<< HEAD
- Add --info option to conductor to return info on the version including HDK_VERSION & HASH as well as GIT_HASH if the binary was compiled from a git repo [1902](https://github.com/holochain/holochain-rust/pull/1902)
=======
- Ability to set storage backend for new instances over RPC [#1900](https://github.com/holochain/holochain-rust/pull/1900)
>>>>>>> 9a8335c4

### Changed

### Deprecated

### Removed

### Fixed

- Fix lots of deadlocks by managing threads and encapsulating locks [#1852](https://github.com/holochain/holochain-rust/pull/1852)
- Have sim2h let go of nodes if the connection got lost because of an error [#1877](https://github.com/holochain/holochain-rust/pull/1877)
### Security<|MERGE_RESOLUTION|>--- conflicted
+++ resolved
@@ -8,11 +8,8 @@
 
 - Adds a retry if a net worker cannot be spawned on startup [#1870](https://github.com/holochain/holochain-rust/pull/1870)
 - Add hdk::version_hash, returning MD5 hash of HDK build environment [#1869](https://github.com/holochain/holochain-rust/pull/1869)
-<<<<<<< HEAD
 - Add --info option to conductor to return info on the version including HDK_VERSION & HASH as well as GIT_HASH if the binary was compiled from a git repo [1902](https://github.com/holochain/holochain-rust/pull/1902)
-=======
 - Ability to set storage backend for new instances over RPC [#1900](https://github.com/holochain/holochain-rust/pull/1900)
->>>>>>> 9a8335c4
 
 ### Changed
 
