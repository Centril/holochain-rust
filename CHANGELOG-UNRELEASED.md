# Changelog
The format is based on [Keep a Changelog](https://keepachangelog.com/en/1.0.0/),
and this project adheres to [Semantic Versioning](https://semver.org/spec/v2.0.0.html).

{{ version-heading }}

### Added

<<<<<<< HEAD
- Error log output added for errors occurring during `hdk::call`, including bridge call errors [#1448](https://github.com/holochain/holochain-rust/pull/1448).

### Changed
=======
- Added a Vagrant file to support nix-shell compatible VMs on windows etc. [#1433](https://github.com/holochain/holochain-rust/pull/1433)
>>>>>>> d4566ab7

### Changed

### Deprecated

### Removed

### Fixed

### Security

<|MERGE_RESOLUTION|>--- conflicted
+++ resolved
@@ -5,14 +5,10 @@
 {{ version-heading }}
 
 ### Added
-
-<<<<<<< HEAD
 - Error log output added for errors occurring during `hdk::call`, including bridge call errors [#1448](https://github.com/holochain/holochain-rust/pull/1448).
 
 ### Changed
-=======
 - Added a Vagrant file to support nix-shell compatible VMs on windows etc. [#1433](https://github.com/holochain/holochain-rust/pull/1433)
->>>>>>> d4566ab7
 
 ### Changed
 
@@ -22,5 +18,4 @@
 
 ### Fixed
 
-### Security
-
+### Security