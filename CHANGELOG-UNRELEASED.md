# Changelog
The format is based on [Keep a Changelog](https://keepachangelog.com/en/1.0.0/).
This project adheres to [Semantic Versioning](https://semver.org/spec/v2.0.0.html).

{{ version-heading }}

### Added
* Adds a network back-end: `sim2h` and all corresponding integration. [#1744](https://github.com/holochain/holochain-rust/pull/1744)

<<<<<<< HEAD
*  Adds the holochain_persistence_lmdb crate and makes this an option for the instance config. This is now the default store implementation. [#1758](https://github.com/holochain/holochain-rust/pull/1758)

=======
  [Sim2h](https://github.com/holochain/sim2h) is the next iteration of sim1h.
  In contrast to sim1h, it does not use a centralized database but a
  centralized in-memory network that connects Holochain instances
  like a switch-board.
  
  It is much faster than sim1h and will be able to implement Holochain
  membranes based on the agent IDs and the `validate_agent` callback.
  
  It can be used by configuring conductors like so:
  ```toml
  [network]
  type = "sim2h"
  sim2h_url = "wss://localhost:9000"
  ```
  with `sim2h_url` pointing to a running `sim2h_server` instance.
  
  This also adds nix-shell commands:
  - `hc-sim2h-server` which starts the server part with debug logs on
    port 9000 (can be changed with `-p`)
  - `hc-app-spec-test-sim2h` which runs the integration tests with 
    networking configured to sim2h (expects to find a running 
    sim2h_server on localhost:9000)
>>>>>>> ac2b12b8
### Changed

### Deprecated

### Removed

### Fixed

- Fixed the frequent deadlocks that would occur on conductor shutdown [#1752](https://github.com/holochain/holochain-rust/pull/1752)

### Security
<|MERGE_RESOLUTION|>--- conflicted
+++ resolved
@@ -5,12 +5,11 @@
 {{ version-heading }}
 
 ### Added
+
+*  Adds the holochain_persistence_lmdb crate and makes this an option for the instance config. This is now the default store implementation. [#1758](https://github.com/holochain/holochain-rust/pull/1758)
+
 * Adds a network back-end: `sim2h` and all corresponding integration. [#1744](https://github.com/holochain/holochain-rust/pull/1744)
 
-<<<<<<< HEAD
-*  Adds the holochain_persistence_lmdb crate and makes this an option for the instance config. This is now the default store implementation. [#1758](https://github.com/holochain/holochain-rust/pull/1758)
-
-=======
   [Sim2h](https://github.com/holochain/sim2h) is the next iteration of sim1h.
   In contrast to sim1h, it does not use a centralized database but a
   centralized in-memory network that connects Holochain instances
@@ -33,7 +32,7 @@
   - `hc-app-spec-test-sim2h` which runs the integration tests with 
     networking configured to sim2h (expects to find a running 
     sim2h_server on localhost:9000)
->>>>>>> ac2b12b8
+
 ### Changed
 
 ### Deprecated
