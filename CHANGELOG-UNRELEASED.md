--- conflicted
+++ resolved
@@ -6,16 +6,9 @@
 
 ### Added
 
-- Option to show NPM output when pulling deps during `hc test` [PR#1401](https://github.com/holochain/holochain-rust/pull/1401)
-- Adds scaffolding/skeleton for a future WASM conductor [#894](https://github.com/holochain/holochain-rust/pull/894)
-
 ### Changed
 
-<<<<<<< HEAD
-- Renames link tags to link_type  [#1400](https://github.com/holochain/holochain-rust/pull/1400) to make way for the new tag implementation
-=======
-- Conductor now persists its config in the config root (e.g. `home/peter/.config/holochain/conductor` rather than `~/.holochain`) [#1386](https://github.com/holochain/holochain-rust/pull/1386)
->>>>>>> 85288ca4
+- Renames link tags to link_type. Adds new link tag which can be any string. This is available in validation of links and links can be retrieved based on their tag+type, just tag, just type or retrieve all.  [#1402](https://github.com/holochain/holochain-rust/pull/1402).
 
 ### Deprecated
 
