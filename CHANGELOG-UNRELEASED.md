# Changelog
The format is based on [Keep a Changelog](https://keepachangelog.com/en/1.0.0/).
This project adheres to [Semantic Versioning](https://semver.org/spec/v2.0.0.html).

{{ version-heading }}

### Added
<<<<<<< HEAD
* Adds try-o-rama remote server provisioning via trycp [#1780](https://github.com/holochain/holochain-rust/pull/1780)
  This also adds nix-shell commands:
  - `hc-trycp-server-install` which installs the trycp-server
  - `hc-trycp-server` which runs the trycp-server
*  Allows the HC CLI to generate zomes from template repos. This will by default use the default holochain template repos (holochain/rust-zome-template and holochain/rust-proc-zome-template) but can also point to custom templates in remote repos or locally (e.g. `hc generate zomes/my_zome https://github.com/org/some-custom-zome-template`). [#1565](https://github.com/holochain/holochain-rust/pull/1565)
* Adds option `--property` to `hc hash` that sets DNA properties for hash calculation. [#1807](https://github.com/holochain/holochain-rust/pull/1807)
* Adds a prelude module to the HDK. Adding the statement `use hdk::prelude::*` should be enough for 90% of zome development [#1816](https://github.com/holochain/holochain-rust/pull/1816)
* Adds a special DNA property sim2h_url that, if set, overrides the conductor wide setting for the network configuration variable sim2h_url. [PR#1828](https://github.com/holochain/holochain-rust/pull/1828)
* Adds ability to download DNA from URL rather than pointing to local filesystem

* Adds ability to download DNA from URL rather than pointing to local filesystem
=======
* The sim2h switch-board server is now caching if a node is missing data and periodically checks back in. This makes it more resilient against unforseen problems like connection drops which otherwise could only be recovered through an explicit reconnection of the node. [#1834](https://github.com/holochain/holochain-rust/pull/1834) 
>>>>>>> 8ffd987f

### Changed
* DNA is now checked for invalid zome artifacts. Validation callbacks that fail unexpectedly will now panic rather than fail validation. `hc package` `--strip-meta` flag is now `--include-meta`. [#1838](https://github.com/holochain/holochain-rust/pull/1838) 

### Deprecated

* `file` key of DNA configuration is deprecated. It is now called `location`, and can refer to either a local file path or an HTTP(S) URL.

### Removed

### Fixed

<<<<<<< HEAD
* Fixes handling of DNA properties during `hc package`. DNA properties mentioned in the DNA's JSON manifest are now included in the package. [PR#1828](https://github.com/holochain/holochain-rust/pull/1828)

### Security
=======
* Loading of instances from storage was broken and ended up in partially loaded states. This got fixed with [#1836](https://github.com/holochain/holochain-rust/pull/1836).

### Security
>>>>>>> 8ffd987f
<|MERGE_RESOLUTION|>--- conflicted
+++ resolved
@@ -5,7 +5,6 @@
 {{ version-heading }}
 
 ### Added
-<<<<<<< HEAD
 * Adds try-o-rama remote server provisioning via trycp [#1780](https://github.com/holochain/holochain-rust/pull/1780)
   This also adds nix-shell commands:
   - `hc-trycp-server-install` which installs the trycp-server
@@ -15,11 +14,7 @@
 * Adds a prelude module to the HDK. Adding the statement `use hdk::prelude::*` should be enough for 90% of zome development [#1816](https://github.com/holochain/holochain-rust/pull/1816)
 * Adds a special DNA property sim2h_url that, if set, overrides the conductor wide setting for the network configuration variable sim2h_url. [PR#1828](https://github.com/holochain/holochain-rust/pull/1828)
 * Adds ability to download DNA from URL rather than pointing to local filesystem
-
-* Adds ability to download DNA from URL rather than pointing to local filesystem
-=======
 * The sim2h switch-board server is now caching if a node is missing data and periodically checks back in. This makes it more resilient against unforseen problems like connection drops which otherwise could only be recovered through an explicit reconnection of the node. [#1834](https://github.com/holochain/holochain-rust/pull/1834) 
->>>>>>> 8ffd987f
 
 ### Changed
 * DNA is now checked for invalid zome artifacts. Validation callbacks that fail unexpectedly will now panic rather than fail validation. `hc package` `--strip-meta` flag is now `--include-meta`. [#1838](https://github.com/holochain/holochain-rust/pull/1838) 
@@ -32,12 +27,9 @@
 
 ### Fixed
 
-<<<<<<< HEAD
 * Fixes handling of DNA properties during `hc package`. DNA properties mentioned in the DNA's JSON manifest are now included in the package. [PR#1828](https://github.com/holochain/holochain-rust/pull/1828)
-
-### Security
-=======
 * Loading of instances from storage was broken and ended up in partially loaded states. This got fixed with [#1836](https://github.com/holochain/holochain-rust/pull/1836).
 
 ### Security
->>>>>>> 8ffd987f
+
+### Security