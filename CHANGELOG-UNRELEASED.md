# Changelog
The format is based on [Keep a Changelog](https://keepachangelog.com/en/1.0.0/),
and this project adheres to [Semantic Versioning](https://semver.org/spec/v2.0.0.html).

{{ version-heading }}

### Added

- Added a Vagrant file to support nix-shell compatible VMs on windows etc. [#1433](https://github.com/holochain/holochain-rust/pull/1433)

<<<<<<< HEAD
- **Breaking change** - renames `emit_trace_signals` to `signals.trace` in conductor config [#1431](https://github.com/holochain/holochain-rust/pull/1431)
- "Consistency" signals added, which aid determinism in end-to-end tests, configurable through `signals.consistency` conductor config [#1431](https://github.com/holochain/holochain-rust/pull/1431)
- Adds TryInto implementation from JsonString to generic result types. This makes bridge calls much easier to implement safely [#1464](https://github.com/holochain/holochain-rust/pull/1464)
=======
### Changed
>>>>>>> d4566ab7

### Deprecated

### Removed

### Fixed

### Security

<|MERGE_RESOLUTION|>--- conflicted
+++ resolved
@@ -7,14 +7,9 @@
 ### Added
 
 - Added a Vagrant file to support nix-shell compatible VMs on windows etc. [#1433](https://github.com/holochain/holochain-rust/pull/1433)
+- Adds TryInto implementation from JsonString to generic result types. This makes bridge calls much easier to implement safely [#1464](https://github.com/holochain/holochain-rust/pull/1464)
 
-<<<<<<< HEAD
-- **Breaking change** - renames `emit_trace_signals` to `signals.trace` in conductor config [#1431](https://github.com/holochain/holochain-rust/pull/1431)
-- "Consistency" signals added, which aid determinism in end-to-end tests, configurable through `signals.consistency` conductor config [#1431](https://github.com/holochain/holochain-rust/pull/1431)
-- Adds TryInto implementation from JsonString to generic result types. This makes bridge calls much easier to implement safely [#1464](https://github.com/holochain/holochain-rust/pull/1464)
-=======
 ### Changed
->>>>>>> d4566ab7
 
 ### Deprecated
 
