# Changelog
The format is based on [Keep a Changelog](https://keepachangelog.com/en/1.0.0/).
This project adheres to [Semantic Versioning](https://semver.org/spec/v2.0.0.html).

{{ version-heading }}

### Added

### Changed
<<<<<<< HEAD
- **Breaking Change** genesis function now renamed to init [#1508](https://github.com/holochain/holochain-rust/pull/1508)
- **BREAKING:** Zomes must now include a `validate_agent` callback. If this rejects in any zome the DNA will not start. This can be used to enforce membrane requirements. [#1497](https://github.com/holochain/holochain-rust/pull/1497)
- Added a `get_links_count` method which allows the user to get number of links by base and tag [#1568](https://github.com/holochain/holochain-rust/pull/1568)### Changed
- The Conductor will shut down gracefully when receiving SIGINT (i.e. Ctrl+C) or SIGKILL, also causing a graceful shutdown of an attached n3h instance, if running [#1599](https://github.com/holochain/holochain-rust/pull/1599)
- State dump debugging: A new config flag got added that activates dumping of core's redux state every ten seconds in a human readable form: [#1601](https://github.com/holochain/holochain-rust/pull/1601)
=======
- The static file server has been replaced and now uses the Nickel crate intead of Hyper. It now correctly sets content type headers and can be configured to bind to a different address in the conductor config toml [#1595](https://github.com/holochain/holochain-rust/pull/1595)
- Optimized get_links so that fewer network calls are made overrall [#1607](https://github.com/holochain/holochain-rust/pull/1607)
>>>>>>> 4d3e1ec8

### Deprecated

### Removed

### Fixed

### Security
<|MERGE_RESOLUTION|>--- conflicted
+++ resolved
@@ -7,16 +7,9 @@
 ### Added
 
 ### Changed
-<<<<<<< HEAD
-- **Breaking Change** genesis function now renamed to init [#1508](https://github.com/holochain/holochain-rust/pull/1508)
-- **BREAKING:** Zomes must now include a `validate_agent` callback. If this rejects in any zome the DNA will not start. This can be used to enforce membrane requirements. [#1497](https://github.com/holochain/holochain-rust/pull/1497)
-- Added a `get_links_count` method which allows the user to get number of links by base and tag [#1568](https://github.com/holochain/holochain-rust/pull/1568)### Changed
-- The Conductor will shut down gracefully when receiving SIGINT (i.e. Ctrl+C) or SIGKILL, also causing a graceful shutdown of an attached n3h instance, if running [#1599](https://github.com/holochain/holochain-rust/pull/1599)
 - State dump debugging: A new config flag got added that activates dumping of core's redux state every ten seconds in a human readable form: [#1601](https://github.com/holochain/holochain-rust/pull/1601)
-=======
 - The static file server has been replaced and now uses the Nickel crate intead of Hyper. It now correctly sets content type headers and can be configured to bind to a different address in the conductor config toml [#1595](https://github.com/holochain/holochain-rust/pull/1595)
 - Optimized get_links so that fewer network calls are made overrall [#1607](https://github.com/holochain/holochain-rust/pull/1607)
->>>>>>> 4d3e1ec8
 
 ### Deprecated
 
