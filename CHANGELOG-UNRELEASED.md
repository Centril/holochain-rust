--- conflicted
+++ resolved
@@ -5,21 +5,12 @@
 {{ version-heading }}
 
 ### Added
-<<<<<<< HEAD
-- Adds hdk::commit_capability_grant() for zome functions to be able to create [capability grant](doc/architecture/decisions/0017-capabilities.md)  [#1285](https://github.com/holochain/holochain-rust/pull/1285)
-- Adds hdk::commit_entry_result() which features: optional argument to include additional provenances. [#1320](https://github.com/holochain/holochain-rust/pull/1320)
 
-### Changed
 - Adds new RPC method to conductor `test/agent/add` which adds an agent but does not save the config or generate a keystore. This is added to enable tests that run against the Rust conductor [PR#1359](https://github.com/holochain/holochain-rust/pull/1359)
-- Updated linked [n3h](https://github.com/holochain/n3h) version to v0.0.12-alpha [#1369](https://github.com/holochain/holochain-rust/pull/1369)
 - Adds `from` argument to the `receive` callback. [#1382](https://github.com/holochain/holochain-rust/pull/1382)
-=======
-
 - Adds a new hdk::keystore_get_public_key function which returns the public key of a key secret from the keystore.
 - Adds hdk::commit_capability_grant() for zome functions to be able to create [capability grant](doc/architecture/decisions/0017-capabilities.md)  [#1285](https://github.com/holochain/holochain-rust/pull/1285)
 - Adds hdk::commit_entry_result() which features: optional argument to include additional provenances. [#1320](https://github.com/holochain/holochain-rust/pull/1320)
-- Adds new RPC method to conductor `test/agent/add` which adds an agent but does not save the config or generate a keystore. This is added to enable tests that run against the Rust conductor [PR#1359](https://github.com/holochain/holochain-rust/pull/1359)
->>>>>>> d4447273
 
 ### Changed
 
