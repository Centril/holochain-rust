--- conflicted
+++ resolved
@@ -32,11 +32,8 @@
 
 ### Fixed
 
-<<<<<<< HEAD
 - paths in cluster test are no longer hardcoded in a way that breaks `$CARGO_TARGET_DIR`
 - `cli` and `conductor` are now both uninstalled again after running app spec tests
-=======
 - Fixes a panic in the sim2h server that can happen if the last node of a space leaves just as a second node connects. [#1977](https://github.com/holochain/holochain-rust/pull/1977)
->>>>>>> 0edcc957
 
 ### Security