--- conflicted
+++ resolved
@@ -52,14 +52,8 @@
     fs::File,
     hash::{Hash, Hasher},
     io::prelude::*,
-<<<<<<< HEAD
     path::{Path, PathBuf},
-    sync::{Arc, Mutex},
-=======
-    path::PathBuf,
-    sync::{Arc},
-    thread,
->>>>>>> 13b1de5a
+    sync::Arc,
     time::Duration,
     env
 };
@@ -252,41 +246,12 @@
     create_test_dna_with_wat("test_zome", Some(wat))
 }
 
-<<<<<<< HEAD
-#[cfg_attr(tarpaulin, skip)]
-pub fn test_context_and_logger_with_network_name(
-    agent_name: &str,
-    network_name: Option<&str>,
-) -> (Arc<Context>, Arc<Mutex<TestLogger>>) {
-    let (signal,_) = signal_channel();
-    let agent = mock_signing::registered_test_agent(agent_name);
-    let logger = test_logger();
-    (
-        Arc::new({
-            let mut builder = ContextBuilder::new()
-                .with_agent(agent.clone())
-                .with_file_storage(tempdir().unwrap().path())
-                .expect("Tempdir must be accessible")
-                .with_conductor_api(mock_signing::mock_conductor_api(agent))
-                .with_signals(signal);
-            if let Some(network_name) = network_name {
-                let config = P2pConfig::new_with_memory_backend(network_name);
-                builder = builder.with_p2p_config(config);
-            }
-            builder
-                .with_instance_name("test_context_instance")
-                .spawn()
-        }),
-        logger,
-    )
-=======
 #[derive(Clone,Deserialize)]
 pub enum TestNodeConfig
 {
     MemoryGhostEngine(Vec<url::Url>),
     Sim1h(&'static str),
     LegacyInMemory
->>>>>>> 13b1de5a
 }
 
 #[cfg_attr(tarpaulin, skip)]
@@ -626,7 +591,7 @@
 
     //check if condition is satisifed
     if !boolean_condition(value) && tries > 0 {
-        thread::sleep(Duration::from_secs(10));
+        std::thread::sleep(Duration::from_secs(10));
 
         //recursively call function again and decrement tries so far
         wait_for_zome_result(holochain, zome_call, params, boolean_condition, tries - 1)
