--- conflicted
+++ resolved
@@ -91,15 +91,9 @@
         tag: String::from("test-tag"),
     });
 
-<<<<<<< HEAD
-    let mut entry_types = HashMap::new();
+    let mut entry_types = BTreeMap::new();
     entry_types.insert(EntryType::App(AppEntryType::from("testEntryType")), test_entry_def);
     entry_types.insert(EntryType::App(AppEntryType::from("testEntryTypeB")), test_entry_b_def);
-=======
-    let mut entry_types = BTreeMap::new();
-    entry_types.insert(String::from("testEntryType"), test_entry_def);
-    entry_types.insert(String::from("testEntryTypeB"), test_entry_b_def);
->>>>>>> 3da9adf7
 
     let zome = Zome::new(
         "some zome description",
@@ -143,13 +137,8 @@
     capabilities.insert(cap_name.to_string(), cap.clone());
 
     let etypedef = EntryTypeDef::new();
-<<<<<<< HEAD
-    let mut entry_types = HashMap::new();
-    entry_types.insert(EntryType::App(AppEntryType::from("testEntryType")), etypedef);
-=======
     let mut entry_types = BTreeMap::new();
-    entry_types.insert("testEntryType".to_string(), etypedef);
->>>>>>> 3da9adf7
+    entry_types.insert("testEntryType".into(), etypedef);
     let zome = Zome::new(
         "some zome description",
         &Config::new(),
