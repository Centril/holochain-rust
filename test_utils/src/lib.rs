extern crate holochain_cas_implementations;
extern crate holochain_conductor_api;
extern crate holochain_core;
extern crate holochain_core_types;
extern crate holochain_net;
extern crate serde_json;
extern crate tempfile;
extern crate wabt;

use holochain_conductor_api::{context_builder::ContextBuilder, error::HolochainResult, Holochain};
use holochain_core::{
    action::Action,
    context::Context,
    logger::{test_logger, TestLogger},
    signal::Signal,
    nucleus::ribosome::fn_call::make_cap_request_for_call,
};
use holochain_core_types::{
    agent::AgentId,
    cas::content::Address,
    dna::{
<<<<<<< HEAD
        traits::ReservedTraitNames,
        entry_types::{EntryTypeDef, LinkedFrom, LinksTo},
        fn_declarations::{FnDeclaration, TraitFns},
=======
        capabilities::CapabilityCall,
        entry_types::{EntryTypeDef, LinkedFrom, LinksTo},
        fn_declarations::{FnDeclaration, TraitFns},
        traits::ReservedTraitNames,
>>>>>>> 85e6bfff
        wasm::DnaWasm,
        zome::{Config, Zome, ZomeFnDeclarations, ZomeTraits},
        Dna,
    },
    entry::entry_type::{AppEntryType, EntryType},
    json::JsonString,
};
use holochain_net::p2p_config::P2pConfig;

use std::{
    collections::{hash_map::DefaultHasher, BTreeMap},
    fs::File,
    hash::{Hash, Hasher},
    io::prelude::*,
    sync::{mpsc::Receiver, Arc, Mutex},
    time::Duration,
};
use tempfile::tempdir;
use wabt::Wat2Wasm;

/// Load WASM from filesystem
pub fn create_wasm_from_file(fname: &str) -> Vec<u8> {
    let mut file = File::open(fname)
        .unwrap_or_else(|err| panic!("Couldn't create WASM from file: {}; {}", fname, err));
    let mut buf = Vec::new();
    file.read_to_end(&mut buf).unwrap();
    buf
}

/// Create DNA from WAT
pub fn create_test_dna_with_wat(zome_name: &str, wat: Option<&str>) -> Dna {
    // Default WASM code returns 1337 as integer
    let default_wat = r#"
            (module
                (memory (;0;) 1)
                (func (export "public_test_fn") (param $p0 i64) (result i64)
                    i64.const 6
                )
                (data (i32.const 0)
                    "1337.0"
                )
                (export "memory" (memory 0))
            )
        "#;
    let wat_str = wat.unwrap_or_else(|| &default_wat);



    // Test WASM code that returns 1337 as integer
    let wasm_binary = Wat2Wasm::new()
        .canonicalize_lebs(false)
        .write_debug_names(true)
        .convert(wat_str)
        .unwrap();

    create_test_dna_with_wasm(zome_name, wasm_binary.as_ref().to_vec())
}

/// Prepare valid DNA struct with that WASM in a zome's capability
pub fn create_test_dna_with_wasm(zome_name: &str, wasm: Vec<u8>) -> Dna {
    let mut dna = Dna::new();
    let defs = create_test_defs_with_fn_name("public_test_fn");

    let mut test_entry_def = EntryTypeDef::new();
    test_entry_def.links_to.push(LinksTo {
        target_type: String::from("testEntryType"),
        tag: String::from("test-tag"),
    });

    let mut test_entry_b_def = EntryTypeDef::new();
    test_entry_b_def.linked_from.push(LinkedFrom {
        base_type: String::from("testEntryType"),
        tag: String::from("test-tag"),
    });

    let mut entry_types = BTreeMap::new();
    entry_types.insert(
        EntryType::App(AppEntryType::from("testEntryType")),
        test_entry_def,
    );
    entry_types.insert(
        EntryType::App(AppEntryType::from("testEntryTypeB")),
        test_entry_b_def,
    );

    let mut zome = Zome::new(
        "some zome description",
        &Config::new(),
        &entry_types,
        &defs.0,
        &defs.1,
        &DnaWasm { code: wasm },
    );

    let mut trait_fns = TraitFns::new();
    trait_fns.functions.push("public_test_fn".to_string());
    zome.traits.insert(ReservedTraitNames::Public.as_str().to_string(), trait_fns);
    dna.zomes.insert(zome_name.to_string(), zome);
    dna.name = "TestApp".into();
    dna.uuid = "8ed84a02-a0e6-4c8c-a752-34828e302986".into();
    dna
}

pub fn create_test_defs_with_fn_name(fn_name: &str) -> (ZomeFnDeclarations, ZomeTraits) {
    let mut trait_fns = TraitFns::new();
    let mut fn_decl = FnDeclaration::new();
    fn_decl.name = String::from(fn_name);
    trait_fns.functions.push(String::from(fn_name));
    let mut traits = BTreeMap::new();
    traits.insert(ReservedTraitNames::Public.as_str().to_string(), trait_fns);

    let mut functions = Vec::new();
    functions.push(fn_decl);
    (functions, traits)
}

/// Prepare valid DNA struct with that WASM in a zome's capability
pub fn create_test_dna_with_defs(
    zome_name: &str,
    defs: (ZomeFnDeclarations,ZomeTraits),
    wasm: &[u8],
) -> Dna {
    let mut dna = Dna::new();
    let etypedef = EntryTypeDef::new();
    let mut entry_types = BTreeMap::new();
    entry_types.insert("testEntryType".into(), etypedef);
    let zome = Zome::new(
        "some zome description",
        &Config::new(),
        &entry_types,
        &defs.0,
        &defs.1,
        &DnaWasm {
            code: wasm.to_owned(),
        },
    );

    dna.zomes.insert(zome_name.to_string(), zome);
    dna.name = "TestApp".into();
    dna.uuid = "8ed84a02-a0e6-4c8c-a752-34828e302986".into();
    dna
}

#[cfg_attr(tarpaulin, skip)]
pub fn test_context_and_logger_with_network_name(
    agent_name: &str,
    network_name: Option<&str>,
) -> (Arc<Context>, Arc<Mutex<TestLogger>>) {
    let agent = AgentId::generate_fake(agent_name);
    let logger = test_logger();
    (
        Arc::new({
            let mut builder = ContextBuilder::new()
                .with_agent(agent)
                .with_logger(logger.clone())
                .with_file_storage(tempdir().unwrap().path().to_str().unwrap())
                .expect("Tempdir must be accessible");
            if let Some(network_name) = network_name {
                let config = P2pConfig::new_with_memory_backend(network_name);
                builder = builder.with_p2p_config(config);
            }
            builder.spawn()
        }),
        logger,
    )
}

#[cfg_attr(tarpaulin, skip)]
pub fn test_context_and_logger(agent_name: &str) -> (Arc<Context>, Arc<Mutex<TestLogger>>) {
    test_context_and_logger_with_network_name(agent_name, None)
}

pub fn test_context(agent_name: &str) -> Arc<Context> {
    let (context, _) = test_context_and_logger(agent_name);
    context
}

/// calculates the native Rust hash
/// has nothing to do with our hashing e.g. multihash
/// @see https://doc.rust-lang.org/std/hash/index.html
pub fn calculate_hash<T: Hash>(t: &T) -> u64 {
    let mut s = DefaultHasher::new();
    t.hash(&mut s);
    s.finish()
}

// Function called at start of all unit tests:
//   Startup holochain and do a call on the specified wasm function.
pub fn hc_setup_and_call_zome_fn<J: Into<JsonString>>(wasm_path: &str, fn_name: &str, params: J) -> HolochainResult<JsonString> {
    // Setup the holochain instance
    let wasm = create_wasm_from_file(wasm_path);
    let defs = create_test_defs_with_fn_name(fn_name);
    let dna = create_test_dna_with_defs("test_zome", defs, &wasm);

    let context = create_test_context("alex");
    let mut hc = Holochain::new(dna.clone(), context.clone()).unwrap();

    let params_string = String::from(params.into());
    let cap_call =  make_cap_request_for_call(
        context.clone(),
        Address::from(context.clone().agent_id.key.clone()),
        Address::from(context.clone().agent_id.key.clone()),
        fn_name,
        params_string.clone(),
    );

    // Run the holochain instance
    hc.start().expect("couldn't start");
    // Call the exposed wasm function
    return hc.call(
        "test_zome",
        cap_call,
        fn_name,
        &params_string,
    );
}

/// create a test context and TestLogger pair so we can use the logger in assertions
pub fn create_test_context(agent_name: &str) -> Arc<Context> {
    let agent = AgentId::generate_fake(agent_name);
    Arc::new(
        ContextBuilder::new()
            .with_agent(agent)
            .with_file_storage(tempdir().unwrap().path().to_str().unwrap())
            .expect("Tempdir must be accessible")
            .spawn(),
    )
}

// @TODO this is a first attempt at replacing history.len() tests
// @see https://github.com/holochain/holochain-rust/issues/195
pub fn expect_action<F>(rx: &Receiver<Signal>, f: F) -> Result<Action, String>
where
    F: Fn(&Action) -> bool,
{
    let timeout = 1000;
    loop {
        match rx
            .recv_timeout(Duration::from_millis(timeout))
            .map_err(|e| e.to_string())?
        {
            Signal::Internal(aw) => {
                let action = aw.action().clone();
                if f(&action) {
                    return Ok(action);
                }
            }
            _ => continue,
        }
    }
}<|MERGE_RESOLUTION|>--- conflicted
+++ resolved
@@ -13,22 +13,15 @@
     context::Context,
     logger::{test_logger, TestLogger},
     signal::Signal,
-    nucleus::ribosome::fn_call::make_cap_request_for_call,
-};
+    nucleus::actions::call_zome_function::make_cap_request_for_call,
+    };
 use holochain_core_types::{
     agent::AgentId,
     cas::content::Address,
     dna::{
-<<<<<<< HEAD
         traits::ReservedTraitNames,
         entry_types::{EntryTypeDef, LinkedFrom, LinksTo},
         fn_declarations::{FnDeclaration, TraitFns},
-=======
-        capabilities::CapabilityCall,
-        entry_types::{EntryTypeDef, LinkedFrom, LinksTo},
-        fn_declarations::{FnDeclaration, TraitFns},
-        traits::ReservedTraitNames,
->>>>>>> 85e6bfff
         wasm::DnaWasm,
         zome::{Config, Zome, ZomeFnDeclarations, ZomeTraits},
         Dna,
