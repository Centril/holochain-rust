#![warn(unused_extern_crates)]
#[macro_use]
extern crate lazy_static;
#[macro_use]
extern crate serde_json;
#[macro_use]
extern crate serde_derive;
#[macro_use]
extern crate holochain_json_derive;

pub mod mock_signing;

use crossbeam_channel::Receiver;
use holochain_conductor_api::{context_builder::ContextBuilder, error::HolochainResult, Holochain};
use holochain_core::{
    action::Action,
    context::Context,
    logger::{test_logger, TestLogger},
    nucleus::actions::call_zome_function::make_cap_request_for_call,
    signal::{signal_channel, Signal, SignalReceiver},
};
use holochain_core_types::{
    crud_status::CrudStatus,
    dna::{
        entry_types::{EntryTypeDef, LinkedFrom, LinksTo, Sharing},
        fn_declarations::{FnDeclaration, TraitFns},
        traits::ReservedTraitNames,
        wasm::DnaWasm,
        zome::{Config, Zome, ZomeFnDeclarations, ZomeTraits},
        Dna,
    },
<<<<<<< HEAD
    
=======
>>>>>>> 860195bf
    entry::{
        entry_type::{test_app_entry_type, AppEntryType, EntryType},
        Entry, EntryWithMeta,
    },
<<<<<<< HEAD
    sync::{HcMutex as Mutex},
};
use holochain_persistence_api::{
    cas::content::{AddressableContent,Address}
=======
>>>>>>> 860195bf
};
use holochain_json_api::{error::JsonError, json::JsonString};
use holochain_persistence_api::cas::content::{Address, AddressableContent};

use holochain_net::p2p_config::P2pConfig;

use holochain_wasm_utils::{
    api_serialization::get_entry::{GetEntryResult, StatusRequestKind},
    wasm_target_dir,
};

use hdk::error::{ZomeApiError, ZomeApiResult};

use std::{
    collections::{hash_map::DefaultHasher, BTreeMap},
    fs::File,
    hash::{Hash, Hasher},
    io::prelude::*,
    path::PathBuf,
<<<<<<< HEAD
    sync::{Arc},
=======
    sync::{Arc, Mutex},
    thread,
>>>>>>> 860195bf
    time::Duration,
    env
};
use tempfile::tempdir;
use wabt::Wat2Wasm;

lazy_static!
{
    pub static ref DYNAMO_DB_LOCAL_TEST_HOST_PATH: &'static str = "http://localhost:8001";
    
  
}

/// Load WASM from filesystem
pub fn create_wasm_from_file(path: &PathBuf) -> Vec<u8> {
    let mut file = File::open(path)
        .unwrap_or_else(|err| panic!("Couldn't create WASM from file: {:?}; {}", path, err));
    let mut buf = Vec::new();
    file.read_to_end(&mut buf).unwrap();
    buf
}

/// Create DNA from WAT
pub fn create_test_dna_with_wat(zome_name: &str, wat: Option<&str>) -> Dna {
    // Default WASM code returns 1337 as integer
    let default_wat = r#"
            (module
                (memory (;0;) 1)
                (func (export "public_test_fn") (param $p0 i64) (result i64)
                    i64.const 6
                )
                (data (i32.const 0)
                    "1337.0"
                )
                (export "memory" (memory 0))
            )
        "#;
    let wat_str = wat.unwrap_or_else(|| &default_wat);

    // Test WASM code that returns 1337 as integer
    let wasm_binary = Wat2Wasm::new()
        .canonicalize_lebs(false)
        .write_debug_names(true)
        .convert(wat_str)
        .unwrap();

    create_test_dna_with_wasm(zome_name, wasm_binary.as_ref().to_vec())
}

/// Prepare valid DNA struct with that WASM in a zome's capability
pub fn create_test_dna_with_wasm(zome_name: &str, wasm: Vec<u8>) -> Dna {
    let mut dna = Dna::new();
    let defs = create_test_defs_with_fn_name("public_test_fn");

    //    let mut capabilities = BTreeMap::new();
    //    capabilities.insert(cap_name.to_string(), capability);

    let mut test_entry_def = EntryTypeDef::new();
    test_entry_def.links_to.push(LinksTo {
        target_type: String::from("testEntryType"),
        link_type: String::from("test-link"),
    });

    let mut test_entry_b_def = EntryTypeDef::new();
    test_entry_b_def.linked_from.push(LinkedFrom {
        base_type: String::from("testEntryType"),
        link_type: String::from("test-link"),
    });

    let mut test_entry_c_def = EntryTypeDef::new();
    test_entry_c_def.sharing = Sharing::Private;

    let mut entry_types = BTreeMap::new();

    entry_types.insert(
        EntryType::App(AppEntryType::from("testEntryType")),
        test_entry_def,
    );
    entry_types.insert(
        EntryType::App(AppEntryType::from("testEntryTypeB")),
        test_entry_b_def,
    );
    entry_types.insert(
        EntryType::App(AppEntryType::from("testEntryTypeC")),
        test_entry_c_def,
    );

    let mut zome = Zome::new(
        "some zome description",
        &Config::new(),
        &entry_types,
        &defs.0,
        &defs.1,
        &DnaWasm::from_bytes(wasm),
    );

    let mut trait_fns = TraitFns::new();
    trait_fns.functions.push("public_test_fn".to_string());
    zome.traits
        .insert(ReservedTraitNames::Public.as_str().to_string(), trait_fns);
    dna.zomes.insert(zome_name.to_string(), zome);
    dna.name = "TestApp".into();
    dna.uuid = "8ed84a02-a0e6-4c8c-a752-34828e302986".into();
    dna
}

pub fn create_test_defs_with_fn_name(fn_name: &str) -> (ZomeFnDeclarations, ZomeTraits) {
    let mut trait_fns = TraitFns::new();
    let mut fn_decl = FnDeclaration::new();
    fn_decl.name = String::from(fn_name);
    trait_fns.functions.push(String::from(fn_name));
    let mut traits = BTreeMap::new();
    traits.insert(ReservedTraitNames::Public.as_str().to_string(), trait_fns);

    let mut functions = Vec::new();
    functions.push(fn_decl);
    (functions, traits)
}

pub fn create_test_defs_with_fn_names(fn_names: Vec<String>) -> (ZomeFnDeclarations, ZomeTraits) {
    let mut trait_fns = TraitFns::new();
    let mut functions = Vec::new();
    for fn_name in fn_names {
        let mut fn_decl = FnDeclaration::new();
        fn_decl.name = fn_name.clone();
        functions.push(fn_decl);
        trait_fns.functions.push(fn_name.clone());
    }

    let mut traits = BTreeMap::new();
    traits.insert(ReservedTraitNames::Public.as_str().to_string(), trait_fns);

    (functions, traits)
}

pub fn create_test_defs_with_hc_public_fn_names(
    fn_names: Vec<&str>,
) -> (ZomeFnDeclarations, ZomeTraits) {
    let mut traitfns = TraitFns::new();
    let mut fn_declarations = Vec::new();

    for fn_name in fn_names {
        traitfns.functions.push(String::from(fn_name));
        let mut fn_decl = FnDeclaration::new();
        fn_decl.name = String::from(fn_name);
        fn_declarations.push(fn_decl);
    }
    let mut traits = BTreeMap::new();
    traits.insert("hc_public".to_string(), traitfns);
    (fn_declarations, traits)
}

/// Prepare valid DNA struct with that WASM in a zome's capability
pub fn create_test_dna_with_defs(
    zome_name: &str,
    defs: (ZomeFnDeclarations, ZomeTraits),
    wasm: &[u8],
) -> Dna {
    let mut dna = Dna::new();
    let etypedef = EntryTypeDef::new();
    let mut entry_types = BTreeMap::new();
    entry_types.insert("testEntryType".into(), etypedef);
    let zome = Zome::new(
        "some zome description",
        &Config::new(),
        &entry_types,
        &defs.0,
        &defs.1,
        &DnaWasm::from_bytes(wasm.to_owned()),
    );

    dna.zomes.insert(zome_name.to_string(), zome);
    dna.name = "TestApp".into();
    dna.uuid = "8ed84a02-a0e6-4c8c-a752-34828e302986".into();
    dna
}

pub fn create_arbitrary_test_dna() -> Dna {
    let wat = r#"
    (module
     (memory 1)
     (export "memory" (memory 0))
     (export "public_test_fn" (func $func0))
     (func $func0 (param $p0 i64) (result i64)
           i64.const 16
           )
     (data (i32.const 0)
           "{\"holo\":\"world\"}"
           )
     )
    "#;
    create_test_dna_with_wat("test_zome", Some(wat))
}

#[derive(Clone,Deserialize)]
pub enum TestNodeConfig
{
    MemoryGhostEngine(Vec<url::Url>),
    Sim1h(&'static str),
    LegacyInMemory
}

#[cfg_attr(tarpaulin, skip)]
pub fn create_test_context_with_logger_and_signal(
    agent_name: &str,
    network_name: Option<&str>,
    test_config : TestNodeConfig,
) -> (Arc<Context>, Arc<Mutex<TestLogger>>, SignalReceiver) {
    let agent = mock_signing::registered_test_agent(agent_name);
    let (signal, recieve) = signal_channel();
    let logger = test_logger();
    (
        Arc::new({
            let mut builder = ContextBuilder::new()
                .with_agent(agent.clone())
                .with_file_storage(tempdir().unwrap().path().to_str().unwrap())
                .expect("Tempdir must be accessible")
                .with_conductor_api(mock_signing::mock_conductor_api(agent))
                .with_signals(signal);
            if let Some(network_name) = network_name 
            {
                let config = match test_config{
                    TestNodeConfig::Sim1h(dynamo_db_path) => P2pConfig::new_with_sim1h_backend(&dynamo_db_path),
                    TestNodeConfig::MemoryGhostEngine(boostrap_nodes) => P2pConfig::new_with_memory_lib3h_backend(network_name,boostrap_nodes),
                    TestNodeConfig::LegacyInMemory=>P2pConfig::new_with_memory_backend(network_name)
                };
                builder = builder.with_p2p_config(config);
            }
            builder.with_instance_name("test_context_instance").spawn()
        }),
        logger,
        recieve,
    )
}

/// calculates the native Rust hash
/// has nothing to do with our hashing e.g. multihash
/// @see https://doc.rust-lang.org/std/hash/index.html
pub fn calculate_hash<T: Hash>(t: &T) -> u64 {
    let mut s = DefaultHasher::new();
    t.hash(&mut s);
    s.finish()
}

// Function called at start of all unit tests:
//   Startup holochain and do a call on the specified wasm function.
pub fn hc_setup_and_call_zome_fn<J: Into<JsonString>>(
    wasm_path: &PathBuf,
    fn_name: &str,
    params: J,
) -> HolochainResult<JsonString> {
    // Setup the holochain instance
    let wasm = create_wasm_from_file(wasm_path);
    let defs = create_test_defs_with_fn_name(fn_name);
    let dna = create_test_dna_with_defs("test_zome", defs, &wasm);

    let context = create_test_context("alex");
    let mut hc = Holochain::new(dna.clone(), context.clone()).unwrap();

    let params_string = String::from(params.into());
    let cap_request = make_cap_request_for_call(
        context.clone(),
        context.clone().agent_id.address(),
        fn_name,
        JsonString::from_json(&params_string.clone()),
    );

    // Run the holochain instance
    hc.start().expect("couldn't start");
    // Call the exposed wasm function
    return hc.call("test_zome", cap_request, fn_name, &params_string);
}

/// create a test context and TestLogger pair so we can use the logger in assertions
pub fn create_test_context(agent_name: &str) -> Arc<Context> {
    let agent = mock_signing::registered_test_agent(agent_name);
    Arc::new(
        ContextBuilder::new()
            .with_agent(agent.clone())
            .with_file_storage(tempdir().unwrap().path().to_str().unwrap())
            .expect("Tempdir must be accessible")
            .with_conductor_api(mock_signing::mock_conductor_api(agent))
            .with_instance_name("fake_instance_name")
            .spawn(),
    )
}

// @TODO this is a first attempt at replacing history.len() tests
// @see https://github.com/holochain/holochain-rust/issues/195
pub fn expect_action<F>(rx: &Receiver<Signal>, f: F) -> Result<Action, String>
where
    F: Fn(&Action) -> bool,
{
    let timeout = 1000;
    loop {
        match rx
            .recv_timeout(Duration::from_millis(timeout))
            .map_err(|e| e.to_string())?
        {
            Signal::Trace(aw) => {
                let action = aw.action().clone();
                if f(&action) {
                    return Ok(action);
                }
            }
            _ => continue,
        }
    }
}

pub fn start_holochain_instance<T: Into<String>>(
    uuid: T,
    agent_name: T
) -> (Holochain, Arc<Mutex<TestLogger>>, SignalReceiver) {
    // Setup the holochain instance

    let mut wasm_path = PathBuf::new();
    let wasm_dir_component: PathBuf = wasm_target_dir(
        &String::from("hdk-rust").into(),
        &String::from("wasm-test").into(),
    );
    wasm_path.push(wasm_dir_component);
    let wasm_path_component: PathBuf = [
        String::from("wasm32-unknown-unknown"),
        String::from("release"),
        String::from("test_globals.wasm"),
    ]
    .iter()
    .collect();
    wasm_path.push(wasm_path_component);

    let wasm = create_wasm_from_file(&wasm_path);

    let defs = create_test_defs_with_hc_public_fn_names(vec![
        "check_global",
        "check_commit_entry",
        "check_commit_entry_macro",
        "check_get_entry_result",
        "check_get_entry",
        "send_tweet",
        "commit_validation_package_tester",
        "link_two_entries",
        "links_roundtrip_create",
        "links_roundtrip_get",
        "links_roundtrip_get_and_load",
        "link_validation",
        "check_query",
        "check_app_entry_address",
        "check_sys_entry_address",
        "check_call",
        "check_call_with_args",
        "send_message",
        "sleep",
        "remove_link",
        "get_entry_properties",
        "emit_signal",
        "show_env",
        "hash_entry",
        "sign_message",
        "verify_message",
        "add_seed",
        "add_key",
        "get_pubkey",
        "list_secrets",
        "create_and_link_tagged_entry",
        "get_my_entries_by_tag",
        "my_entries_with_load",
        "delete_link_tagged_entry",
        "my_entries_immediate_timeout",
        "create_and_link_tagged_entry_bad_link",
        "link_tag_validation",
        "get_entry",
        "create_priv_entry",
    ]);
    let mut dna = create_test_dna_with_defs("test_zome", defs, &wasm);
    dna.uuid = uuid.into();

    // TODO: construct test DNA using the auto-generated JSON feature
    // The code below is fragile!
    // We have to manually construct a Dna struct that reflects what we defined using define_zome!
    // in wasm-test/src/lib.rs.
    // In a production setting, hc would read the auto-generated JSON to make sure the Dna struct
    // matches up. We should do the same in test.
    {
        let entry_types = &mut dna.zomes.get_mut("test_zome").unwrap().entry_types;
        entry_types.insert(
            EntryType::from("validation_package_tester"),
            EntryTypeDef::new(),
        );
        entry_types.insert(
            EntryType::from("empty_validation_response_tester"),
            EntryTypeDef::new(),
        );
        entry_types.insert(EntryType::from("private test entry"), EntryTypeDef::new());
        let test_entry_type = &mut entry_types
            .get_mut(&EntryType::from("testEntryType"))
            .unwrap();
        test_entry_type.links_to.push(LinksTo {
            target_type: String::from("testEntryType"),
            link_type: String::from("test"),
        });

        test_entry_type.links_to.push(LinksTo {
            target_type: String::from("testEntryType"),
            link_type: String::from("intergration test"),
        });
    }

    {
        let entry_types = &mut dna.zomes.get_mut("test_zome").unwrap().entry_types;
        let mut link_validator = EntryTypeDef::new();
        link_validator.links_to.push(LinksTo {
            target_type: String::from("link_validator"),
            link_type: String::from("longer"),
        });
        entry_types.insert(EntryType::from("link_validator"), link_validator);
    }

    //set this environmental variable to set up the backend for running tests.
    //if none has been set it will default to the legacy in memory worker implementation
    let test_config = env::var("INTEGRATION_TEST_CONFIG").map(|test_config|{
            if test_config =="lib3h"
            {
                TestNodeConfig::MemoryGhostEngine(vec![])
            }
            else if test_config=="sim1h"
            {
                TestNodeConfig::Sim1h(&DYNAMO_DB_LOCAL_TEST_HOST_PATH)
            }
            else 
            {
                TestNodeConfig::LegacyInMemory
            }
    }).unwrap_or(TestNodeConfig::LegacyInMemory);
    let (context, test_logger, signal_recieve) = create_test_context_with_logger_and_signal(
        &dna.uuid,
        Some(&agent_name.into()),
        test_config
    );
    let mut hc =
        Holochain::new(dna.clone(), context).expect("could not create new Holochain instance.");

    // Run the holochain instance
    hc.start().expect("couldn't start");
    (hc, test_logger, signal_recieve)
}

pub fn make_test_call(
    hc: &mut Holochain,
    fn_name: &str,
    params: &str,
) -> HolochainResult<JsonString> {
    let cap_call = {
        let context = hc.context()?;
        let token = context.get_public_token().unwrap();
        make_cap_request_for_call(
            context.clone(),
            token,
            fn_name,
            JsonString::from_json(params),
        )
    };
    hc.call("test_zome", cap_call, fn_name, params)
}

#[derive(Deserialize, Serialize, Default, Debug, DefaultJson, Clone)]
pub struct TestEntry {
    pub stuff: String,
}

pub fn example_valid_entry() -> Entry {
    Entry::App(
        test_app_entry_type().into(),
        TestEntry {
            stuff: "non fail".into(),
        }
        .into(),
    )
}

pub fn empty_string_validation_fail_entry() -> Entry {
    Entry::App(
        "empty_validation_response_tester".into(),
        TestEntry {
            stuff: "should fail with empty string".into(),
        }
        .into(),
    )
}

pub fn example_valid_entry_result() -> GetEntryResult {
    let entry = example_valid_entry();
    let entry_with_meta = &EntryWithMeta {
        entry: entry.clone(),
        crud_status: CrudStatus::Live,
        maybe_link_update_delete: None,
    };
    GetEntryResult::new(StatusRequestKind::Latest, Some((entry_with_meta, vec![])))
}

pub fn example_valid_entry_params() -> String {
    format!(
        "{{\"entry\":{}}}",
        String::from(JsonString::from(example_valid_entry())),
    )
}

pub fn example_valid_entry_address() -> Address {
    Address::from("QmefcRdCAXM2kbgLW2pMzqWhUvKSDvwfFSVkvmwKvBQBHd")
}

//this polls for the zome result until it satisfies a the boolean condition or elapses a number of tries.
//only use this for get requests please
pub fn wait_for_zome_result<'a, T>(
    holochain: &mut Holochain,
    zome_call: &str,
    params: &str,
    boolean_condition: fn(T) -> bool,
    tries: i8,
) -> ZomeApiResult<T>
where
    T: hdk::serde::de::DeserializeOwned + Clone,
{
    //make zome call
    let result = make_test_call(holochain, zome_call, params);
    let call_result = result
        .clone()
        .expect("Could not wait for condition as result is malformed")
        .to_string();

    //serialize into ZomeApiResult type
    let expected_result: ZomeApiResult<T> = serde_json::from_str::<ZomeApiResult<T>>(&call_result)
        .map_err(|_| {
            ZomeApiError::Internal(format!("Error converting serde result for {}", zome_call))
        })?;
    let value = expected_result.clone()?;

    //check if condition is satisifed
    if !boolean_condition(value) && tries > 0 {
        thread::sleep(Duration::from_secs(10));

        //recursively call function again and decrement tries so far
        wait_for_zome_result(holochain, zome_call, params, boolean_condition, tries - 1)
    } else {
        expected_result
    }
}

pub fn generate_zome_internal_error(error_kind: String) -> ZomeApiError {
    let path = PathBuf::new()
        .join("core")
        .join("src")
        .join("nucleus")
        .join("ribosome")
        .join("runtime.rs");
    let path_string = path
        .as_path()
        .to_str()
        .expect("path should have been created");
    let formatted_path_string = path_string.replace("\\", &vec!["\\", "\\"].join(""));
    let error_string = format!(
        r#"{{"kind":{},"file":"{}","line":"225"}}"#,
        error_kind, formatted_path_string
    );
    ZomeApiError::Internal(error_string)
}<|MERGE_RESOLUTION|>--- conflicted
+++ resolved
@@ -29,21 +29,14 @@
         zome::{Config, Zome, ZomeFnDeclarations, ZomeTraits},
         Dna,
     },
-<<<<<<< HEAD
-    
-=======
->>>>>>> 860195bf
     entry::{
         entry_type::{test_app_entry_type, AppEntryType, EntryType},
         Entry, EntryWithMeta,
     },
-<<<<<<< HEAD
     sync::{HcMutex as Mutex},
 };
 use holochain_persistence_api::{
     cas::content::{AddressableContent,Address}
-=======
->>>>>>> 860195bf
 };
 use holochain_json_api::{error::JsonError, json::JsonString};
 use holochain_persistence_api::cas::content::{Address, AddressableContent};
@@ -63,12 +56,8 @@
     hash::{Hash, Hasher},
     io::prelude::*,
     path::PathBuf,
-<<<<<<< HEAD
     sync::{Arc},
-=======
-    sync::{Arc, Mutex},
     thread,
->>>>>>> 860195bf
     time::Duration,
     env
 };
@@ -78,8 +67,6 @@
 lazy_static!
 {
     pub static ref DYNAMO_DB_LOCAL_TEST_HOST_PATH: &'static str = "http://localhost:8001";
-    
-  
 }
 
 /// Load WASM from filesystem
