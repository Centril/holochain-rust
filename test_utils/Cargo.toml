[package]
name = "test_utils"
version = "0.0.34-alpha1"
authors = ["Holochain Core Dev Team <devcore@holochain.org>"]
edition = "2018"

[dependencies]
hdk = { path = "../crates/hdk" }
holochain_net = { path = "../crates/net" }
holochain_core = { path = "../crates/core" }
holochain_conductor_lib = { path = "../crates/conductor_lib" }
holochain_core_types = { path = "../crates/core_types" }
holochain_dpki = { path = "../crates/dpki" }
holochain_wasm_utils = {path = "../crates/wasm_utils"}
holochain_persistence_api = "=0.0.10"
holochain_json_api = "=0.0.17"
holochain_json_derive = "=0.0.17"
<<<<<<< HEAD
lib3h_sodium = { path = "/home/neonphog/projects/lib3h/crates/sodium" }
=======
lib3h_sodium = "=0.0.20"
>>>>>>> 0858f1ab
wabt = "=0.7.4"
tempfile = "=3.0.7"
serde = "=1.0.89"
serde_json = { version = "=1.0.39", features = ["preserve_order"] }
serde_derive = "=1.0.89"
crossbeam-channel = "=0.3.8"
lazy_static = "=1.2.0"
jsonrpc-ws-server = "14.0.1"
base64 = "=0.10.1"
url = { version = "=2.1.0", features = ["serde"] }
uuid = { version = "0.7", features = ["serde", "v4"] }<|MERGE_RESOLUTION|>--- conflicted
+++ resolved
@@ -15,11 +15,7 @@
 holochain_persistence_api = "=0.0.10"
 holochain_json_api = "=0.0.17"
 holochain_json_derive = "=0.0.17"
-<<<<<<< HEAD
-lib3h_sodium = { path = "/home/neonphog/projects/lib3h/crates/sodium" }
-=======
 lib3h_sodium = "=0.0.20"
->>>>>>> 0858f1ab
 wabt = "=0.7.4"
 tempfile = "=3.0.7"
 serde = "=1.0.89"
