--- conflicted
+++ resolved
@@ -17,17 +17,10 @@
 holochain_dpki = { version = "=0.0.43-alpha3", path = "../crates/dpki" }
 holochain_wasm_utils = { version = "=0.0.43-alpha3", path = "../crates/wasm_utils" }
 holochain_locksmith = { version = "=0.0.43-alpha3", path = "../crates/locksmith" }
-<<<<<<< HEAD
 holochain_persistence_api = { git = "https://github.com/holochain/holochain-persistence", branch = "transactional" }
-holochain_json_api = "=0.0.22"
-holochain_json_derive = "=0.0.22"
-lib3h_sodium = { git = "https://github.com/holochain/lib3h", branch = "transactional" }
-=======
-holochain_persistence_api = "=0.0.17"
 holochain_json_api = "=0.0.23"
 holochain_json_derive = "=0.0.23"
-lib3h_sodium = "=0.0.38"
->>>>>>> 55954447
+lib3h_sodium = { git = "https://github.com/holochain/lib3h", branch = "transactional" }
 wabt = "=0.7.4"
 tempfile = "=3.0.7"
 serde = "=1.0.104"
