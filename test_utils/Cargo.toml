[package]
name = "test_utils"
version = "0.0.35-alpha7"
authors = ["Holochain Core Dev Team <devcore@holochain.org>"]
description = "holochain test utils"
license = "GPL-3.0-only"
homepage = "https://github.com/holochain/holochain-rust"
documentation = "https://github.com/holochain/holochain-rust"
edition = "2018"

[dependencies]
<<<<<<< HEAD
hdk = { path = "../crates/hdk" }
holochain_net = { path = "../crates/net" }
holochain_core = { path = "../crates/core" }
holochain_conductor_lib = { path = "../crates/conductor_lib" }
holochain_core_types = { path = "../crates/core_types" }
holochain_dpki = { path = "../crates/dpki" }
holochain_locksmith = { path = "../crates/locksmith" }
holochain_wasm_utils = {path = "../crates/wasm_utils"}
=======
hdk = { version = "=0.0.35-alpha7", path = "../crates/hdk" }
holochain_net = { version = "=0.0.35-alpha7", path = "../crates/net" }
holochain_core = { version = "=0.0.35-alpha7", path = "../crates/core" }
holochain_conductor_lib = { version = "=0.0.35-alpha7", path = "../crates/conductor_lib" }
holochain_core_types = { version = "=0.0.35-alpha7", path = "../crates/core_types" }
holochain_dpki = { version = "=0.0.35-alpha7", path = "../crates/dpki" }
holochain_wasm_utils = { version = "=0.0.35-alpha7", path = "../crates/wasm_utils" }
>>>>>>> b94b0edb
holochain_persistence_api = "=0.0.10"
holochain_json_api = "=0.0.17"
holochain_json_derive = "=0.0.17"
lib3h_sodium = "=0.0.21"
wabt = "=0.7.4"
tempfile = "=3.0.7"
serde = "=1.0.89"
serde_json = { version = "=1.0.39", features = ["preserve_order"] }
serde_derive = "=1.0.89"
crossbeam-channel = "=0.3.8"
lazy_static = "=1.2.0"
jsonrpc-ws-server = "14.0.1"
base64 = "=0.10.1"
url = { version = "=2.1.0", features = ["serde"] }
uuid = { version = "0.7", features = ["serde", "v4"] }<|MERGE_RESOLUTION|>--- conflicted
+++ resolved
@@ -9,16 +9,6 @@
 edition = "2018"
 
 [dependencies]
-<<<<<<< HEAD
-hdk = { path = "../crates/hdk" }
-holochain_net = { path = "../crates/net" }
-holochain_core = { path = "../crates/core" }
-holochain_conductor_lib = { path = "../crates/conductor_lib" }
-holochain_core_types = { path = "../crates/core_types" }
-holochain_dpki = { path = "../crates/dpki" }
-holochain_locksmith = { path = "../crates/locksmith" }
-holochain_wasm_utils = {path = "../crates/wasm_utils"}
-=======
 hdk = { version = "=0.0.35-alpha7", path = "../crates/hdk" }
 holochain_net = { version = "=0.0.35-alpha7", path = "../crates/net" }
 holochain_core = { version = "=0.0.35-alpha7", path = "../crates/core" }
@@ -26,7 +16,7 @@
 holochain_core_types = { version = "=0.0.35-alpha7", path = "../crates/core_types" }
 holochain_dpki = { version = "=0.0.35-alpha7", path = "../crates/dpki" }
 holochain_wasm_utils = { version = "=0.0.35-alpha7", path = "../crates/wasm_utils" }
->>>>>>> b94b0edb
+holochain_locksmith = { path = "../crates/locksmith" }
 holochain_persistence_api = "=0.0.10"
 holochain_json_api = "=0.0.17"
 holochain_json_derive = "=0.0.17"
