# holochain-rust Makefile
# currently only supports 'debug' builds

# run `make` to build all the libraries and binaries
# run `make test` to execute all the tests
# run `make clean` to clean up the build environment

all: main

CORE_RUST_VERSION ?= nightly-2018-06-01
TOOLS_RUST_VERSION ?= nightly-2018-07-17
CARGO = cargo $(CARGO_ARGS) +$(CORE_RUST_VERSION)
CARGO_TOOLS = cargo $(CARGO_ARGS) +$(TOOLS_RUST_VERSION)

# list all the "C" binding tests that have been written
C_BINDING_DIRS = $(sort $(dir $(wildcard c_binding_tests/*/)))

# list all the "C" binding test executables that should be produced
C_BINDING_TESTS = $(foreach dir,$(C_BINDING_DIRS),target/debug/c_binding_tests/$(shell basename $(dir))/test_executable)

# list all the extraneous files that will be generated when running tests
C_BINDING_CLEAN = $(foreach dir,$(C_BINDING_DIRS),$(dir)Makefile $(dir).qmake.stash)

# build artifact / dependency checking is handled by our sub-tools
# we can just try to build everything every time, it should be efficient
.PHONY: main \
	c_binding_tests ${C_BINDING_DIRS} \
	test ${C_BINDING_TESTS} \
        test_non_c \
	clean ${C_BINDING_CLEAN}

# apply formatting / style guidelines, and build the rust project
main: fmt_check clippy build

# idempotent install rustup with the default toolchain set for tooling
# best for CI based on tools only
.PHONY: install_rustup
install_rustup:
	if ! which rustup ; then \
		curl https://sh.rustup.rs -sSf | sh -s -- --default-toolchain $(CORE_RUST_VERSION) -y; \
	fi
	export PATH=${HOME}/.cargo/bin:${PATH}

# idempotent install rustup with the default toolchain set for Holochain core
# best for green fields Rust installation
.PHONY: install_rustup_tools
install_rustup_tools:
	if ! which rustup ; then \
		curl https://sh.rustup.rs -sSf | sh -s -- --default-toolchain $(TOOLS_RUST_VERSION) -y; \
	fi
	export PATH=${HOME}/.cargo/bin:${PATH}

# idempotent installation of libzmq system library
# note, this is complicated by our use of travis-ci ubuntu trusty
# we need to install a newer version than is otherwise available
.PHONY: install_system_libzmq
install_system_libzmq:
	if ! (pkg-config libzmq --libs) ; then \
		if ! which apt-get ; then \
			echo "\033[0;93mNo apt-get installed and no system libzmq, build probably won't work\033[0m"; \
		else \
			if [ "x${TRAVIS}" = "x" ]; then \
				echo "\033[0;93m## Attempting to install libzmq3-dev with apt-get ##\033[0m"; \
				sudo apt-get install -y libzmq3-dev; \
			else \
				echo "\033[0;93m## Attempting to install libzmq3-dev on UBUNTU TRUSTY ##\033[0m"; \
				echo "deb http://download.opensuse.org/repositories/network:/messaging:/zeromq:/release-stable/xUbuntu_14.04/ ./" >> /etc/apt/sources.list; \
				wget https://download.opensuse.org/repositories/network:/messaging:/zeromq:/release-stable/xUbuntu_14.04/Release.key -O- | sudo apt-key add; \
				sudo apt-get update -qq; \
				sudo apt-get install libzmq3-dev; \
			fi; \
		fi; \
	fi; \

# idempotent install of any required system libraries
.PHONY: install_system_libs
install_system_libs: install_system_libzmq

# idempotent installation of core toolchain
.PHONY: core_toolchain
core_toolchain: install_rustup install_system_libs
	rustup toolchain install ${CORE_RUST_VERSION}

# idempotent installation of tools toolchain
.PHONY: tools_toolchain
tools_toolchain: install_rustup_tools install_system_libs
	rustup toolchain install ${TOOLS_RUST_VERSION}

# idempotent addition of wasm target
.PHONY: ensure_wasm_target
ensure_wasm_target: core_toolchain
	rustup target add wasm32-unknown-unknown --toolchain ${CORE_RUST_VERSION}

# idempotent installation of development tooling
.PHONY: install_rust_tools
install_rust_tools: tools_toolchain
	# rust format
	if ! rustup component list --toolchain $(TOOLS_RUST_VERSION) | grep 'rustfmt-preview.*(installed)'; then \
		rustup component add --toolchain $(TOOLS_RUST_VERSION) rustfmt-preview; \
	fi
	# clippy
	if ! rustup component list --toolchain $(TOOLS_RUST_VERSION) | grep 'clippy-preview.*(installed)'; then \
		rustup component add --toolchain $(TOOLS_RUST_VERSION) clippy-preview; \
	fi

# idempotent installation of code coverage CI/testing tools
.PHONY: install_ci
install_ci: core_toolchain
	# tarpaulin (code coverage)
	if ! $(CARGO) install --list | grep 'cargo-tarpaulin'; then \
		RUSTFLAGS="--cfg procmacro2_semver_exempt" $(CARGO) install cargo-tarpaulin; \
	fi

.PHONY: install_mdbook
install_mdbook: tools_toolchain
	if ! $(CARGO_TOOLS) install --list | grep 'mdbook'; then \
		$(CARGO_TOOLS) install mdbook --vers "^0.1.0"; \
	fi

# list all our found "C" binding tests
c_binding_tests: ${C_BINDING_DIRS}

# build all our found "C" binding tests
${C_BINDING_DIRS}:
	qmake -o $@Makefile $@qmake.pro
	cd $@; $(MAKE)

# execute all tests, both rust and "C" bindings
test: test_non_c c_binding_tests ${C_BINDING_TESTS}

test_non_c: main
	RUSTFLAGS="-D warnings" $(CARGO) test

c_build: core_toolchain
	cd dna_c_binding && $(CARGO) build

test_c_ci: c_build c_binding_tests ${C_BINDING_TESTS}

.PHONY: wasm_build
wasm_build: ensure_wasm_target
	cd core/src/nucleus/wasm-test && $(CARGO) build --release --target wasm32-unknown-unknown
	cd core_api/wasm-test/round_trip && $(CARGO) build --release --target wasm32-unknown-unknown
	cd core_api/wasm-test/commit && $(CARGO) build --release --target wasm32-unknown-unknown
<<<<<<< HEAD
	cd wasm_utils/wasm-test/integration-test && $(CARGO) build --release --target wasm32-unknown-unknown
=======
	cd hdk-rust/wasm-test && $(CARGO) build --release --target wasm32-unknown-unknown
>>>>>>> 6aeb933e

.PHONY: build
build: core_toolchain wasm_build
	$(CARGO) build --all

code_coverage: core_toolchain wasm_build install_ci
	$(CARGO) tarpaulin --timeout 600 --all --out Xml --skip-clean -v -e holochain_core_api_c_binding -e hdk

fmt_check: install_rust_tools
	$(CARGO_TOOLS) fmt -- --check

clippy: install_rust_tools
	$(CARGO_TOOLS) clippy -- -A needless_return --A useless_attribute

fmt: install_rust_tools
	$(CARGO_TOOLS) fmt

# execute all the found "C" binding tests
${C_BINDING_TESTS}:
	$@

# clean up the target directory and all extraneous "C" binding test files
clean: ${C_BINDING_CLEAN}
	-@$(RM) -rf target

# clean up the extraneous "C" binding test files
${C_BINDING_CLEAN}:
	-@$(RM) $@<|MERGE_RESOLUTION|>--- conflicted
+++ resolved
@@ -141,11 +141,8 @@
 	cd core/src/nucleus/wasm-test && $(CARGO) build --release --target wasm32-unknown-unknown
 	cd core_api/wasm-test/round_trip && $(CARGO) build --release --target wasm32-unknown-unknown
 	cd core_api/wasm-test/commit && $(CARGO) build --release --target wasm32-unknown-unknown
-<<<<<<< HEAD
+	cd hdk-rust/wasm-test && $(CARGO) build --release --target wasm32-unknown-unknown
 	cd wasm_utils/wasm-test/integration-test && $(CARGO) build --release --target wasm32-unknown-unknown
-=======
-	cd hdk-rust/wasm-test && $(CARGO) build --release --target wasm32-unknown-unknown
->>>>>>> 6aeb933e
 
 .PHONY: build
 build: core_toolchain wasm_build
