--- conflicted
+++ resolved
@@ -178,28 +178,20 @@
                         }
                     },
 
-<<<<<<< HEAD
-                    (Some(checker), Action::Commit((committed_entry, _))) => {
+                    (Some(checker), Action::Commit((committed_entry, link_update_delete))) => {
+                        // Pair every `Commit` with N `Hold`s of that same entry, regardless of type
                         // TODO: is there a possiblity that this can get messed up if the same
                         // entry is committed multiple times?
                         let committed_entry_clone = committed_entry.clone();
                         checker.add(num_instances, move |aw| match aw.action() {
                             Action::Hold(EntryWithHeader { entry, header: _ }) => {
                                 *entry == committed_entry_clone
-=======
-                    (Some(checker), Action::Commit((committed_entry, link_update_delete))) => {
+                            }
+                            _ => false,
+                        });
+
                         match committed_entry.clone() {
-                            // Pair every `Commit` with N `Hold`s
                             Entry::App(_, _) => {
-                                // TODO: is there a possiblity that this can get messed up if the same
-                                // entry is committed multiple times?
-                                let hold_entry = committed_entry.clone();
-                                checker.add(num_instances, move |aw| match aw.action() {
-                                    Action::Hold(EntryWithHeader { entry, header: _ }) => {
-                                        *entry == hold_entry
-                                    }
-                                    _ => false,
-                                });
                                 if link_update_delete.is_some() {
                                     checker.add(num_instances, move |aw| {
                                         *aw.action()
@@ -210,19 +202,9 @@
                                                 committed_entry.address(),
                                             ))
                                     });
-                                } else {
-                                    ()
                                 }
                             }
                             Entry::Deletion(deletion_entry) => {
-                                // Pair every `EntryRemove` with N `Hold`s
-                                let hold_entry = committed_entry.clone();
-                                checker.add(num_instances, move |aw| match aw.action() {
-                                    Action::Hold(EntryWithHeader { entry, header: _ }) => {
-                                        *entry == hold_entry.clone()
-                                    }
-                                    _ => false,
-                                });
                                 checker.add(num_instances, move |aw| {
                                     *aw.action()
                                         == Action::RemoveEntry((
@@ -230,12 +212,8 @@
                                             committed_entry.address(),
                                         ))
                                 });
->>>>>>> 8c209fd2
                             }
-                            _ => false,
-                        });
-
-                        match committed_entry.clone() {
+
                             Entry::LinkAdd(link_add) => {
                                 checker.add(num_instances, move |aw| {
                                     *aw.action() == Action::AddLink(link_add.clone().link().clone())
