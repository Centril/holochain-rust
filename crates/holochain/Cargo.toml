[package]
name = "holochain"
version = "0.0.43-alpha3"
description = "holochain"
license = "GPL-3.0-only"
homepage = "https://github.com/holochain/holochain-rust"
documentation = "https://github.com/holochain/holochain-rust"
authors = ["Holochain Core Dev Team <devcore@holochain.org>"]

[dependencies]
crossbeam-channel = "=0.3.8"
holochain_core_types = { version = "=0.0.43-alpha3", path = "../core_types" }
holochain_conductor_lib = { version = "=0.0.43-alpha3", path = "../conductor_lib" }
lib3h_sodium = "=0.0.37"
holochain_common = { version = "=0.0.43-alpha3", path = "../common" }
holochain_locksmith = { version = "=0.0.43-alpha3", path = "../locksmith" }
<<<<<<< HEAD
holochain_tracing = "=0.0.18"
holochain_tracing_macros = "=0.0.18"
=======
holochain_tracing_macros = "=0.0.19"
>>>>>>> 4640c1b3
structopt = "=0.2.15"
tiny_http = "=0.6.2"
lazy_static = "=1.4.0"
ws = "=0.8.0"
log = "=0.4.8"
newrelic="0.2"

[target.'cfg(unix)'.dependencies]
signal-hook = "=0.1.10"<|MERGE_RESOLUTION|>--- conflicted
+++ resolved
@@ -14,12 +14,8 @@
 lib3h_sodium = "=0.0.37"
 holochain_common = { version = "=0.0.43-alpha3", path = "../common" }
 holochain_locksmith = { version = "=0.0.43-alpha3", path = "../locksmith" }
-<<<<<<< HEAD
-holochain_tracing = "=0.0.18"
-holochain_tracing_macros = "=0.0.18"
-=======
+holochain_tracing = "=0.0.19"
 holochain_tracing_macros = "=0.0.19"
->>>>>>> 4640c1b3
 structopt = "=0.2.15"
 tiny_http = "=0.6.2"
 lazy_static = "=1.4.0"
