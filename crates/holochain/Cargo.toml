[package]
name = "holochain"
version = "0.0.42-alpha5"
description = "holochain"
license = "GPL-3.0-only"
homepage = "https://github.com/holochain/holochain-rust"
documentation = "https://github.com/holochain/holochain-rust"
authors = ["Holochain Core Dev Team <devcore@holochain.org>"]

[dependencies]
<<<<<<< HEAD
holochain_core_types = { version = "=0.0.42-alpha2", path = "../core_types" }
holochain_conductor_lib = { version = "=0.0.42-alpha2", path = "../conductor_lib" }
lib3h_sodium = "=0.0.26"
holochain_common = { version = "=0.0.42-alpha2", path = "../common" }
holochain_locksmith = { version = "=0.0.42-alpha2", path = "../locksmith" }
=======
holochain_core_types = { version = "=0.0.42-alpha5", path = "../core_types" }
holochain_conductor_lib = { version = "=0.0.42-alpha5", path = "../conductor_lib" }
lib3h_sodium = "=0.0.25"
holochain_common = { version = "=0.0.42-alpha5", path = "../common" }
holochain_locksmith = { version = "=0.0.42-alpha5", path = "../locksmith" }
>>>>>>> 04d8bb85
structopt = "=0.2.15"
tiny_http = "=0.6.2"
ws = "=0.8.0"
[target.'cfg(unix)'.dependencies]
signal-hook = "=0.1.10"<|MERGE_RESOLUTION|>--- conflicted
+++ resolved
@@ -8,19 +8,11 @@
 authors = ["Holochain Core Dev Team <devcore@holochain.org>"]
 
 [dependencies]
-<<<<<<< HEAD
-holochain_core_types = { version = "=0.0.42-alpha2", path = "../core_types" }
-holochain_conductor_lib = { version = "=0.0.42-alpha2", path = "../conductor_lib" }
-lib3h_sodium = "=0.0.26"
-holochain_common = { version = "=0.0.42-alpha2", path = "../common" }
-holochain_locksmith = { version = "=0.0.42-alpha2", path = "../locksmith" }
-=======
 holochain_core_types = { version = "=0.0.42-alpha5", path = "../core_types" }
 holochain_conductor_lib = { version = "=0.0.42-alpha5", path = "../conductor_lib" }
-lib3h_sodium = "=0.0.25"
+lib3h_sodium = "=0.0.26"
 holochain_common = { version = "=0.0.42-alpha5", path = "../common" }
 holochain_locksmith = { version = "=0.0.42-alpha5", path = "../locksmith" }
->>>>>>> 04d8bb85
 structopt = "=0.2.15"
 tiny_http = "=0.6.2"
 ws = "=0.8.0"
