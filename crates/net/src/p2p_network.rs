//! This module provides the main abstraction for differing p2p backends
//! P2pNetwork instances take a json configuration string
//! and at load-time instantiate the configured "backend"

use crate::{
    connection::{
        net_connection::{NetHandler, NetSend, NetWorker, NetWorkerFactory},
        net_connection_thread::NetConnectionThread,
        NetResult,
    },
    in_memory::memory_worker::InMemoryWorker,
<<<<<<< HEAD
=======
    lib3h_worker::Lib3hWorker,
>>>>>>> b08c2aed
    p2p_config::*,
    tweetlog::*,
    NEW_RELIC_LICENSE_KEY,
};
use lib3h_protocol::{
    protocol_client::Lib3hClientProtocol, protocol_server::Lib3hServerProtocol, Address,
};

use crate::sim2h_worker::Sim2hWorker;
use crossbeam_channel;
use holochain_conductor_lib_api::conductor_api::ConductorApi;
use holochain_json_api::json::JsonString;
use std::{convert::TryFrom, time::Duration};

pub type Lib3hClientProtocolWrapped = ht::EncodedSpanWrap<Lib3hClientProtocol>;
pub type Lib3hServerProtocolWrapped = ht::EncodedSpanWrap<Lib3hServerProtocol>;

const P2P_READY_TIMEOUT_MS: u64 = 5000;

/// Facade handling a p2p module responsable for the network connection
/// Holds a NetConnectionThread and implements itself the NetSend Trait
/// `send()` is used for sending Protocol messages to the network
/// `handler` closure provide on construction for handling Protocol messages received from the network.
#[derive(Clone)]
pub struct P2pNetwork {
    connection: NetConnectionThread,
}

#[holochain_tracing_macros::newrelic_autotrace(HOLOCHAIN_NET)]
impl P2pNetwork {
    /// Constructor
    /// `config` is the configuration of the p2p module `handler` is the closure for handling Protocol messages received from the network module.
    pub fn new(
        mut handler: NetHandler,
        p2p_config: P2pConfig,
        agent_id: Option<Address>,
        conductor_api: Option<ConductorApi>,
    ) -> NetResult<Self> {
        // Create Config struct
        let backend_config_str = match &p2p_config.backend_config {
            BackendConfig::Json(ref json) => JsonString::from_json(&json.to_string()),
            _ => JsonString::from(""),
        };

        let p2p_config_str = p2p_config.clone().as_str();
        let p2p_config2 = p2p_config.clone();

        // Provide worker factory depending on backend kind
        let worker_factory: NetWorkerFactory = match &p2p_config.clone().backend_kind {
<<<<<<< HEAD
            // Create an IpcNetWorker with the passed backend config
            P2pBackendKind::N3H => {
                unimplemented!()
                // let enduser_config = p2p_config
                //     .maybe_end_user_config
                //     .clone()
                //     .expect("P2pConfig for N3H networking is missing an end-user config")
                //     .to_string();
                // Box::new(move |h| {
                //     Ok(Box::new(IpcNetWorker::new(
                //         h,
                //         &backend_config_str,
                //         enduser_config.clone(),
                //     )?) as Box<dyn NetWorker>)
                // })
            }
=======
>>>>>>> b08c2aed
            // Create a Lib3hWorker
            P2pBackendKind::LIB3H => {
                unimplemented!()
                // let backend_config = match &p2p_config.clone().backend_config {
                //     BackendConfig::Lib3h(config) => config.clone(),
                //     _ => return Err(format_err!("mismatch backend type, expecting lib3h")),
                // };

                // Box::new(move |h| {
                //     Ok(
                //         Box::new(Lib3hWorker::with_wss_transport(h, backend_config.clone())?)
                //             as Box<dyn NetWorker>,
                //     )
                // })
            }
            // Create an InMemoryWorker Ghost Engine Worker
            P2pBackendKind::GhostEngineMemory => Box::new(move |_h| {
                unimplemented!()
                // let backend_config = match &p2p_config.clone().backend_config {
                //     BackendConfig::Memory(config) => config.clone(),
                //     _ => return Err(format_err!("mismatch backend type, expecting memory")),
                // };
                // Ok(Box::new(Lib3hWorker::with_memory_transport(
                //     h,
                //     backend_config.clone(),
                // )?) as Box<dyn NetWorker>)
            }),

            // Create an InMemoryWorker
            P2pBackendKind::LegacyInMemory => Box::new(move |h| {
                Ok(Box::new(InMemoryWorker::new(h, &backend_config_str)?) as Box<dyn NetWorker>)
            }),
<<<<<<< HEAD
            // Create an Sim1hWorker
            P2pBackendKind::SIM1H => Box::new(move |_h| {
                unimplemented!()
                // let backend_config = match &p2p_config.clone().backend_config {
                //     BackendConfig::Sim1h(config) => config.clone(),
                //     _ => return Err(format_err!("mismatch backend type, expecting sim1h")),
                // };
                // Ok(Box::new(Sim1hWorker::new(h, backend_config)?) as Box<dyn NetWorker>)
            }),
=======
>>>>>>> b08c2aed
            // Create an Sim2hWorker
            P2pBackendKind::SIM2H => Box::new(move |h| {
                let backend_config = match &p2p_config.clone().backend_config {
                    BackendConfig::Sim2h(config) => config.clone(),
                    _ => return Err(format_err!("mismatch backend type, expecting sim2h")),
                };
                Ok(Box::new(Sim2hWorker::new(
                    h,
                    backend_config,
                    agent_id
                        .clone()
                        .expect("Can't construct Sim2hWorker without agent ID"),
                    conductor_api
                        .clone()
                        .expect("Can't construct Sim2hWorker without conductor API"),
                )?) as Box<dyn NetWorker>)
            }),
        };

        let (t, rx) = crossbeam_channel::unbounded();
        let tx = t.clone();
        let wrapped_handler = if Self::should_wait_for_p2p_ready(&p2p_config2.clone()) {
            NetHandler::new(Box::new(move |message| {
                let unwrapped = message.unwrap();
                let message = unwrapped.clone();
                match Lib3hServerProtocol::try_from(unwrapped.data.clone()) {
                    Ok(Lib3hServerProtocol::P2pReady) => {
                        tx.send(Lib3hServerProtocol::P2pReady).ok();
                        log_d!("net/p2p_network: sent P2pReady event")
                    }
                    Ok(_msg) => {}
                    Err(_protocol_error) => {
                        // TODO why can't I use the above variable?
                        // Generates compiler error.
                    }
                };
                handler.handle(Ok(message))
            }))
        } else {
            handler
        };

        // Create NetConnectionThread with appropriate worker factory.  Indicate *what*
        // configuration failed to produce a connection.
        let connection =
            NetConnectionThread::new(wrapped_handler, worker_factory).map_err(|e| {
                format_err!(
                    "Failed to obtain a connection to a p2p network module w/ config: {}: {} ",
                    p2p_config_str,
                    e
                )
            })?;
        if Self::should_wait_for_p2p_ready(&p2p_config2.clone()) {
            P2pNetwork::wait_p2p_ready(&rx);
        }

        // Done
        Ok(P2pNetwork { connection })
    }

    fn should_wait_for_p2p_ready(p2p_config: &P2pConfig) -> bool {
        match p2p_config.backend_kind {
            P2pBackendKind::LIB3H
            | P2pBackendKind::GhostEngineMemory
            | P2pBackendKind::SIM2H
            | P2pBackendKind::LegacyInMemory => false,
        }
    }

    fn wait_p2p_ready(rx: &crossbeam_channel::Receiver<Lib3hServerProtocol>) {
        let maybe_message = rx.recv_timeout(Duration::from_millis(P2P_READY_TIMEOUT_MS));
        match maybe_message {
            Ok(Lib3hServerProtocol::P2pReady) => log_d!("net/p2p_network: received P2pReady event"),
            Ok(msg) => {
                log_d!("net/p2p_network: received unexpected event: {:?}", msg);
            }
            Err(e) => {
                log_e!("net/p2p_network: did not receive P2pReady: {:?}", e);
                panic!(
                    "p2p network not ready within alloted time of {:?} ms",
                    P2P_READY_TIMEOUT_MS
                );
            }
        };
    }

    /// Stop the network connection (tell thread to stop - asynchronous, does not wait for join)
    pub fn stop(&mut self) {
        self.connection.stop();
    }

    /// Getter of the endpoint of its connection
    pub fn endpoint(&self) -> String {
        self.connection.endpoint.clone()
    }

    pub fn p2p_endpoint(&self) -> url::Url {
        self.connection.p2p_endpoint.clone()
    }
}

impl std::fmt::Debug for P2pNetwork {
    fn fmt(&self, f: &mut std::fmt::Formatter) -> std::fmt::Result {
        write!(f, "P2pNetwork {{}}")
    }
}

#[holochain_tracing_macros::newrelic_autotrace(HOLOCHAIN_NET)]
impl NetSend for P2pNetwork {
    /// send a Protocol message to the p2p network instance
    fn send(&mut self, data: Lib3hClientProtocolWrapped) -> NetResult<()> {
        self.connection.send(data)
    }
}

#[cfg(test)]
mod tests {
    use super::*;
    use lib3h_protocol::{data_types::ConnectData, uri::Lib3hUri};

    #[test]
    fn it_should_create_memory_network() {
        let p2p = P2pConfig::new_with_unique_memory_backend();
        let handler = NetHandler::new(Box::new(|_r| Ok(())));
        let mut res = P2pNetwork::new(handler.clone(), p2p, None, None).unwrap();
        let connect_data = ConnectData {
            request_id: "memory_network_req_id".into(),
            peer_location: Lib3hUri::with_undefined(),
            network_id: "test_net_id".into(),
        };

        handler
            .to_owned()
            .handle(Ok(ht::test_span()
                .wrap(Lib3hServerProtocol::P2pReady)
                .into()))
            .unwrap();
        res.send(
            ht::test_span()
                .wrap(Lib3hClientProtocol::Connect(connect_data))
                .into(),
        )
        .unwrap();
        res.stop();
    }
}<|MERGE_RESOLUTION|>--- conflicted
+++ resolved
@@ -9,10 +9,7 @@
         NetResult,
     },
     in_memory::memory_worker::InMemoryWorker,
-<<<<<<< HEAD
-=======
-    lib3h_worker::Lib3hWorker,
->>>>>>> b08c2aed
+    log_d, log_e,
     p2p_config::*,
     tweetlog::*,
     NEW_RELIC_LICENSE_KEY,
@@ -50,6 +47,7 @@
         p2p_config: P2pConfig,
         agent_id: Option<Address>,
         conductor_api: Option<ConductorApi>,
+        tracer: Option<ht::Tracer>,
     ) -> NetResult<Self> {
         // Create Config struct
         let backend_config_str = match &p2p_config.backend_config {
@@ -62,25 +60,6 @@
 
         // Provide worker factory depending on backend kind
         let worker_factory: NetWorkerFactory = match &p2p_config.clone().backend_kind {
-<<<<<<< HEAD
-            // Create an IpcNetWorker with the passed backend config
-            P2pBackendKind::N3H => {
-                unimplemented!()
-                // let enduser_config = p2p_config
-                //     .maybe_end_user_config
-                //     .clone()
-                //     .expect("P2pConfig for N3H networking is missing an end-user config")
-                //     .to_string();
-                // Box::new(move |h| {
-                //     Ok(Box::new(IpcNetWorker::new(
-                //         h,
-                //         &backend_config_str,
-                //         enduser_config.clone(),
-                //     )?) as Box<dyn NetWorker>)
-                // })
-            }
-=======
->>>>>>> b08c2aed
             // Create a Lib3hWorker
             P2pBackendKind::LIB3H => {
                 unimplemented!()
@@ -113,18 +92,6 @@
             P2pBackendKind::LegacyInMemory => Box::new(move |h| {
                 Ok(Box::new(InMemoryWorker::new(h, &backend_config_str)?) as Box<dyn NetWorker>)
             }),
-<<<<<<< HEAD
-            // Create an Sim1hWorker
-            P2pBackendKind::SIM1H => Box::new(move |_h| {
-                unimplemented!()
-                // let backend_config = match &p2p_config.clone().backend_config {
-                //     BackendConfig::Sim1h(config) => config.clone(),
-                //     _ => return Err(format_err!("mismatch backend type, expecting sim1h")),
-                // };
-                // Ok(Box::new(Sim1hWorker::new(h, backend_config)?) as Box<dyn NetWorker>)
-            }),
-=======
->>>>>>> b08c2aed
             // Create an Sim2hWorker
             P2pBackendKind::SIM2H => Box::new(move |h| {
                 let backend_config = match &p2p_config.clone().backend_config {
@@ -140,6 +107,7 @@
                     conductor_api
                         .clone()
                         .expect("Can't construct Sim2hWorker without conductor API"),
+                    tracer.clone(),
                 )?) as Box<dyn NetWorker>)
             }),
         };
@@ -249,7 +217,7 @@
     fn it_should_create_memory_network() {
         let p2p = P2pConfig::new_with_unique_memory_backend();
         let handler = NetHandler::new(Box::new(|_r| Ok(())));
-        let mut res = P2pNetwork::new(handler.clone(), p2p, None, None).unwrap();
+        let mut res = P2pNetwork::new(handler.clone(), p2p, None, None, None).unwrap();
         let connect_data = ConnectData {
             request_id: "memory_network_req_id".into(),
             peer_location: Lib3hUri::with_undefined(),
