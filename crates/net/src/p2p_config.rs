--- conflicted
+++ resolved
@@ -1,8 +1,4 @@
 use crate::{sim2h_worker::Sim2hConfig, NEW_RELIC_LICENSE_KEY};
-<<<<<<< HEAD
-use holochain_common::FakeSim1hConfig;
-=======
->>>>>>> b08c2aed
 use holochain_json_api::{error::JsonError, json::JsonString};
 use lib3h::engine::{EngineConfig, GatewayId, TransportConfig};
 use lib3h_protocol::uri::Lib3hUri;
@@ -65,10 +61,6 @@
     Json(serde_json::Value),
     Lib3h(EngineConfig),
     Memory(EngineConfig),
-<<<<<<< HEAD
-    Sim1h(FakeSim1hConfig),
-=======
->>>>>>> b08c2aed
     Sim2h(Sim2hConfig),
 }
 
@@ -129,19 +121,6 @@
         )
     }
 
-<<<<<<< HEAD
-    pub fn new_with_sim1h_backend(dynamo_path: &str) -> Self {
-        P2pConfig::new(
-            P2pBackendKind::SIM1H,
-            BackendConfig::Sim1h(FakeSim1hConfig {
-                dynamo_url: dynamo_path.into(),
-            }),
-            None,
-        )
-    }
-
-=======
->>>>>>> b08c2aed
     pub fn new_with_sim2h_backend(sim2h_url: &str) -> Self {
         P2pConfig::new(
             P2pBackendKind::SIM2H,
