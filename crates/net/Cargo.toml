[package]
name = "holochain_net"
version = "0.0.43-alpha3"
description = "holochain net"
license = "GPL-3.0-only"
homepage = "https://github.com/holochain/holochain-rust"
documentation = "https://github.com/holochain/holochain-rust"
authors = ["Holochain Core Dev Team <devcore@holochain.org>"]
edition = "2018"

[dev-dependencies]
<<<<<<< HEAD
lib3h_crypto_api = "=0.0.32"
=======
lib3h_crypto_api = "=0.0.36"
>>>>>>> b08c2aed
base64 = "=0.10.1"
hcid = "=0.0.6"
jsonrpc-core = "=14.0.1"
tempfile = "=3.0.7"

[dependencies]
failure = "=0.1.5"
<<<<<<< HEAD
sim1h = { version = "=0.0.42-alpha5", path = "../sim1h" }
sim2h = { version = "=0.0.42-alpha5", path = "../sim2h" }
lib3h_sodium = "=0.0.32"
lib3h_protocol = "=0.0.32"
lib3h = "=0.0.32"
lib3h_zombie_actor = "=0.0.32"
detach = "=0.0.19"
holochain_metrics = { version = "=0.0.42-alpha5", path = "../metrics" }
holochain_conductor_lib_api = { version = "=0.0.42-alpha5", path = "../conductor_api" }
holochain_core_types = { version = "=0.0.42-alpha5", path = "../core_types" }
holochain_locksmith = { version = "=0.0.42-alpha5", path = "../locksmith" }
holochain_json_derive = "=0.0.17"
holochain_json_api = "=0.0.17"
holochain_tracing = "=0.0.16"
holochain_tracing_macros = "=0.0.16"
holochain_persistence_api = "=0.0.13"
holochain_common = { version = "=0.0.42-alpha5", path = "../common" }
in_stream = { version = "=0.0.42-alpha5", path = "../in_stream" }
=======
sim2h = { version = "=0.0.43-alpha3", path = "../sim2h" }
lib3h_sodium = "=0.0.36"
lib3h_protocol = "=0.0.36"
lib3h = "=0.0.36"
lib3h_zombie_actor = "=0.0.36"
detach = "=0.0.19"
holochain_tracing = "=0.0.17"
holochain_metrics = { version = "=0.0.43-alpha3", path = "../metrics" }
holochain_conductor_lib_api = { version = "=0.0.43-alpha3", path = "../conductor_api" }
holochain_core_types = { version = "=0.0.43-alpha3", path = "../core_types" }
holochain_locksmith = { version = "=0.0.43-alpha3", path = "../locksmith" }
holochain_json_derive = "=0.0.20"
holochain_json_api = "=0.0.20"
holochain_tracing_macros = "=0.0.17"
holochain_persistence_api = "=0.0.15"
holochain_common = { version = "=0.0.43-alpha3", path = "../common" }
in_stream = { version = "=0.0.43-alpha3", path = "../in_stream" }
>>>>>>> b08c2aed
lazy_static = "=1.4.0"
reqwest = "=0.9.11"
serde = "=1.0.100"
serde_derive = "=1.0.100"
serde_json = { version = "=1.0.47", features = ["preserve_order"] }
serde_bytes = "=0.10.5"
regex = "=1.1.2"
snowflake = "=1.3.0"
tokio = { version = "=0.2.11", features = ["full"] }
url = { version = "=2.1.0", features = ["serde"] }
url2 = "=0.0.4"
crossbeam-channel = "=0.3.8"
parking_lot = "=0.8.0"
env_logger = "=0.6.1"
holochain_logging = "=0.0.6"
log = "0.4.8"
newrelic="0.2"<|MERGE_RESOLUTION|>--- conflicted
+++ resolved
@@ -9,11 +9,7 @@
 edition = "2018"
 
 [dev-dependencies]
-<<<<<<< HEAD
-lib3h_crypto_api = "=0.0.32"
-=======
 lib3h_crypto_api = "=0.0.36"
->>>>>>> b08c2aed
 base64 = "=0.10.1"
 hcid = "=0.0.6"
 jsonrpc-core = "=14.0.1"
@@ -21,26 +17,6 @@
 
 [dependencies]
 failure = "=0.1.5"
-<<<<<<< HEAD
-sim1h = { version = "=0.0.42-alpha5", path = "../sim1h" }
-sim2h = { version = "=0.0.42-alpha5", path = "../sim2h" }
-lib3h_sodium = "=0.0.32"
-lib3h_protocol = "=0.0.32"
-lib3h = "=0.0.32"
-lib3h_zombie_actor = "=0.0.32"
-detach = "=0.0.19"
-holochain_metrics = { version = "=0.0.42-alpha5", path = "../metrics" }
-holochain_conductor_lib_api = { version = "=0.0.42-alpha5", path = "../conductor_api" }
-holochain_core_types = { version = "=0.0.42-alpha5", path = "../core_types" }
-holochain_locksmith = { version = "=0.0.42-alpha5", path = "../locksmith" }
-holochain_json_derive = "=0.0.17"
-holochain_json_api = "=0.0.17"
-holochain_tracing = "=0.0.16"
-holochain_tracing_macros = "=0.0.16"
-holochain_persistence_api = "=0.0.13"
-holochain_common = { version = "=0.0.42-alpha5", path = "../common" }
-in_stream = { version = "=0.0.42-alpha5", path = "../in_stream" }
-=======
 sim2h = { version = "=0.0.43-alpha3", path = "../sim2h" }
 lib3h_sodium = "=0.0.36"
 lib3h_protocol = "=0.0.36"
@@ -58,7 +34,6 @@
 holochain_persistence_api = "=0.0.15"
 holochain_common = { version = "=0.0.43-alpha3", path = "../common" }
 in_stream = { version = "=0.0.43-alpha3", path = "../in_stream" }
->>>>>>> b08c2aed
 lazy_static = "=1.4.0"
 reqwest = "=0.9.11"
 serde = "=1.0.100"
