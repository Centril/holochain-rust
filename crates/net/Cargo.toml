--- conflicted
+++ resolved
@@ -17,21 +17,12 @@
 
 [dependencies]
 failure = "=0.1.5"
-<<<<<<< HEAD
-sim1h = { version = "=0.0.42-alpha1", path = "../sim1h" }
-sim2h = { version = "=0.0.42-alpha1", path = "../sim2h" }
+sim1h = { version = "=0.0.42-alpha2", path = "../sim1h" }
+sim2h = { version = "=0.0.42-alpha2", path = "../sim2h" }
 lib3h_sodium = "=0.0.26"
 lib3h_protocol = "=0.0.26"
 lib3h = "=0.0.26"
 lib3h_zombie_actor = "=0.0.26"
-=======
-sim1h = { version = "=0.0.42-alpha2", path = "../sim1h" }
-sim2h = { version = "=0.0.42-alpha2", path = "../sim2h" }
-lib3h_sodium = "=0.0.25"
-lib3h_protocol = "=0.0.25"
-lib3h = "=0.0.25"
-lib3h_zombie_actor = "=0.0.25"
->>>>>>> 5b02f4fe
 detach = "=0.0.19"
 holochain_tracing = { version = "=0.0.4" }
 holochain_metrics = { version = "=0.0.42-alpha2", path = "../metrics" }
