--- conflicted
+++ resolved
@@ -9,11 +9,7 @@
 edition = "2018"
 
 [dev-dependencies]
-<<<<<<< HEAD
-lib3h_crypto_api = { version = "=0.0.26", git = "https://github.com/holochain/lib3h", branch = "tracing-0.0.6" }
-=======
 lib3h_crypto_api = "=0.0.26"
->>>>>>> 45e3d89a
 base64 = "=0.10.1"
 hcid = "=0.0.6"
 jsonrpc-core = "=14.0.1"
@@ -21,21 +17,6 @@
 
 [dependencies]
 failure = "=0.1.5"
-<<<<<<< HEAD
-sim1h = { version = "=0.0.41-alpha4", path = "../sim1h" }
-sim2h = { version = "=0.0.41-alpha4", path = "../sim2h" }
-lib3h = { version = "=0.0.26", git = "https://github.com/holochain/lib3h", branch = "tracing-0.0.6" }
-lib3h_sodium = { version = "=0.0.26", git = "https://github.com/holochain/lib3h", branch = "tracing-0.0.6" }
-lib3h_protocol = { version = "=0.0.26", git = "https://github.com/holochain/lib3h", branch = "tracing-0.0.6" }
-lib3h_zombie_actor = { version = "=0.0.26", git = "https://github.com/holochain/lib3h", branch = "tracing-0.0.6" }
-detach = "=0.0.19"
-holochain_tracing = { version = "=0.0.6" }
-holochain_metrics = { version = "=0.0.41-alpha4", path = "../metrics" }
-holochain_common = { version = "=0.0.41-alpha4", path = "../common" }
-holochain_conductor_lib_api = { version = "=0.0.41-alpha4", path = "../conductor_api" }
-holochain_core_types = { version = "=0.0.41-alpha4", path = "../core_types" }
-holochain_locksmith = { version = "=0.0.41-alpha4", path = "../locksmith" }
-=======
 sim1h = { version = "=0.0.42-alpha5", path = "../sim1h" }
 sim2h = { version = "=0.0.42-alpha5", path = "../sim2h" }
 lib3h_sodium = "=0.0.26"
@@ -43,13 +24,12 @@
 lib3h = "=0.0.26"
 lib3h_zombie_actor = "=0.0.26"
 detach = "=0.0.19"
-holochain_tracing = { version = "=0.0.4" }
+holochain_tracing = { version = "=0.0.6" }
 holochain_metrics = { version = "=0.0.42-alpha5", path = "../metrics" }
 holochain_common = { version = "=0.0.42-alpha5", path = "../common" }
 holochain_conductor_lib_api = { version = "=0.0.42-alpha5", path = "../conductor_api" }
 holochain_core_types = { version = "=0.0.42-alpha5", path = "../core_types" }
 holochain_locksmith = { version = "=0.0.42-alpha5", path = "../locksmith" }
->>>>>>> 45e3d89a
 holochain_json_derive = "=0.0.17"
 holochain_json_api = "=0.0.17"
 holochain_persistence_api = "=0.0.11"
