[package]
name = "holochain_net"
version = "0.0.42-alpha5"
description = "holochain net"
license = "GPL-3.0-only"
homepage = "https://github.com/holochain/holochain-rust"
documentation = "https://github.com/holochain/holochain-rust"
authors = ["Holochain Core Dev Team <devcore@holochain.org>"]
edition = "2018"

[dev-dependencies]
base64 = "=0.10.1"
hcid = "=0.0.6"
jsonrpc-core = "=14.0.1"
tempfile = "=3.0.7"
lib3h_crypto_api = { git = "https://github.com/holochain/lib3h", branch = "transactional" }

[dependencies]
failure = "=0.1.5"
sim1h = { version = "=0.0.42-alpha5", path = "../sim1h" }
sim2h = { version = "=0.0.42-alpha5", path = "../sim2h" }
lib3h_sodium = { git = "https://github.com/holochain/lib3h", branch = "transactional" }
lib3h_protocol = { git = "https://github.com/holochain/lib3h", branch = "transactional" }
lib3h = { git = "https://github.com/holochain/lib3h", branch = "transactional" }
lib3h_zombie_actor = { git = "https://github.com/holochain/lib3h", branch = "transactional" }

detach = "=0.0.19"
holochain_tracing = "=0.0.13"
holochain_metrics = { version = "=0.0.42-alpha5", path = "../metrics" }
holochain_common = { version = "=0.0.42-alpha5", path = "../common" }
holochain_conductor_lib_api = { version = "=0.0.42-alpha5", path = "../conductor_api" }
holochain_core_types = { version = "=0.0.42-alpha5", path = "../core_types" }
holochain_locksmith = { version = "=0.0.42-alpha5", path = "../locksmith" }
holochain_json_derive = "=0.0.17"
holochain_json_api = "=0.0.17"
<<<<<<< HEAD
holochain_persistence_api = { git = "https://github.com/holochain/holochain-persistence", branch = "transactional" }
=======
holochain_tracing_macros = "0.0.13"
holochain_persistence_api = "=0.0.13"
>>>>>>> 90952915
in_stream = { version = "=0.0.42-alpha5", path = "../in_stream" }
lazy_static = "=1.4.0"
libc = "=0.2.66"
reqwest = "=0.9.11"
sha2 = "=0.8.0"
serde = "=1.0.89"
serde_derive = "=1.0.89"
serde_json = { version = "=1.0.39", features = ["preserve_order"] }
rmp-serde = "=0.13.7"
serde_bytes = "=0.10.5"
regex = "=1.1.2"
snowflake = "=1.3.0"
tungstenite = "=0.9.2"
url = { version = "=2.1.0", features = ["serde"] }
url2 = "=0.0.4"
native-tls = "=0.2.3"
crossbeam-channel = "=0.3.8"
parking_lot = "=0.8.0"
env_logger = "=0.6.1"
holochain_logging = "=0.0.4"
log = "0.4.8"
newrelic="0.2"

[features]

vendored = ["native-tls/vendored"]

default = [ "vendored" ]<|MERGE_RESOLUTION|>--- conflicted
+++ resolved
@@ -33,12 +33,8 @@
 holochain_locksmith = { version = "=0.0.42-alpha5", path = "../locksmith" }
 holochain_json_derive = "=0.0.17"
 holochain_json_api = "=0.0.17"
-<<<<<<< HEAD
+holochain_tracing_macros = "0.0.13"
 holochain_persistence_api = { git = "https://github.com/holochain/holochain-persistence", branch = "transactional" }
-=======
-holochain_tracing_macros = "0.0.13"
-holochain_persistence_api = "=0.0.13"
->>>>>>> 90952915
 in_stream = { version = "=0.0.42-alpha5", path = "../in_stream" }
 lazy_static = "=1.4.0"
 libc = "=0.2.66"
