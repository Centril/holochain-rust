use crate::{
    action::{Action, ActionWrapper, AgentReduceFn},
    agent::chain_store::{ChainStore, ChainStoreIterator},
    content_store::GetContent,
    network::entry_with_header::EntryWithHeader,
<<<<<<< HEAD
    state::{ActionResponse, State, StateWrapper, ACTION_PRUNE_MS},
=======
    state::State,
    NEW_RELIC_LICENSE_KEY,
};
use holochain_persistence_api::cas::content::{Address, AddressableContent, Content};

use crate::{
    content_store::{AddContent, GetContent},
    state::{ActionResponse, StateWrapper, ACTION_PRUNE_MS},
>>>>>>> 4640c1b3
};
use bitflags::_core::time::Duration;
use holochain_core_types::{
    agent::AgentId,
    chain_header::ChainHeader,
    entry::{entry_type::EntryType, Entry},
    error::{HcResult, HolochainError},
    signature::{Provenance, Signature},
    time::Iso8601,
};
use holochain_json_api::{
    error::{JsonError, JsonResult},
    json::JsonString,
};
use holochain_persistence_api::{
    cas::content::{Address, AddressableContent, Content},
    txn::CursorProviderDyn,
};
use holochain_wasm_utils::api_serialization::crypto::CryptoMethod;
use im::HashMap;
use serde_json;
use std::{convert::TryFrom, ops::Deref, sync::Arc, time::SystemTime};

/// The state-slice for the Agent.
/// Holds the agent's source chain and keys.
#[derive(Clone, Debug, PartialEq)]
pub struct AgentState {
    /// every action and the result of that action
    actions: HashMap<ActionWrapper, Response>,
    chain_store: ChainStore,
    top_chain_header: Option<ChainHeader>,
    initial_agent_address: Address,
}

#[holochain_tracing_macros::newrelic_autotrace(HOLOCHAIN_CORE)]
impl AgentState {
    /// builds a new, empty AgentState
    pub fn new(chain_store: ChainStore, initial_agent_address: Address) -> AgentState {
        AgentState {
            actions: HashMap::new(),
            chain_store,
            top_chain_header: None,
            initial_agent_address,
        }
    }

    pub fn new_with_top_chain_header(
        chain_store: ChainStore,
        chain_header: Option<ChainHeader>,
        initial_agent_address: Address,
    ) -> AgentState {
        AgentState {
            actions: HashMap::new(),
            chain_store,
            top_chain_header: chain_header,
            initial_agent_address,
        }
    }

    /// getter for a copy of self.actions
    /// uniquely maps action executions to the result of the action
    pub fn actions(&self) -> HashMap<ActionWrapper, Response> {
        self.actions.clone()
    }

    pub fn chain_store(&self) -> ChainStore {
        self.chain_store.clone()
    }

    pub fn top_chain_header(&self) -> Option<ChainHeader> {
        self.top_chain_header.clone()
    }

    pub fn iter_chain(&self) -> ChainStoreIterator {
        self.chain_store.iter(&self.top_chain_header)
    }

    pub fn get_agent_address(&self) -> HcResult<Address> {
        self.chain_store()
            .iter_type(&self.top_chain_header, &EntryType::AgentId)
            .nth(0)
            .map(|chain_header| chain_header.entry_address().clone())
            .or_else(|| Some(self.initial_agent_address.clone()))
            .ok_or_else(|| HolochainError::ErrorGeneric("Agent entry not found".to_string()))
    }

    pub fn get_agent(&self) -> HcResult<AgentId> {
        let agent_entry_address = self.get_agent_address()?;
        let agent_entry = self
            .chain_store()
            .get(&agent_entry_address)?
            .ok_or_else(|| HolochainError::ErrorGeneric("Agent entry not found".to_string()))?;

        match agent_entry {
            Entry::AgentId(agent_id) => Ok(agent_id),
            _ => unreachable!(),
        }
    }

    pub fn get_most_recent_header_for_entry(&self, entry: &Entry) -> Option<ChainHeader> {
        self.chain_store()
            .iter_type(&self.top_chain_header(), &entry.entry_type())
            .find(|h| h.entry_address() == &entry.address())
    }
}

#[derive(Clone, Debug, Deserialize, Serialize, DefaultJson)]
pub struct AgentStateSnapshot {
    top_chain_header: Option<ChainHeader>,
}

impl AgentStateSnapshot {
    pub fn new(chain_header: Option<ChainHeader>) -> AgentStateSnapshot {
        AgentStateSnapshot {
            top_chain_header: chain_header,
        }
    }
    pub fn from_json_str(header_str: &str) -> serde_json::Result<Self> {
        serde_json::from_str(header_str)
    }
    pub fn top_chain_header(&self) -> Option<&ChainHeader> {
        self.top_chain_header.as_ref()
    }
}

impl From<&StateWrapper> for AgentStateSnapshot {
    fn from(state: &StateWrapper) -> Self {
        let agent = &*(state.agent());
        let top_chain = agent.top_chain_header();
        AgentStateSnapshot::new(top_chain)
    }
}

pub static AGENT_SNAPSHOT_ADDRESS: &str = "AgentState";
impl AddressableContent for AgentStateSnapshot {
    fn content(&self) -> Content {
        self.to_owned().into()
    }

    fn try_from_content(content: &Content) -> JsonResult<Self> {
        Self::try_from(content.to_owned())
    }

    fn address(&self) -> Address {
        AGENT_SNAPSHOT_ADDRESS.into()
    }
}

#[derive(Clone, Debug, PartialEq, Serialize, Deserialize, DefaultJson)]
/// the agent's response to an action
/// stored alongside the action in AgentState::actions to provide a state history that observers
/// poll and retrieve
#[allow(clippy::large_enum_variant)]
pub enum AgentActionResponse {
    Commit(Result<Address, HolochainError>),
    FetchEntry(Option<Entry>),
    GetLinks(Result<Vec<Address>, HolochainError>),
    LinkEntries(Result<Entry, HolochainError>),
}

#[derive(Clone, Debug, PartialEq, Serialize, Deserialize, DefaultJson)]
pub struct Response(ActionResponse<AgentActionResponse>);

impl Deref for Response {
    type Target = ActionResponse<AgentActionResponse>;
    fn deref(&self) -> &Self::Target {
        &self.0
    }
}

impl From<AgentActionResponse> for Response {
    fn from(r: AgentActionResponse) -> Self {
        Response(ActionResponse::new(r))
    }
}

#[holochain_tracing_macros::newrelic_autotrace(HOLOCHAIN_CORE)]
pub fn create_new_chain_header(
    entry: &Entry,
    agent_state: &AgentState,
    root_state: &StateWrapper,
    crud_link: &Option<Address>,
    provenances: &Vec<Provenance>,
) -> Result<ChainHeader, HolochainError> {
    let agent_address = agent_state.get_agent_address()?;
    let signature = Signature::from(
        root_state
            .conductor_api()
            .execute(entry.address().to_string(), CryptoMethod::Sign)?,
        // Temporarily replaced by error handling for Holo hack signing.
        // TODO: pull in the expect below after removing the Holo signing hack again
        //.expect("Must be able to create signatures!"),
    );
    let duration_since_epoch = SystemTime::now()
        .duration_since(SystemTime::UNIX_EPOCH)
        .expect("System time must not be before UNIX EPOCH");

    let mut provenances: Vec<Provenance> = provenances.to_vec();
    provenances.push(Provenance::new(agent_address, signature));

    Ok(ChainHeader::new(
        &entry.entry_type(),
        &entry.address(),
        &provenances,
        &agent_state
            .top_chain_header
            .clone()
            .map(|chain_header| chain_header.address()),
        &agent_state
            .chain_store()
            .iter_type(&agent_state.top_chain_header, &entry.entry_type())
            .nth(0)
            .map(|chain_header| chain_header.address()),
        crud_link,
        &Iso8601::new(
            duration_since_epoch.as_secs() as i64,
            duration_since_epoch.subsec_nanos(),
        ),
    ))
}

/// Create an entry-with-header for a header.
/// Since published headers are treated as entries, the header must also
/// have its own header!
#[holochain_tracing_macros::newrelic_autotrace(HOLOCHAIN_CORE)]
pub fn create_entry_with_header_for_header(
    root_state: &StateWrapper,
    chain_header: ChainHeader,
) -> Result<EntryWithHeader, HolochainError> {
    let timestamp = chain_header.timestamp().clone();
    let entry = Entry::ChainHeader(chain_header);
    // This header entry needs its own header so we can publish it.
    // This is a bit delicate:
    //   * this virtual header needs to be signed
    //   * but we need to make sure that it is deterministic, i.e. that every call of this
    //     function creates the exact same header. Otherwise we end up in a endless loop of
    //     authoring new virtual headers because they have different aspect hashes due to the
    //     timestamp and the source chain link progressing over time.
    // So we first call this function that gives a new header as if it would be added to the
    // source chain...
    let proto =
        create_new_chain_header(&entry, &root_state.agent(), &root_state, &None, &Vec::new())?;
    // ... and then overwrite all links and the timestamp with static values:
    let header = ChainHeader::new(
        proto.entry_type(),
        proto.entry_address(),
        proto.provenances(),
        &None,
        &None,
        &None,
        &timestamp,
    );
    Ok(EntryWithHeader { entry, header })
}

/// Do a Commit Action against an agent state.
/// Intended for use inside the reducer, isolated for unit testing.
/// callback checks (e.g. validate_commit) happen elsewhere because callback functions cause
/// action reduction to hang
#[holochain_tracing_macros::newrelic_autotrace(HOLOCHAIN_CORE)]
fn reduce_commit_entry(
    agent_state: &mut AgentState,
    root_state: &State,
    action_wrapper: &ActionWrapper,
) {
    let action = action_wrapper.action();
    let (entry, maybe_link_update_delete, provenances) = unwrap_to!(action => Action::Commit);

    let result = create_new_chain_header(
        &entry,
        agent_state,
        &StateWrapper::from(root_state.clone()),
        &maybe_link_update_delete,
        provenances,
    )
    .and_then(|chain_header| {
        let cursor = agent_state.chain_store.create_cursor_rw()?;
        cursor.add(entry)?;
        cursor.add(&chain_header)?;
        cursor.commit()?;
        Ok((chain_header, entry.address()))
    })
    .and_then(|(chain_header, address)| {
        agent_state.top_chain_header = Some(chain_header);
        Ok(address)
    });

    agent_state.actions.insert(
        action_wrapper.clone(),
        Response::from(AgentActionResponse::Commit(result)),
    );
}

#[holochain_tracing_macros::newrelic_autotrace(HOLOCHAIN_CORE)]
fn reduce_prune(agent_state: &mut AgentState, _root_state: &State, action_wrapper: &ActionWrapper) {
    assert_eq!(action_wrapper.action(), &Action::Prune);

    agent_state
        .actions
        .iter()
        .filter_map(|(action, response)| {
            if let Ok(elapsed) = response.created_at.elapsed() {
                if elapsed > Duration::from_millis(ACTION_PRUNE_MS) {
                    return Some(action);
                }
            }
            None
        })
        .cloned()
        .collect::<Vec<ActionWrapper>>()
        .into_iter()
        .for_each(|action| {
            agent_state.actions.remove(&action);
        });
}

#[holochain_tracing_macros::newrelic_autotrace(HOLOCHAIN_CORE)]
fn reduce_clear_action_response(
    agent_state: &mut AgentState,
    _root_state: &State,
    action_wrapper: &ActionWrapper,
) {
    let action = action_wrapper.action();
    let id = unwrap_to!(action => Action::ClearActionResponse);

    agent_state.actions = agent_state
        .actions
        .iter()
        .filter(|(action, _)| action.id() == id)
        .cloned()
        .collect();
}

/// maps incoming action to the correct handler
#[holochain_tracing_macros::newrelic_autotrace(HOLOCHAIN_CORE)]
fn resolve_reducer(action_wrapper: &ActionWrapper) -> Option<AgentReduceFn> {
    match action_wrapper.action() {
        Action::ClearActionResponse(_) => Some(reduce_clear_action_response),
        Action::Commit(_) => Some(reduce_commit_entry),
        Action::Prune => Some(reduce_prune),
        _ => None,
    }
}

/// Reduce Agent's state according to provided Action
#[holochain_tracing_macros::newrelic_autotrace(HOLOCHAIN_CORE)]
pub fn reduce(
    old_state: Arc<AgentState>,
    root_state: &State,
    action_wrapper: &ActionWrapper,
) -> Arc<AgentState> {
    let handler = resolve_reducer(action_wrapper);
    match handler {
        Some(f) => {
            let mut new_state: AgentState = (*old_state).clone();
            f(&mut new_state, root_state, &action_wrapper);
            Arc::new(new_state)
        }
        None => old_state,
    }
}

#[cfg(test)]
pub mod tests {
    use super::*;
    use crate::{
        action::tests::test_action_wrapper_commit, agent::chain_store::tests::test_chain_store,
        instance::tests::test_context, state::State,
    };
    use holochain_core_types::{
        chain_header::{test_chain_header, ChainHeader},
        entry::{expected_entry_address, test_entry, Entry},
        error::HolochainError,
        signature::Signature,
    };
    use holochain_json_api::json::JsonString;
    use holochain_persistence_api::cas::content::AddressableContent;
    use im::HashMap;
    use serde_json;
    use test_utils::mock_signing::mock_signer;

    /// dummy agent state
    pub fn test_agent_state(maybe_initial_agent_address: Option<Address>) -> AgentState {
        AgentState::new(
            test_chain_store(),
            maybe_initial_agent_address
                .or_else(|| Some(AgentId::generate_fake("test agent").address()))
                .unwrap(),
        )
    }

    /// dummy action response for a successful commit as test_entry()
    pub fn test_action_response_commit() -> AgentActionResponse {
        AgentActionResponse::Commit(Ok(expected_entry_address()))
    }

    #[test]
    /// smoke test for building a new AgentState
    fn agent_state_new() {
        test_agent_state(None);
    }

    #[test]
    /// test for the agent state actions getter
    fn agent_state_actions() {
        assert_eq!(HashMap::new(), test_agent_state(None).actions());
    }

    #[test]
    /// test for reducing commit entry
    fn test_reduce_commit_entry() {
        let netname = Some("test_reduce_commit_entry");
        let context = test_context("bob", netname);
        let mut agent_state = test_agent_state(Some(context.agent_id.address()));
        let state = State::new_with_agent(context, agent_state.clone());
        let action_wrapper = test_action_wrapper_commit();

        reduce_commit_entry(&mut agent_state, &state, &action_wrapper);

        let response = agent_state.actions().get(&action_wrapper).unwrap().clone();
        assert_eq!(response.response(), &test_action_response_commit(),);
    }

    #[test]
    /// test response to json
    fn test_commit_response_to_json() {
        assert_eq!(
            JsonString::from_json(&format!(
                "{{\"Commit\":{{\"Ok\":\"{}\"}}}}",
                expected_entry_address()
            )),
            JsonString::from(AgentActionResponse::Commit(Ok(expected_entry_address()))),
        );
        assert_eq!(
            JsonString::from_json("{\"Commit\":{\"Err\":{\"ErrorGeneric\":\"some error\"}}}"),
            JsonString::from(AgentActionResponse::Commit(Err(HolochainError::new(
                "some error"
            ))))
        );
    }

    #[test]
    fn test_get_response_to_json() {
        assert_eq!(
            JsonString::from_json(
                "{\"FetchEntry\":{\"App\":[\"testEntryType\",\"\\\"test entry value\\\"\"]}}"
            ),
            JsonString::from(AgentActionResponse::FetchEntry(Some(Entry::from(
                test_entry().clone()
            ))))
        );
        assert_eq!(
            JsonString::from_json("{\"FetchEntry\":null}"),
            JsonString::from(AgentActionResponse::FetchEntry(None)),
        )
    }

    #[test]
    fn test_get_links_response_to_json() {
        assert_eq!(
            JsonString::from_json(&format!(
                "{{\"GetLinks\":{{\"Ok\":[\"{}\"]}}}}",
                expected_entry_address()
            )),
            JsonString::from(AgentActionResponse::GetLinks(Ok(vec![
                test_entry().address()
            ]))),
        );
        assert_eq!(
            JsonString::from_json("{\"GetLinks\":{\"Err\":{\"ErrorGeneric\":\"some error\"}}}"),
            JsonString::from(AgentActionResponse::GetLinks(Err(HolochainError::new(
                "some error"
            )))),
        );
    }

    #[test]
    pub fn serialize_round_trip_agent_state() {
        let header = test_chain_header();
        let agent_snap = AgentStateSnapshot::new(Some(header));
        let json = serde_json::to_string(&agent_snap).unwrap();
        let agent_from_json = AgentStateSnapshot::from_json_str(&json).unwrap();
        assert_eq!(agent_snap.address(), agent_from_json.address());
    }

    #[test]
    fn test_link_entries_response_to_json() {
        assert_eq!(
            JsonString::from_json("{\"LinkEntries\":{\"Ok\":{\"App\":[\"testEntryType\",\"\\\"test entry value\\\"\"]}}}"),
            JsonString::from(AgentActionResponse::LinkEntries(Ok(Entry::from(
                test_entry(),
            )))),
        );
        assert_eq!(
            JsonString::from_json("{\"LinkEntries\":{\"Err\":{\"ErrorGeneric\":\"some error\"}}}"),
            JsonString::from(AgentActionResponse::LinkEntries(Err(HolochainError::new(
                "some error"
            )))),
        );
    }

    #[test]
    fn test_create_new_chain_header() {
        let netname = Some("test_create_new_chain_header");
        let context = test_context("bob", netname);
        let agent_state = test_agent_state(Some(context.agent_id.address()));
        let state = State::new_with_agent(context.clone(), agent_state.clone());

        let header = create_new_chain_header(
            &test_entry(),
            &agent_state,
            &StateWrapper::from(state),
            &None,
            &vec![],
        )
        .unwrap();
        let agent_id = context.agent_id.clone();
        assert_eq!(
            header,
            ChainHeader::new(
                &test_entry().entry_type(),
                &test_entry().address(),
                &[Provenance::new(
                    agent_id.address(),
                    Signature::from(mock_signer(test_entry().address().to_string(), &agent_id))
                )]
                .to_vec(),
                &None,
                &None,
                &None,
                &header.timestamp(),
            )
        );
    }
}<|MERGE_RESOLUTION|>--- conflicted
+++ resolved
@@ -3,19 +3,11 @@
     agent::chain_store::{ChainStore, ChainStoreIterator},
     content_store::GetContent,
     network::entry_with_header::EntryWithHeader,
-<<<<<<< HEAD
     state::{ActionResponse, State, StateWrapper, ACTION_PRUNE_MS},
-=======
     state::State,
     NEW_RELIC_LICENSE_KEY,
 };
 use holochain_persistence_api::cas::content::{Address, AddressableContent, Content};
-
-use crate::{
-    content_store::{AddContent, GetContent},
-    state::{ActionResponse, StateWrapper, ACTION_PRUNE_MS},
->>>>>>> 4640c1b3
-};
 use bitflags::_core::time::Duration;
 use holochain_core_types::{
     agent::AgentId,
