--- conflicted
+++ resolved
@@ -1,15 +1,11 @@
 use crate::{
     nucleus::ZomeFnResult,
-<<<<<<< HEAD
-    wasm_engine::{factories::wasm_instance_factory, runtime::WasmCallData},
-=======
     wasm_engine::{
         factories::{wasm_instance_factory, wasm_module_factory},
         memory::WasmPageManager,
         runtime::{Runtime, WasmCallData},
     },
     NEW_RELIC_LICENSE_KEY,
->>>>>>> b08c2aed
 };
 use holochain_core_types::error::{
     HcResult, HolochainError, RibosomeReturnValue, WasmAllocationInt,
@@ -28,12 +24,8 @@
 /// inside the DirectCall specialisation for WasmCallData.
 ///
 /// For ZomeCalls and CallbackCalls it gets the according module from the DNA.
-<<<<<<< HEAD
-fn get_module(data: WasmCallData) -> Result<Module, HolochainError> {
-=======
 #[holochain_tracing_macros::newrelic_autotrace(HOLOCHAIN_CORE)]
 fn get_module(data: WasmCallData) -> Result<ModuleArc, HolochainError> {
->>>>>>> b08c2aed
     let (context, zome_name) = if let WasmCallData::DirectCall(_, wasm) = data {
         return Ok(wasm_module_factory(wasm)?);
     } else {
