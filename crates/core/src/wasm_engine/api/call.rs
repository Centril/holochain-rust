use crate::{
    context::Context,
    nucleus::{
        actions::call_zome_function::{call_zome_function, make_cap_request_for_call},
        ZomeFnCall,
    },
    wasm_engine::{api::ZomeApiResult, Runtime},
};
use holochain_core_types::error::HolochainError;
use holochain_json_api::json::JsonString;
use holochain_logging::prelude::*;

use holochain_wasm_utils::api_serialization::{ZomeFnCallArgs, THIS_INSTANCE};
use jsonrpc_lite::JsonRpc;
use snowflake::ProcessUniqueId;
use std::{convert::TryFrom, sync::Arc};
use wasmi::{RuntimeArgs, RuntimeValue};

// ZomeFnCallArgs to ZomeFnCall
#[holochain_tracing_macros::newrelic_autotrace(HOLOCHAIN_CORE)]
impl ZomeFnCall {
    fn from_args(context: Arc<Context>, args: ZomeFnCallArgs) -> Self {
        // TODO we are currently signing the call ourself.  This signature
        // should have happend at the client and be extracted from the args.
        let cap_call = make_cap_request_for_call(
            context,
            args.cap_token,
            &args.fn_name,
            JsonString::from_json(&args.fn_args.clone()),
        );
        ZomeFnCall::new(
            &args.zome_name,
            cap_call,
            &args.fn_name,
            JsonString::from_json(&args.fn_args),
        )
    }
}

/// HcApiFuncIndex::CALL function code
/// args: [0] encoded MemoryAllocation as u64
/// expected complex argument: {zome_name: String, cap_token: Address, fn_name: String, args: String}
/// args from API call are converted into a ZomeFnCall
/// Launch an Action::Call with newly formed ZomeFnCall-
/// Waits for a ZomeFnResult
/// Returns an HcApiReturnCode as I64
#[holochain_tracing_macros::newrelic_autotrace(HOLOCHAIN_CORE)]
pub fn invoke_call(runtime: &mut Runtime, args: &RuntimeArgs) -> ZomeApiResult {
    let context = runtime.context()?;
    // deserialize args
    let args_str = runtime.load_json_string_from_args(&args);

    let input = match ZomeFnCallArgs::try_from(args_str.clone()) {
        Ok(input) => input,
        // Exit on error
        Err(_) => {
            log_error!(
                context,
                "zome: invoke_call failed to deserialize: {:?}",
                args_str
            );
            return ribosome_error_code!(ArgumentDeserializationFailed);
        }
    };

    let span = context
        .tracer
        .span("hdk invoke_call")
        .tag(ht::Tag::new("ZomeFnCallArgs", format!("{:?}", input)))
        .start()
        .into();
    let _spanguard = ht::push_span(span);

    let result = if input.instance_handle == THIS_INSTANCE {
        // ZomeFnCallArgs to ZomeFnCall
        let zome_call = ZomeFnCall::from_args(context.clone(), input.clone());

        if let Ok(zome_call_data) = runtime.zome_call_data() {
            // Don't allow recursive calls
            if zome_call.same_fn_as(&zome_call_data.call) {
                return ribosome_error_code!(RecursiveCallForbidden);
            }
        }
        local_call(runtime, input.clone()).map_err(|error| {
            log_error!(context, "zome-to-zome-call/[{:?}]: {:?}", input, error);
            error
        })
    } else {
        bridge_call(runtime, input.clone()).map_err(|error| {
            log_error!(context, "bridge-call/[{:?}]: {:?}", input, error);
            error
        })
    };

    runtime.store_result(result)
}

<<<<<<< HEAD
#[autotrace]
=======
#[holochain_tracing_macros::newrelic_autotrace(HOLOCHAIN_CORE)]
>>>>>>> 72013bae
fn local_call(runtime: &mut Runtime, input: ZomeFnCallArgs) -> Result<JsonString, HolochainError> {
    let context = runtime.context().map_err(|_| {
        HolochainError::ErrorGeneric(
            "expecting zome call data in local call not null call".to_string(),
        )
    })?;
    // ZomeFnCallArgs to ZomeFnCall
    let zome_call = ZomeFnCall::from_args(context.clone(), input.clone());
    log_debug!(context, "blocking on zome call: {:?}", input.clone());
    let result = context.block_on(call_zome_function(zome_call, context.clone()));
    log_debug!(
        context,
        "blocked on zome call: {:?} with result {:?}",
        input,
        result
    );
    result
}

<<<<<<< HEAD
#[autotrace]
=======
#[holochain_tracing_macros::newrelic_autotrace(HOLOCHAIN_CORE)]
>>>>>>> 72013bae
fn bridge_call(runtime: &mut Runtime, input: ZomeFnCallArgs) -> Result<JsonString, HolochainError> {
    let context = runtime.context().map_err(|_| {
        HolochainError::ErrorGeneric(
            "expecting zome call data in bridge call not null call".to_string(),
        )
    })?;
    let conductor_api = context.conductor_api.clone();

    let params = format!(
        r#"{{"instance_id":"{}", "zome": "{}", "function": "{}", "args": {}}}"#,
        input.instance_handle, input.zome_name, input.fn_name, input.fn_args
    );

    let handler = conductor_api.get().write().unwrap();

    let id = ProcessUniqueId::new();
    // json-rpc format
    let request = format!(
        r#"{{"jsonrpc": "2.0", "method": "call", "params": {}, "id": "{}"}}"#,
        params, id
    );

    let response = handler
        .handle_request_sync(&request)
        .ok_or("Bridge call failed")?;

    let response = JsonRpc::parse(&response)?;

    match response {
        JsonRpc::Success(_) => {
            // First we try to unwrap a potential stringification:
            let value_response = response.get_result().unwrap().to_owned();
            let string_response = value_response.to_string();
            let maybe_parsed_string: Result<String, serde_json::error::Error> =
                serde_json::from_str(&string_response);
            let sanitized_response = match maybe_parsed_string {
                Ok(string) => string,
                Err(_) => string_response,
            };
            // Below, sanitized_response is the same response but guaranteed without quotes.
            // This should be returned as a JsonString for handling in the zome code.
            Ok(JsonString::from_json(&sanitized_response))
        }
        JsonRpc::Error(_) => Err(HolochainError::ErrorGeneric(
            serde_json::to_string(&response.get_error().unwrap()).unwrap(),
        )),
        _ => Err(HolochainError::ErrorGeneric(
            "Bridge call failed".to_string(),
        )),
    }
}

#[cfg(test)]
pub mod tests {
    use super::*;
    use test_utils;

    use crate::{
        context::Context,
        instance::{
            tests::{test_context, test_instance_and_context},
            Instance,
        },
        nucleus::{
            actions::call_zome_function::{check_capability, validate_call},
            tests::*,
        },
        wasm_engine::{
            api::{
                call::ZomeFnCall,
                tests::{
                    test_function_name, test_parameters, test_zome_api_function_wasm,
                    test_zome_name,
                },
                ZomeApiFunction,
            },
            Defn,
        },
        workflows::author_entry::author_entry,
    };
    use crossbeam_channel::RecvTimeoutError;
    use holochain_core_types::{
        dna::{
            capabilities::CapabilityRequest,
            fn_declarations::{FnDeclaration, TraitFns},
            traits::ReservedTraitNames,
            Dna,
        },
        entry::{
            cap_entries::{CapFunctions, CapTokenGrant, CapabilityType},
            Entry,
        },
        error::{DnaError, HolochainError},
        signature::Signature,
    };
    use holochain_json_api::json::JsonString;
    use holochain_persistence_api::cas::content::{Address, AddressableContent};
    use holochain_wasm_utils::api_serialization::ZomeFnCallArgs;
    use serde_json;
    use std::{collections::BTreeMap, sync::Arc};
    use test_utils::create_test_dna_with_defs;

    /// dummy commit args from standard test entry
    #[cfg_attr(tarpaulin, skip)]
    pub fn test_bad_args_bytes() -> Vec<u8> {
        let args = ZomeFnCallArgs {
            instance_handle: "instance_handle".to_string(),
            zome_name: "zome_name".to_string(),
            cap_token: Address::from("bad cap_token"),
            fn_name: "fn_name".to_string(),
            fn_args: "fn_args".to_string(),
        };
        serde_json::to_string(&args)
            .expect("args should serialize")
            .into_bytes()
    }

    #[cfg_attr(tarpaulin, skip)]
    pub fn test_args_bytes() -> Vec<u8> {
        let args = ZomeFnCallArgs {
            instance_handle: THIS_INSTANCE.to_string(),
            zome_name: test_zome_name(),
            cap_token: Address::from("test_token"),
            fn_name: test_function_name(),
            fn_args: test_parameters().to_string(),
        };
        serde_json::to_string(&args)
            .expect("args should serialize")
            .into_bytes()
    }

    #[allow(dead_code)]
    pub struct TestSetup {
        pub context: Arc<Context>,
        pub instance: Instance,
    }

    pub fn setup_test(dna: Dna, netname: &str) -> TestSetup {
        let netname = Some(netname);
        let (instance, context) =
            test_instance_and_context(dna, netname).expect("Could not initialize test instance");
        TestSetup { context, instance }
    }

    #[cfg_attr(tarpaulin, skip)]
    fn test_reduce_call(
        test_setup: &TestSetup,
        cap_request: CapabilityRequest,
        expected: Result<Result<JsonString, HolochainError>, RecvTimeoutError>,
    ) {
        let zome_call = ZomeFnCall::new("test_zome", cap_request, "test", "{}");
        let result = test_setup
            .context
            .block_on(call_zome_function(zome_call, test_setup.context.clone()));
        assert_eq!(expected, Ok(result));
    }

    #[test]
    fn test_call_no_zome() {
        let dna = test_utils::create_test_dna_with_wat("bad_zome", None);
        let test_setup = setup_test(dna, "test_call_no_zome");
        let expected = Ok(Err(HolochainError::Dna(DnaError::ZomeNotFound(
            r#"Zome 'test_zome' not found"#.to_string(),
        ))));
        test_reduce_call(&test_setup, dummy_capability_request(), expected);
    }

    fn setup_dna_for_test(make_public: bool) -> Dna {
        let wasm = test_zome_api_function_wasm(ZomeApiFunction::Call.as_str());
        let mut trait_fns = TraitFns::new();
        let fn_decl = FnDeclaration {
            name: test_function_name(),
            inputs: Vec::new(),
            outputs: Vec::new(),
        };
        trait_fns.functions = vec![fn_decl.name.clone()];
        let mut traits = BTreeMap::new();
        let trait_name = if make_public {
            ReservedTraitNames::Public.as_str().to_string()
        } else {
            "test_trait".to_string()
        };
        traits.insert(trait_name, trait_fns);
        let mut functions = Vec::new();
        functions.push(fn_decl);

        create_test_dna_with_defs(&test_zome_name(), (functions, traits), &wasm)
    }

    // success to test_reduce_call is when the function gets called which shows up as an
    // argument deserialization error because we are reusing the wasm from test_zome_api_function
    // which just passes the function parameter through to "invoke_call" which expects a
    // ZomeFnCallArgs struct which the test "{}" is not!
    // TODO: fix this bit of crazyness
    fn success_expected() -> Result<Result<JsonString, HolochainError>, RecvTimeoutError> {
        Ok(Err(HolochainError::RibosomeFailed(
            "Zome function failure: Argument deserialization failed".to_string(),
        )))
    }

    #[test]
    fn test_call_public() {
        let dna = setup_dna_for_test(true);
        let test_setup = setup_test(dna, "test_call_public");
        let token = test_setup.context.get_public_token().unwrap();
        let other_agent_context = test_context("other agent", None);
        let cap_request = make_cap_request_for_call(other_agent_context, token, "test", "{}");

        // make the call with public token capability call
        test_reduce_call(&test_setup, cap_request, success_expected());

        // make the call with a bogus public token capability call
        let cap_request = CapabilityRequest::new(
            Address::from("foo_token"),
            Address::from("some caller"),
            Signature::fake(),
        );
        let expected_failure = Ok(Err(HolochainError::CapabilityCheckFailed));
        test_reduce_call(&test_setup, cap_request, expected_failure);
    }

    #[test]
    fn test_call_transferable() {
        let dna = setup_dna_for_test(false);
        let test_setup = setup_test(dna, "test_call_transferable");
        let expected_failure = Ok(Err(HolochainError::CapabilityCheckFailed));

        // make the call with an invalid capability call, i.e. incorrect token
        let cap_request = CapabilityRequest::new(
            Address::from("foo_token"),
            Address::from("some caller"),
            Signature::fake(),
        );
        test_reduce_call(&test_setup, cap_request.clone(), expected_failure.clone());

        // make the call with an valid capability call from self
        let cap_request = test_agent_capability_request(test_setup.context.clone(), "test", "{}");
        test_reduce_call(&test_setup, cap_request, success_expected());

        // make the call with an invalid valid capability call from self
        let cap_request =
            test_agent_capability_request(test_setup.context.clone(), "some_fn", "{}");
        test_reduce_call(&test_setup, cap_request, expected_failure);

        let mut cap_functions = CapFunctions::new();
        cap_functions.insert("test_zome".to_string(), vec![String::from("test")]);
        // make the call with an valid capability call from a different sources
        let grant = CapTokenGrant::create("foo", CapabilityType::Transferable, None, cap_functions)
            .unwrap();
        let grant_entry = Entry::CapTokenGrant(grant);
        let addr = test_setup
            .context
            .block_on(author_entry(
                &grant_entry,
                None,
                &test_setup.context,
                &vec![],
            ))
            .unwrap()
            .address();
        let other_agent_context = test_context("other agent", None);
        let cap_request =
            make_cap_request_for_call(other_agent_context.clone(), addr, "test", "{}");
        test_reduce_call(&test_setup, cap_request, success_expected());
    }

    #[test]
    fn test_call_assigned() {
        let dna = setup_dna_for_test(false);
        let test_setup = setup_test(dna, "test_call_assigned");
        let expected_failure = Ok(Err(HolochainError::CapabilityCheckFailed));
        let cap_request = CapabilityRequest::new(
            Address::from("foo_token"),
            Address::from("any caller"),
            Signature::fake(),
        );
        test_reduce_call(&test_setup, cap_request, expected_failure.clone());

        // test assigned capability where the caller is the agent
        let agent_token_str = test_setup.context.agent_id.address();
        let cap_request = make_cap_request_for_call(
            test_setup.context.clone(),
            Address::from(agent_token_str.clone()),
            "test",
            "{}",
        );
        test_reduce_call(&test_setup, cap_request, success_expected());

        // test assigned capability where the caller is someone else
        let other_agent_context = test_context("other agent", None);
        let someone = other_agent_context.agent_id.address();
        let mut cap_functions = CapFunctions::new();
        cap_functions.insert("test_zome".to_string(), vec![String::from("test")]);
        let grant = CapTokenGrant::create(
            "foo",
            CapabilityType::Assigned,
            Some(vec![someone.clone()]),
            cap_functions,
        )
        .unwrap();
        let grant_entry = Entry::CapTokenGrant(grant);
        let grant_addr = test_setup
            .context
            .block_on(author_entry(
                &grant_entry,
                None,
                &test_setup.context,
                &vec![],
            ))
            .unwrap()
            .address();
        let cap_request = make_cap_request_for_call(
            test_context("random other agent", None),
            grant_addr.clone(),
            "test",
            "{}",
        );
        test_reduce_call(&test_setup, cap_request, expected_failure.clone());

        // test assigned capability where the caller is someone else
        let cap_request =
            make_cap_request_for_call(other_agent_context.clone(), grant_addr, "test", "{}");
        test_reduce_call(&test_setup, cap_request, success_expected());
    }

    #[test]
    fn test_validate_call_public() {
        let dna = setup_dna_for_test(true);
        let test_setup = setup_test(dna, "test_validate_call_public");
        let context = test_setup.context;

        // non existent functions should fail
        let zome_call = ZomeFnCall::new("test_zome", dummy_capability_request(), "foo_func", "{}");
        let result = validate_call(context.clone(), &zome_call);
        assert_eq!(
            result,
            Err(HolochainError::Dna(DnaError::ZomeFunctionNotFound(
                String::from("Zome function \'foo_func\' not found in Zome \'test_zome\'")
            )))
        );

        // non existent zomes should fial
        let zome_call = ZomeFnCall::new("foo_zome", dummy_capability_request(), "test", "{}");
        let result = validate_call(context.clone(), &zome_call);
        assert_eq!(
            result,
            Err(HolochainError::Dna(DnaError::ZomeNotFound(String::from(
                "Zome \'foo_zome\' not found"
            ))))
        );
    }

    #[test]
    fn test_validate_call_by_agent() {
        let dna = setup_dna_for_test(false);
        let test_setup = setup_test(dna, "validate_call_by_agent");
        let context = test_setup.context;

        // non public call should fail
        let zome_call = ZomeFnCall::new("test_zome", dummy_capability_request(), "test", "{}");
        let result = validate_call(context.clone(), &zome_call);
        assert_eq!(result, Err(HolochainError::CapabilityCheckFailed));

        // if the agent doesn't correctly sign the call it should fail
        let zome_call = ZomeFnCall::new(
            "test_zome",
            make_cap_request_for_call(
                context.clone(),
                Address::from(context.agent_id.address()), // <- agent token
                "foo_function",                            //<- not the function in the zome_call!
                "{}",
            ),
            "test",
            "{}",
        );

        let result = validate_call(context.clone(), &zome_call);
        assert_eq!(result, Err(HolochainError::CapabilityCheckFailed));

        // should work with correctly signed cap_request
        let zome_call = ZomeFnCall::new(
            "test_zome",
            make_cap_request_for_call(
                context.clone(),
                Address::from(context.agent_id.address()), // <- agent token
                "test",
                "{}",
            ),
            "test",
            "{}",
        );
        let result = validate_call(context.clone(), &zome_call);
        assert!(result.is_ok());
    }

    #[test]
    fn test_check_capability_transferable() {
        let dna = setup_dna_for_test(false);
        let test_setup = setup_test(dna, "test_check_cap_transferable");
        let context = test_setup.context;

        // bogus cap_request should fail
        let zome_call = ZomeFnCall::new(
            "test_zome",
            CapabilityRequest::new(
                Address::from("foo_token"),
                Address::from("some caller"),
                Signature::fake(),
            ),
            "test",
            "{}",
        );
        assert!(!check_capability(context.clone(), &zome_call));

        let mut cap_functions = CapFunctions::new();
        cap_functions.insert("test_zome".to_string(), vec![String::from("test")]);
        // add the transferable grant and get the token which is the grant's address
        let grant = CapTokenGrant::create("foo", CapabilityType::Transferable, None, cap_functions)
            .unwrap();
        let grant_entry = Entry::CapTokenGrant(grant);
        let grant_addr = context
            .block_on(author_entry(&grant_entry, None, &context, &vec![]))
            .unwrap()
            .address();

        // make the call with a valid capability call from a random source should succeed
        let zome_call = ZomeFnCall::new(
            "test_zome",
            make_cap_request_for_call(
                test_context("some_random_agent", None),
                grant_addr,
                "test",
                "{}",
            ),
            "test",
            "{}",
        );
        assert!(check_capability(context.clone(), &zome_call));
    }
}<|MERGE_RESOLUTION|>--- conflicted
+++ resolved
@@ -95,11 +95,8 @@
     runtime.store_result(result)
 }
 
-<<<<<<< HEAD
 #[autotrace]
-=======
 #[holochain_tracing_macros::newrelic_autotrace(HOLOCHAIN_CORE)]
->>>>>>> 72013bae
 fn local_call(runtime: &mut Runtime, input: ZomeFnCallArgs) -> Result<JsonString, HolochainError> {
     let context = runtime.context().map_err(|_| {
         HolochainError::ErrorGeneric(
@@ -119,11 +116,8 @@
     result
 }
 
-<<<<<<< HEAD
 #[autotrace]
-=======
 #[holochain_tracing_macros::newrelic_autotrace(HOLOCHAIN_CORE)]
->>>>>>> 72013bae
 fn bridge_call(runtime: &mut Runtime, input: ZomeFnCallArgs) -> Result<JsonString, HolochainError> {
     let context = runtime.context().map_err(|_| {
         HolochainError::ErrorGeneric(
