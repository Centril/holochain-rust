--- conflicted
+++ resolved
@@ -44,12 +44,9 @@
 /// Launch an Action::Call with newly formed ZomeFnCall-
 /// Waits for a ZomeFnResult
 /// Returns an HcApiReturnCode as I64
-<<<<<<< HEAD
 pub fn invoke_call(runtime: &mut Runtime, input: ZomeFnCallArgs) -> ZomeApiResult {
-=======
 #[holochain_tracing_macros::newrelic_autotrace(HOLOCHAIN_CORE)]
 pub fn invoke_call(runtime: &mut Runtime, args: &RuntimeArgs) -> ZomeApiResult {
->>>>>>> b08c2aed
     let context = runtime.context()?;
     let result = if input.instance_handle == THIS_INSTANCE {
         // ZomeFnCallArgs to ZomeFnCall
