--- conflicted
+++ resolved
@@ -9,11 +9,9 @@
 /// args: [0] encoded MemoryAllocation as u64
 /// Expected argument: u64
 /// Returns an HcApiReturnCode as I64
-<<<<<<< HEAD
 pub fn invoke_crypto(runtime: &mut Runtime, crypto_args: CryptoArgs) -> ZomeApiResult {
     let message = runtime
         .context()?
-=======
 #[holochain_tracing_macros::newrelic_autotrace(HOLOCHAIN_CORE)]
 pub fn invoke_crypto(runtime: &mut Runtime, args: &RuntimeArgs) -> ZomeApiResult {
     let context = runtime.context()?;
@@ -35,7 +33,6 @@
     };
 
     let message = context
->>>>>>> b08c2aed
         .conductor_api
         .execute(crypto_args.payload.clone(), crypto_args.method.clone())
         .map(|sig| JsonString::from_json(&sig));
