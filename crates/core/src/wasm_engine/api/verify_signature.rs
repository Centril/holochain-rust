use crate::{
    wasm_engine::{api::ZomeApiResult, Runtime},
    NEW_RELIC_LICENSE_KEY,
};
use holochain_dpki::utils::Verify;
use holochain_wasm_utils::api_serialization::verify_signature::VerifySignatureArgs;

/// ZomeApiFunction::VerifySignature function code
/// args: [0] encoded MemoryAllocation as u64
/// Expected argument: u64
/// Returns an HcApiReturnCode as I64
<<<<<<< HEAD
pub fn invoke_verify_signature(
    runtime: &mut Runtime,
    verification_args: VerifySignatureArgs,
) -> ZomeApiResult {
=======
#[holochain_tracing_macros::newrelic_autotrace(HOLOCHAIN_CORE)]
pub fn invoke_verify_signature(runtime: &mut Runtime, args: &RuntimeArgs) -> ZomeApiResult {
    let context = runtime.context()?;

    // deserialize args
    let args_str = runtime.load_json_string_from_args(&args);

    let verification_args = match VerifySignatureArgs::try_from(args_str.clone()) {
        Ok(verify_signature_input) => verify_signature_input,
        // Exit on error
        Err(_) => {
            log_error!(
                context,
                "zome: invoke_verify_signature failed to deserialize SerializedEntry: {:?}",
                args_str
            );
            return ribosome_error_code!(ArgumentDeserializationFailed);
        }
    };

>>>>>>> b08c2aed
    log_debug!(
        runtime.context()?,
        "zome: using provenance:{:?} to verify data:{:?}",
        verification_args.provenance.clone(),
        verification_args.payload.clone()
    );

    let verification_result = verification_args
        .provenance
        .verify(verification_args.payload.clone());

    runtime.store_result(verification_result)
}

#[cfg(test)]
mod test_super {
    use crate::{
        holochain_wasm_utils::holochain_persistence_api::cas::content::AddressableContent,
        wasm_engine::{
            api::{tests::test_zome_api_function, ZomeApiFunction},
            Defn,
        },
    };
    use holochain_json_api::json::JsonString;

    #[test]
    fn test_zome_api_function_verify() {
        let (call_result, context) = test_zome_api_function(
            ZomeApiFunction::Crypto.as_str(),
            r#"{ "payload": "this is data", "method":"Sign" }"#.as_bytes().to_vec(),
        );
        assert_eq!(
            JsonString::from_json(
                r#"{"ok":true,"value":"xoEEoLF1yWM4VBNtjEwrfM/iVzjuAxxbkOyBWi0LV0+1CAH/PCs9MErnbmFeZRtQNtw7+SmVrm7Irac4lZsaDA==","error":"null"}"#
            ),
            call_result,
        );

        let args = format!(
            r#"{{ "provenance": ["{}","xoEEoLF1yWM4VBNtjEwrfM/iVzjuAxxbkOyBWi0LV0+1CAH/PCs9MErnbmFeZRtQNtw7+SmVrm7Irac4lZsaDA=="], "payload": "this is data" }}"#,
            context.agent_id.address()
        );
        let (call_result, _) = test_zome_api_function(
            ZomeApiFunction::VerifySignature.as_str(),
            args.as_bytes().to_vec(),
        );

        assert_eq!(
            JsonString::from_json(r#"{"ok":true,"value":"true","error":"null"}"#),
            call_result,
        );
    }
}<|MERGE_RESOLUTION|>--- conflicted
+++ resolved
@@ -9,12 +9,10 @@
 /// args: [0] encoded MemoryAllocation as u64
 /// Expected argument: u64
 /// Returns an HcApiReturnCode as I64
-<<<<<<< HEAD
 pub fn invoke_verify_signature(
     runtime: &mut Runtime,
     verification_args: VerifySignatureArgs,
 ) -> ZomeApiResult {
-=======
 #[holochain_tracing_macros::newrelic_autotrace(HOLOCHAIN_CORE)]
 pub fn invoke_verify_signature(runtime: &mut Runtime, args: &RuntimeArgs) -> ZomeApiResult {
     let context = runtime.context()?;
@@ -35,7 +33,6 @@
         }
     };
 
->>>>>>> b08c2aed
     log_debug!(
         runtime.context()?,
         "zome: using provenance:{:?} to verify data:{:?}",
