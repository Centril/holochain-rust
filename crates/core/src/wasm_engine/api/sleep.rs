--- conflicted
+++ resolved
@@ -1,22 +1,15 @@
-<<<<<<< HEAD
-use crate::wasm_engine::{api::ZomeApiResult, Runtime};
-use std::{thread, time::Duration};
-=======
 use crate::{
     wasm_engine::{api::ZomeApiResult, Runtime},
     NEW_RELIC_LICENSE_KEY,
 };
 use std::{convert::TryFrom, thread, time::Duration};
 use wasmi::{RuntimeArgs, RuntimeValue};
->>>>>>> b08c2aed
 
 /// ZomeApiFunction::Sleep function code
 /// args: [0] encoded MemoryAllocation as u64
 /// Expected argument: u64
 /// Returns an HcApiReturnCode as I64
-<<<<<<< HEAD
 pub fn invoke_sleep(_runtime: &Runtime, nanos: u64) -> ZomeApiResult {
-=======
 #[holochain_tracing_macros::newrelic_autotrace(HOLOCHAIN_CORE)]
 pub fn invoke_sleep(runtime: &mut Runtime, args: &RuntimeArgs) -> ZomeApiResult {
     // deserialize args
@@ -26,7 +19,6 @@
         Err(..) => return ribosome_error_code!(ArgumentDeserializationFailed),
     };
 
->>>>>>> b08c2aed
     thread::sleep(Duration::from_nanos(nanos));
 
     ribosome_success!()
