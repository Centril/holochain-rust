use crate::{
    wasm_engine::{api::ZomeApiResult, Runtime},
    workflows::{author_entry::author_entry, get_entry_result::get_entry_result_workflow},
    NEW_RELIC_LICENSE_KEY,
};
use holochain_core_types::{
    entry::{deletion_entry::DeletionEntry, Entry},
    error::HolochainError,
};

use holochain_persistence_api::cas::content::{Address, AddressableContent};

use holochain_wasm_utils::api_serialization::get_entry::*;

/// ZomeApiFunction::RemoveEntry function code
/// args: [0] encoded MemoryAllocation
/// Expected Address argument
<<<<<<< HEAD
/// Stores/returns a RibosomeReturnValue
pub fn invoke_remove_entry(runtime: &mut Runtime, deleted_entry_address: Address) -> ZomeApiResult {
=======
/// Stores/returns a RibosomeEncodedValue
#[holochain_tracing_macros::newrelic_autotrace(HOLOCHAIN_CORE)]
pub fn invoke_remove_entry(runtime: &mut Runtime, args: &RuntimeArgs) -> ZomeApiResult {
    let context = runtime.context()?;

    // deserialize args
    let args_str = runtime.load_json_string_from_args(&args);
    let try_address = Address::try_from(args_str.clone());

    // Exit on error
    if try_address.is_err() {
        log_error!(
            context,
            "zome: invoke_remove_entry failed to deserialize Address: {:?}",
            args_str
        );
        return ribosome_error_code!(ArgumentDeserializationFailed);
    }
    let deleted_entry_address = try_address.unwrap();

>>>>>>> b08c2aed
    // Get Current entry's latest version
    let get_args = GetEntryArgs {
        address: deleted_entry_address,
        options: Default::default(),
    };
    let maybe_entry_result = runtime
        .context()?
        .block_on(get_entry_result_workflow(&runtime.context()?, &get_args));

    if let Err(err) = maybe_entry_result {
        log_error!(
            runtime.context()?,
            "zome: get_entry_result_workflow failed: {:?}",
            err
        );
        return ribosome_error_code!(WorkflowFailed);
    }

    let entry_result = maybe_entry_result.unwrap();
    if !entry_result.found() {
        return ribosome_error_code!(EntryNotFound);
    }
    let deleted_entry_address = entry_result.latest().unwrap().address();

    // Create deletion entry
    let deletion_entry = Entry::Deletion(DeletionEntry::new(deleted_entry_address.clone()));

    let res: Result<Address, HolochainError> = runtime
        .context()?
        .block_on(author_entry(
            &deletion_entry.clone(),
            Some(deleted_entry_address),
            &runtime.context()?,
            &vec![],
        ))
        .map(|_| deletion_entry.address());

    runtime.store_result(res)
}<|MERGE_RESOLUTION|>--- conflicted
+++ resolved
@@ -15,10 +15,8 @@
 /// ZomeApiFunction::RemoveEntry function code
 /// args: [0] encoded MemoryAllocation
 /// Expected Address argument
-<<<<<<< HEAD
 /// Stores/returns a RibosomeReturnValue
 pub fn invoke_remove_entry(runtime: &mut Runtime, deleted_entry_address: Address) -> ZomeApiResult {
-=======
 /// Stores/returns a RibosomeEncodedValue
 #[holochain_tracing_macros::newrelic_autotrace(HOLOCHAIN_CORE)]
 pub fn invoke_remove_entry(runtime: &mut Runtime, args: &RuntimeArgs) -> ZomeApiResult {
@@ -39,7 +37,6 @@
     }
     let deleted_entry_address = try_address.unwrap();
 
->>>>>>> b08c2aed
     // Get Current entry's latest version
     let get_args = GetEntryArgs {
         address: deleted_entry_address,
