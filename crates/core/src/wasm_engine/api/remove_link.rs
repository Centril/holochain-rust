use crate::{
    network::{
        actions::query::{query, QueryMethod},
        query::{
            GetLinksNetworkQuery, GetLinksNetworkResult, GetLinksQueryConfiguration,
            NetworkQueryResult,
        },
    },
    wasm_engine::{api::ZomeApiResult, Runtime},
    workflows::author_entry::author_entry,
    NEW_RELIC_LICENSE_KEY,
};

use holochain_core_types::{
    entry::Entry,
    error::HolochainError,
    link::{link_data::LinkData, LinkActionKind},
    time::Timeout,
};
use holochain_wasm_utils::api_serialization::{
    get_links::{GetLinksArgs, GetLinksOptions},
    link_entries::LinkEntriesArgs,
};

/// ZomeApiFunction::GetLinks function code
/// args: [0] encoded MemoryAllocation as u64
/// Expected complex argument: GetLinksArgs
/// Returns an HcApiReturnCode as I64
<<<<<<< HEAD
pub fn invoke_remove_link(runtime: &mut Runtime, input: LinkEntriesArgs) -> ZomeApiResult {
    let top_chain_header_option = runtime
        .context()?
        .state()
        .unwrap()
        .agent()
        .top_chain_header();
=======
#[holochain_tracing_macros::newrelic_autotrace(HOLOCHAIN_CORE)]
pub fn invoke_remove_link(runtime: &mut Runtime, args: &RuntimeArgs) -> ZomeApiResult {
    let context = runtime.context()?;
    // deserialize args
    let args_str = runtime.load_json_string_from_args(&args);
    let input = match LinkEntriesArgs::try_from(args_str.clone()) {
        Ok(entry_input) => entry_input,
        // Exit on error
        Err(_) => {
            log_error!(
                context,
                "zome: invoke_remove_link failed to deserialize LinkEntriesArgs: {:?}",
                args_str
            );
            return ribosome_error_code!(ArgumentDeserializationFailed);
        }
    };

    let top_chain_header_option = context.state().unwrap().agent().top_chain_header();
>>>>>>> b08c2aed

    let top_chain_header = match top_chain_header_option {
        Some(top_chain) => top_chain,
        None => {
            log_error!(
                runtime.context()?,
                "zome: invoke_link_entries failed to deserialize LinkEntriesArgs: {:?}",
                input
            );
            return ribosome_error_code!(ArgumentDeserializationFailed);
        }
    };

    let link = input.to_link();
    let link_remove = LinkData::from_link(
        &link,
        LinkActionKind::REMOVE,
        top_chain_header,
        runtime.context()?.agent_id.clone(),
    );
    let get_links_args = GetLinksArgs {
        entry_address: link.base().clone(),
        link_type: link.link_type().clone(),
        tag: link.tag().clone(),
        options: GetLinksOptions::default(),
    };
    let config = GetLinksQueryConfiguration::default();
    let method = QueryMethod::Link(get_links_args, GetLinksNetworkQuery::Links(config));
    let response_result =
        runtime
            .context()?
            .block_on(query(runtime.context()?, method, Timeout::default()));
    if response_result.is_err() {
        log_error!("zome : Could not get links for remove_link method.");
        ribosome_error_code!(WorkflowFailed)
    } else {
        let response = response_result.expect("Could not get response");
        let links_result = match response {
            NetworkQueryResult::Links(query, _, _) => Ok(query),
            NetworkQueryResult::Entry(_) => Err(HolochainError::ErrorGeneric(
                "Could not get links for type".to_string(),
            )),
        };
        if links_result.is_err() {
            log_error!(
                runtime.context()?,
                "zome : Could not get links for remove_link method"
            );
            ribosome_error_code!(WorkflowFailed)
        } else {
            let links = links_result.expect("This is supposed to not fail");
            let links = match links {
                GetLinksNetworkResult::Links(links) => links,
                _ => return ribosome_error_code!(WorkflowFailed),
            };
            let filtered_links = links
                .into_iter()
                .filter(|link_for_filter| &link_for_filter.target == link.target())
                .map(|s| s.address)
                .collect::<Vec<_>>();

            let entry = Entry::LinkRemove((link_remove, filtered_links));

            // Wait for future to be resolved
            let result: Result<(), HolochainError> = runtime
                .context()?
                .block_on(author_entry(&entry, None, &runtime.context()?, &vec![]))
                .map(|_| ());

            runtime.store_result(result)
        }
    }
}<|MERGE_RESOLUTION|>--- conflicted
+++ resolved
@@ -26,7 +26,6 @@
 /// args: [0] encoded MemoryAllocation as u64
 /// Expected complex argument: GetLinksArgs
 /// Returns an HcApiReturnCode as I64
-<<<<<<< HEAD
 pub fn invoke_remove_link(runtime: &mut Runtime, input: LinkEntriesArgs) -> ZomeApiResult {
     let top_chain_header_option = runtime
         .context()?
@@ -34,7 +33,6 @@
         .unwrap()
         .agent()
         .top_chain_header();
-=======
 #[holochain_tracing_macros::newrelic_autotrace(HOLOCHAIN_CORE)]
 pub fn invoke_remove_link(runtime: &mut Runtime, args: &RuntimeArgs) -> ZomeApiResult {
     let context = runtime.context()?;
@@ -54,7 +52,6 @@
     };
 
     let top_chain_header_option = context.state().unwrap().agent().top_chain_header();
->>>>>>> b08c2aed
 
     let top_chain_header = match top_chain_header_option {
         Some(top_chain) => top_chain,
