use crate::{
    action::{Action, ActionWrapper},
    consistency::ConsistencyModel,
    context::{ActionReceiver, ActionSender, Context},
    dht::actions::{
        queue_holding_workflow::queue_holding_workflow,
        remove_queued_holding_workflow::remove_queued_holding_workflow,
    },
    network,
    persister::Persister,
    scheduled_jobs,
    signal::Signal,
    state::{State, StateWrapper},
    workflows::{application, run_holding_workflow},
};
#[cfg(test)]
use crate::{
    network::actions::initialize_network::initialize_network_with_spoofed_dna,
    nucleus::actions::initialize::initialize_chain,
};
use clokwerk::{ScheduleHandle, Scheduler, TimeUnits};
use crossbeam_channel::{unbounded, Receiver, Sender};
use holochain_core_types::{
    dna::Dna,
    error::{HcResult, HolochainError},
};
use holochain_locksmith::RwLock;
#[cfg(test)]
use holochain_persistence_api::cas::content::Address;
use holochain_tracing::{self as ht, channel::lax_send_wrapped};
use snowflake::ProcessUniqueId;
use std::{
    sync::{
        atomic::Ordering::{self, Relaxed},
        Arc,
    },
    thread,
    time::{Duration, Instant},
};

pub const RECV_DEFAULT_TIMEOUT_MS: Duration = Duration::from_millis(10000);
pub const RETRY_VALIDATION_DURATION_MIN: Duration = Duration::from_millis(500);
pub const RETRY_VALIDATION_DURATION_MAX: Duration = Duration::from_secs(60 * 60);

/// Object representing a Holochain instance, i.e. a running holochain (DNA + DHT + source-chain)
/// Holds the Event loop and processes it with the redux pattern.
#[derive(Clone)]
pub struct Instance {
    /// The object holding the state. Actions go through the store sequentially.
    state: Arc<RwLock<StateWrapper>>,
    action_channel: Option<ActionSender>,
    observer_channel: Option<Sender<Observer>>,
    scheduler_handle: Option<Arc<ScheduleHandle>>,
    persister: Option<Arc<RwLock<dyn Persister>>>,
    consistency_model: ConsistencyModel,
    kill_switch: Option<Sender<()>>,
    kill_switch_holding: Option<Sender<()>>,
}

/// State Observer that executes a closure everytime the State changes.
pub struct Observer {
    pub ticker: Sender<()>,
}

pub static DISPATCH_WITHOUT_CHANNELS: &str = "dispatch called without channels open";

<<<<<<< HEAD
#[autotrace]
=======
#[holochain_tracing_macros::newrelic_autotrace(HOLOCHAIN_CORE)]
>>>>>>> 72013bae
impl Instance {
    /// This is initializing and starting the redux action loop and adding channels to dispatch
    /// actions and observers to the context
    pub(in crate::instance) fn inner_setup(&mut self, context: Arc<Context>) -> Arc<Context> {
        let (rx_action, rx_observer) = self.initialize_channels();
        let context = self.initialize_context(context);
        let mut scheduler = Scheduler::new();
        scheduler
            .every(10.seconds())
            .run(scheduled_jobs::create_state_dump_callback(context.clone()));
        scheduler
            .every(1.second())
            .run(scheduled_jobs::create_timeout_callback(context.clone()));
        scheduler
            .every(30.seconds())
            .run(scheduled_jobs::create_state_pruning_callback(
                context.clone(),
            ));
        self.scheduler_handle = Some(Arc::new(scheduler.watch_thread(Duration::from_millis(10))));

        self.persister = Some(context.persister.clone());

        self.start_action_loop(context.clone(), rx_action, rx_observer);
        self.start_holding_loop(context.clone());

        context
    }

    /// This is calling inner_setup and running the initialization workflow which makes sure that
    /// the chain gets initialized if dna is Some.
    /// If dna is None it is assumed the chain is already initialized, i.e. we are loading a chain.
    pub fn initialize(
        &mut self,
        dna: Option<Dna>,
        context: Arc<Context>,
    ) -> HcResult<Arc<Context>> {
        let context = self.inner_setup(context);
        context.block_on(application::initialize(self, dna, context.clone()))
    }

    /// This function is only needed in tests to create integration tests in which an instance
    /// tries to publish invalid entries.
    /// The DNA needs to be spoofed then so that we can emulate a hacked node that does not
    /// run the right validation checks locally but actually commits and publishes invalid data.
    #[cfg(test)]
    pub fn initialize_with_spoofed_dna(
        &mut self,
        dna: Dna,
        spoofed_dna_address: Address,
        context: Arc<Context>,
    ) -> HcResult<Arc<Context>> {
        let context = self.inner_setup(context);
        context.block_on(async {
            initialize_chain(dna.clone(), &context).await?;
            initialize_network_with_spoofed_dna(spoofed_dna_address, &context).await
        })?;
        Ok(context)
    }

    /// Only needed in tests to check that the initialization (and other workflows) fail
    /// with the right error message if no DNA is present.
    #[cfg(test)]
    pub fn initialize_without_dna(&mut self, context: Arc<Context>) -> Arc<Context> {
        self.inner_setup(context)
    }

    // @NB: these three getters smell bad because previously Instance and Context had SyncSenders
    // rather than Option<SyncSenders>, but these would be initialized by default to broken channels
    // which would panic if `send` was called upon them. These `expect`s just bring more visibility to
    // that potential failure mode.
    // @see https://github.com/holochain/holochain-rust/issues/739
    fn action_channel(&self) -> &ActionSender {
        self.action_channel
            .as_ref()
            .expect("Action channel not initialized")
    }

    pub fn observer_channel(&self) -> &Sender<Observer> {
        self.observer_channel
            .as_ref()
            .expect("Observer channel not initialized")
    }

    /// Stack an Action in the Event Queue
    ///
    /// # Panics
    ///
    /// Panics if called before `start_action_loop`.
    pub fn dispatch(&mut self, action_wrapper: ActionWrapper) {
        dispatch_action(self.action_channel(), action_wrapper)
    }

    /// Returns recievers for actions and observers that get added to this instance
    fn initialize_channels(&mut self) -> (ActionReceiver, Receiver<Observer>) {
        let (tx_action, rx_action) = unbounded::<ht::SpanWrap<ActionWrapper>>();
        let (tx_observer, rx_observer) = unbounded::<Observer>();
        self.action_channel = Some(tx_action.into());
        self.observer_channel = Some(tx_observer);

        (rx_action, rx_observer)
    }

    pub fn initialize_context(&self, context: Arc<Context>) -> Arc<Context> {
        let mut sub_context = (*context).clone();
        sub_context.set_state(self.state.clone());
        sub_context.action_channel = self.action_channel.clone();
        sub_context.observer_channel = self.observer_channel.clone();
        Arc::new(sub_context)
    }

    /// Start the Event Loop on a separate thread
    pub fn start_action_loop(
        &mut self,
        context: Arc<Context>,
        rx_action: ActionReceiver,
        rx_observer: Receiver<Observer>,
    ) {
        self.stop_action_loop();

        let mut sync_self = self.clone();
        let sub_context = self.initialize_context(context);

        let (kill_sender, kill_receiver) = crossbeam_channel::unbounded();
        self.kill_switch = Some(kill_sender);
        let instance_is_alive = sub_context.instance_is_alive.clone();
        instance_is_alive.store(true, Ordering::Relaxed);

        let _ = thread::Builder::new()
            .name(format!(
                "action_loop/{}",
                ProcessUniqueId::new().to_string()
            ))
            .spawn(move || {
                let mut state_observers: Vec<Observer> = Vec::new();
                let mut unprocessed_action: Option<ht::SpanWrap<ActionWrapper>> = None;
                while kill_receiver.try_recv().is_err() {
                    if let Some(action_wrapper) = unprocessed_action.take().or_else(|| rx_action.recv_timeout(Duration::from_secs(1)).ok()) {
                        // Add new observers
                        state_observers.extend(rx_observer.try_iter());
                        let action = action_wrapper.action();
                        // Ping can happen often, and should be as lightweight as possible
                        let should_process = *action != Action::Ping;
                        if should_process {
                            match sync_self.process_action(&action_wrapper, &sub_context) {
                                Ok(()) => {
                                    let tag = ht::Tag::new("action", format!("{:?}", action));
                                    let _guard = action_wrapper.follower_(&sub_context.tracer, "action_loop thread", |s| s.tag(tag).start()).map(|span| {

                                        ht::push_span(span)
                                    });
                                    sync_self.emit_signals(&sub_context, &action_wrapper);
                                    // Tick all observers and remove those that have lost their receiving part
                                    state_observers= state_observers
                                        .into_iter()
                                        .filter(|observer| observer.ticker.send(()).is_ok())
                                        .collect();
                                },
                                Err(HolochainError::Timeout) => {
                                    warn!("Instance::process_action() couldn't get lock on state. Trying again next loop.");
                                    unprocessed_action = Some(action_wrapper);
                                },
                                Err(e) => {
                                    error!("Instance::process_action() returned unexpected error: {:?}", e);
                                    unprocessed_action = Some(action_wrapper);
                                }
                            };

                        }
                    }
                }
                instance_is_alive.store(false, Relaxed);
            });
    }

    pub fn stop_action_loop(&self) {
        if let Some(ref kill_switch) = self.kill_switch {
            let _ = kill_switch.send(());
        }
        if let Some(ref kill_switch) = self.kill_switch_holding {
            let _ = kill_switch.send(());
        }
    }

    /// Calls the reducers for an action and calls the observers with the new state
    /// returns the new vector of observers
    pub(crate) fn process_action(
        &self,
        action_wrapper: &ht::SpanWrap<ActionWrapper>,
        context: &Arc<Context>,
    ) -> Result<(), HolochainError> {
        let span = action_wrapper
            .follower(&context.tracer, "begin process_action")
            .unwrap_or_else(|| {
                context
                    .tracer
                    .span("ROOT: process_action")
                    .tag(ht::debug_tag("action_wrapper", action_wrapper))
                    .start()
                    .into()
            });
        let _trace_guard = ht::push_span(span);
        context.redux_wants_write.store(true, Relaxed);
        // Mutate state
        {
            let new_state: StateWrapper;

            // Get write lock
            let mut state = self
                .state
                .try_write_until(Instant::now().checked_add(Duration::from_secs(10)).unwrap())
                .ok_or_else(|| HolochainError::Timeout)?;

            new_state = state.reduce(action_wrapper.data.clone());

            // Change the state
            *state = new_state;

            if let Err(e) = self.save(&state) {
                log_error!(
                    context,
                    "instance/process_action: could not save state: {:?}",
                    e
                );
            } else {
                log_trace!(
                    context,
                    "reduce/process_actions: reducing {:?}",
                    action_wrapper
                );
            }
        }

        context.redux_wants_write.store(false, Relaxed);

        Ok(())
    }

    fn start_holding_loop(&mut self, context: Arc<Context>) {
        let (kill_sender, kill_receiver) = crossbeam_channel::unbounded();
        self.kill_switch_holding = Some(kill_sender);
        thread::Builder::new()
            .name(format!(
                "holding_loop/{}",
                ProcessUniqueId::new().to_string()
            ))
            .spawn(move || {
                while kill_receiver.try_recv().is_err() {
                    log_trace!(context, "Checking holding queue...");
                    loop {
                        // TODO: TRACING: it would be ideal to be able to associate a tracing Span with each queued holding workflow.
                        // To do this, we'd need to store a Span in each item of the DhtStore::queued_holding_workflows.
                        // However, Span is not Clone, and the entire DhtStore needs to be Cloned.
                        // So, the span has to be cut short here until we stop cloning the state.

                        let dht_store = context
                            .state()
                            .expect("Couldn't get state in run_pending_validations")
                            .dht();
                        let maybe_holding_workflow = dht_store.next_queued_holding_workflow();
                        if let Some((pending, maybe_delay)) = maybe_holding_workflow {
                            log_debug!(context, "Found queued validation: {:?}", pending);
                            // NB: If for whatever reason we pop_next_holding_workflow anywhere else other than here,
                            // we can run into a race condition.
                            context.block_on(remove_queued_holding_workflow(
                                pending.clone(),
                                context.clone(),
                            ));

                            let c = context.clone();
                            let pending = pending.clone();

                            let closure = async move || {
                                match run_holding_workflow(pending.clone(), c.clone()).await {
                                    // If we couldn't run the validation due to unresolved dependencies,
                                    // we have to re-add this entry at the end of the queue:
                                    Err(HolochainError::ValidationPending) => {
                                        // And with a delay so we are not trying to re-validate many times per second.
                                        let mut delay = maybe_delay
                                            .map(|old_delay| {
                                                // Exponential back-off:
                                                // If this was delayed before we double the delay.
                                                old_delay * 2
                                            })
                                            .unwrap_or(RETRY_VALIDATION_DURATION_MIN);

                                        // Cap delay with max duration
                                        if delay > RETRY_VALIDATION_DURATION_MAX {
                                            delay = RETRY_VALIDATION_DURATION_MAX
                                        }

                                        queue_holding_workflow(
                                            Arc::new(pending.same()),
                                            Some(delay),
                                            c.clone(),
                                        )
                                        .await
                                    }
                                    Err(e) => log_error!(
                                        c,
                                        "Error running holding workflow for {:?}: {:?}",
                                        pending,
                                        e,
                                    ),
                                    Ok(()) => log_info!(c, "Successfully processed: {:?}", pending),
                                }
                            };
                            let future = closure();
                            context.spawn_task(future);
                        } else {
                            break;
                        }
                    }
                    std::thread::sleep(Duration::from_millis(10));
                }
            })
            .expect("Could not spawn holding thread");
    }

    pub(crate) fn emit_signals(&mut self, context: &Context, action_wrapper: &ActionWrapper) {
        if let Some(tx) = context.signal_tx() {
            // @TODO: if needed for performance, could add a filter predicate here
            // to prevent emitting too many unneeded signals
            let trace_signal = Signal::Trace(action_wrapper.clone());
            tx.send(trace_signal).unwrap_or_else(|e| {
                log_warn!(
                    context,
                    "reduce: Signal channel is closed! No signals can be sent ({:?}).",
                    e
                );
            });

            if let Some(signal) = self
                .consistency_model
                .process_action(action_wrapper.action())
            {
                tx.send(Signal::Consistency(signal.into()))
                    .unwrap_or_else(|e| {
                        log_warn!(
                            context,
                            "reduce: Signal channel is closed! No signals can be sent ({:?}).",
                            e
                        );
                    });
            }
        }
    }

    /// Creates a new Instance with no channels set up.
    pub fn new(context: Arc<Context>) -> Self {
        Instance {
            state: Arc::new(RwLock::new(StateWrapper::new(context.clone()))),
            action_channel: None,
            observer_channel: None,
            scheduler_handle: None,
            persister: None,
            consistency_model: ConsistencyModel::new(context),
            kill_switch: None,
            kill_switch_holding: None,
        }
    }

    pub fn from_state(state: State, context: Arc<Context>) -> Self {
        Instance {
            state: Arc::new(RwLock::new(StateWrapper::from(state))),
            action_channel: None,
            observer_channel: None,
            scheduler_handle: None,
            persister: None,
            consistency_model: ConsistencyModel::new(context),
            kill_switch: None,
            kill_switch_holding: None,
        }
    }

    pub fn state(&self) -> StateWrapper {
        self.state
            .read()
            .expect("owners of the state RwLock shouldn't panic")
            .clone()
    }

    pub fn save(&self, state: &StateWrapper) -> HcResult<()> {
        self.persister
            .as_ref()
            .ok_or_else(|| HolochainError::new("Instance::save() called without persister set."))?
            .try_write()
            .ok_or_else(|| HolochainError::new("Could not get lock on persister"))?
            .save(&state)
    }

    #[allow(clippy::needless_lifetimes)]
    #[no_autotrace]
    pub async fn shutdown_network(&self) -> HcResult<()> {
        network::actions::shutdown::shutdown(
            self.state.clone(),
            self.action_channel.as_ref().unwrap(),
        )
        .await
    }
}

impl Drop for Instance {
    fn drop(&mut self) {
        // TODO: this is already performed in Holochain::stop explicitly,
        // can we get rid of one or the other?
        let _ = self.shutdown_network();
        self.stop_action_loop();
        self.state.write().unwrap().drop_inner_state();
    }
}

/*impl Default for Instance {
    fn default(context:Context) -> Self {
        Self::new(context)
    }
}*/

/// Send Action to the Event Queue
///
/// # Panics
///
/// Panics if the channels passed are disconnected.
#[autotrace]
pub fn dispatch_action(action_channel: &ActionSender, action_wrapper: ActionWrapper) {
    lax_send_wrapped(action_channel.clone(), action_wrapper, "dispatch_action");
}

#[cfg(test)]
pub mod tests {
    use self::tempfile::tempdir;
    use super::*;
    use crate::{
        action::{tests::test_action_wrapper_commit, Action, ActionWrapper},
        agent::{
            chain_store::ChainStore,
            state::{AgentActionResponse, AgentState},
        },
        context::{test_memory_network_config, Context},
        logger::{test_logger, TestLogger},
    };
    use holochain_core_types::{
        agent::AgentId,
        chain_header::test_chain_header,
        dna::{zome::Zome, Dna},
        entry::{entry_type::EntryType, test_entry},
    };
    use holochain_locksmith::{Mutex, RwLock};
    use holochain_persistence_api::cas::content::AddressableContent;
    use holochain_persistence_file::{cas::file::FilesystemStorage, eav::file::EavFileStorage};
    use tempfile;
    use test_utils;

    use crate::persister::SimplePersister;

    use std::{sync::Arc, thread::sleep, time::Duration};

    use test_utils::mock_signing::registered_test_agent;

    use crate::nucleus::state::NucleusStatus;
    use holochain_core_types::entry::Entry;
    use holochain_json_api::json::JsonString;
    use holochain_persistence_lmdb::{cas::lmdb::LmdbStorage, eav::lmdb::EavLmdbStorage};
    use holochain_persistence_mem::{cas::memory::MemoryStorage, eav::memory::EavMemoryStorage};

    /// create a test context and TestLogger pair so we can use the logger in assertions
    #[cfg_attr(tarpaulin, skip)]
    pub fn test_context_and_logger(
        agent_name: &str,
        network_name: Option<&str>,
    ) -> (Arc<Context>, Arc<Mutex<TestLogger>>) {
        test_context_and_logger_with_in_memory_network(agent_name, network_name)
    }

    /// create a test context and TestLogger pair so we can use the logger in assertions
    #[cfg_attr(tarpaulin, skip)]
    pub fn test_context_and_logger_with_in_memory_network(
        agent_name: &str,
        network_name: Option<&str>,
    ) -> (Arc<Context>, Arc<Mutex<TestLogger>>) {
        let agent = registered_test_agent(agent_name);
        let content_storage = Arc::new(RwLock::new(MemoryStorage::new()));
        let meta_storage = Arc::new(RwLock::new(EavMemoryStorage::new()));
        let logger = test_logger();
        (
            Arc::new(Context::new(
                "Test-context-and-logger-instance",
                agent,
                Arc::new(RwLock::new(SimplePersister::new(content_storage.clone()))),
                content_storage.clone(),
                content_storage.clone(),
                meta_storage,
                test_memory_network_config(network_name),
                None,
                None,
                false,
                holochain_metrics::config::MetricPublisherConfig::default()
                    .create_metric_publisher(),
                Arc::new(ht::null_tracer()),
            )),
            logger,
        )
    }

    /// create a test context
    #[cfg_attr(tarpaulin, skip)]
    pub fn test_context(agent_name: &str, network_name: Option<&str>) -> Arc<Context> {
        let (context, _) = test_context_and_logger(agent_name, network_name);
        context
    }

    #[cfg_attr(tarpaulin, skip)]
    pub fn test_context_with_memory_network(
        agent_name: &str,
        network_name: Option<&str>,
    ) -> Arc<Context> {
        let (context, _) = test_context_and_logger_with_in_memory_network(agent_name, network_name);
        context
    }

    /// create a test context
    #[cfg_attr(tarpaulin, skip)]
    pub fn test_context_with_channels(
        agent_name: &str,
        action_channel: &ActionSender,
        observer_channel: &Sender<Observer>,
        network_name: Option<&str>,
    ) -> Arc<Context> {
        let agent = AgentId::generate_fake(agent_name);
        let file_storage = Arc::new(RwLock::new(
            FilesystemStorage::new(tempdir().unwrap().path().to_str().unwrap()).unwrap(),
        ));
        Arc::new(
            Context::new_with_channels(
                "Test-context-with-channels-instance",
                agent,
                Arc::new(RwLock::new(SimplePersister::new(file_storage.clone()))),
                Some(action_channel.clone()),
                None,
                Some(observer_channel.clone()),
                file_storage.clone(),
                Arc::new(RwLock::new(
                    EavFileStorage::new(tempdir().unwrap().path().to_str().unwrap().to_string())
                        .unwrap(),
                )),
                // TODO should bootstrap nodes be set here?
                test_memory_network_config(network_name),
                false,
                Arc::new(RwLock::new(
                    holochain_metrics::DefaultMetricPublisher::default(),
                )),
                Arc::new(ht::null_tracer()),
            )
            .unwrap(),
        )
    }

    #[cfg_attr(tarpaulin, skip)]
    pub fn test_context_with_state(network_name: Option<&str>) -> Arc<Context> {
        let file_storage = Arc::new(RwLock::new(
            FilesystemStorage::new(tempdir().unwrap().path().to_str().unwrap()).unwrap(),
        ));
        let mut context = Context::new(
            "test-context-with-state-instance",
            registered_test_agent("Florence"),
            Arc::new(RwLock::new(SimplePersister::new(file_storage.clone()))),
            file_storage.clone(),
            file_storage.clone(),
            Arc::new(RwLock::new(
                EavFileStorage::new(tempdir().unwrap().path().to_str().unwrap().to_string())
                    .unwrap(),
            )),
            // TODO BLOCKER should bootstrap nodes be set here?
            test_memory_network_config(network_name),
            None,
            None,
            false,
            Arc::new(RwLock::new(
                holochain_metrics::DefaultMetricPublisher::default(),
            )),
            Arc::new(ht::null_tracer()),
        );
        let global_state = Arc::new(RwLock::new(StateWrapper::new(Arc::new(context.clone()))));
        context.set_state(global_state.clone());
        Arc::new(context)
    }

    #[cfg_attr(tarpaulin, skip)]
    pub fn test_context_with_agent_state(network_name: Option<&str>) -> Arc<Context> {
        let file_system =
            FilesystemStorage::new(tempdir().unwrap().path().to_str().unwrap()).unwrap();
        let cas = Arc::new(RwLock::new(file_system.clone()));
        let mut context = Context::new(
            "test-context-with-agent-state-instance",
            registered_test_agent("Florence"),
            Arc::new(RwLock::new(SimplePersister::new(cas.clone()))),
            cas.clone(),
            cas.clone(),
            Arc::new(RwLock::new(
                EavFileStorage::new(tempdir().unwrap().path().to_str().unwrap().to_string())
                    .unwrap(),
            )),
            // TODO BLOCKER should bootstrap nodes be set here?
            test_memory_network_config(network_name),
            None,
            None,
            false,
            Arc::new(RwLock::new(
                holochain_metrics::DefaultMetricPublisher::default(),
            )),
            Arc::new(ht::null_tracer()),
        );
        let chain_store = ChainStore::new(cas.clone());
        let chain_header = test_chain_header();
        let agent_state = AgentState::new_with_top_chain_header(
            chain_store,
            Some(chain_header),
            context.agent_id.address(),
        );
        let state = StateWrapper::new_with_agent(Arc::new(context.clone()), agent_state);
        let global_state = Arc::new(RwLock::new(state));
        context.set_state(global_state.clone());
        Arc::new(context)
    }

    #[cfg_attr(tarpaulin, skip)]
    pub fn test_instance(dna: Dna, network_name: Option<&str>) -> Result<Instance, String> {
        test_instance_and_context(dna, network_name).map(|tuple| tuple.0)
    }

    /// create a canonical test instance
    #[cfg_attr(tarpaulin, skip)]
    pub fn test_instance_and_context(
        dna: Dna,
        network_name: Option<&str>,
    ) -> Result<(Instance, Arc<Context>), String> {
        test_instance_and_context_by_name(dna, "jane", network_name)
    }

    #[cfg_attr(tarpaulin, skip)]
    pub fn test_instance_and_context_by_name(
        dna: Dna,
        name: &str,
        network_name: Option<&str>,
    ) -> Result<(Instance, Arc<Context>), String> {
        test_instance_and_context_with_memory_network_nodes(dna, name, network_name)
    }

    /// create a test instance
    #[cfg_attr(tarpaulin, skip)]
    pub fn test_instance_and_context_with_memory_network_nodes(
        dna: Dna,
        name: &str,
        network_name: Option<&str>,
    ) -> Result<(Instance, Arc<Context>), String> {
        // Create instance and plug in our DNA
        let context = test_context_with_memory_network(name, network_name);
        let mut instance = Instance::new(context.clone());
        let context = instance.initialize(Some(dna.clone()), context.clone())?;

        assert_eq!(instance.state().nucleus().dna(), Some(dna.clone()));
        assert!(instance.state().nucleus().has_initialized());

        // fair warning... use test_instance_blank() if you want a minimal instance
        assert!(
            !dna.zomes.clone().is_empty(),
            "Empty zomes = No init = infinite loops below!"
        );

        loop {
            if let NucleusStatus::Initialized(_) = instance.state().nucleus().status {
                break;
            } else {
                println!("Waiting for initialized status");
                sleep(Duration::from_millis(10))
            }
        }

        assert!(instance
            .state()
            .agent()
            .iter_chain()
            .any(|header| *header.entry_type() == EntryType::Dna));

        assert!(instance
            .state()
            .agent()
            .iter_chain()
            .any(|header| *header.entry_type() == EntryType::AgentId));

        Ok((instance, context))
    }

    /// create a test instance with a blank DNA
    #[cfg_attr(tarpaulin, skip)]
    pub fn test_instance_blank() -> Instance {
        let mut dna = Dna::new();
        dna.zomes.insert("".to_string(), Zome::empty());
        dna.uuid = "2297b5bc-ef75-4702-8e15-66e0545f3482".into();
        test_instance(dna, None).expect("Blank instance could not be initialized!")
    }

    #[test]
    /// This tests calling `process_action`
    /// with an action that dispatches no new ones.
    /// It tests that the desired effects do happen
    /// to the state and that no observers or actions
    /// are sent on the passed channels.
    pub fn can_process_action() {
        let netname = Some("can_process_action");
        let mut instance = Instance::new(test_context("jason", netname));
        let context = instance.initialize_context(test_context("jane", netname));
        let (rx_action, rx_observer) = instance.initialize_channels();

        let action_wrapper = test_action_wrapper_commit();
        instance
            .process_action(&action_wrapper, &context)
            .expect("process_action should run without error");

        let rx_action_is_empty = match rx_action.try_recv() {
            Err(crossbeam_channel::TryRecvError::Empty) => true,
            _ => false,
        };
        assert!(rx_action_is_empty);

        let rx_observer_is_empty = match rx_observer.try_recv() {
            Err(crossbeam_channel::TryRecvError::Empty) => true,
            _ => false,
        };
        assert!(rx_observer_is_empty);

        // Borrow the state lock
        let state = instance.state();
        // Clone the agent Arc
        let actions = state.agent().actions();
        let response = actions
            .get(&action_wrapper)
            .expect("action and reponse should be added after Get action dispatch");

        assert_eq!(
            response.response(),
            &AgentActionResponse::Commit(Ok(test_entry().address()))
        );
    }

    #[test]
    /// tests that an unimplemented init allows the nucleus to initialize
    /// @TODO is this right? should return unimplemented?
    /// @see https://github.com/holochain/holochain-rust/issues/97
    fn test_missing_init() {
        let dna = test_utils::create_test_dna_with_wat("test_zome", None);

        let instance = test_instance(dna, None);

        assert!(instance.is_ok());
        let instance = instance.unwrap();
        assert!(instance.state().nucleus().has_initialized());
    }

    #[test]
    /// tests that a valid init allows the nucleus to initialize
    fn test_init_ok() {
        let dna = test_utils::create_test_dna_with_wat(
            "test_zome",
            Some(
                r#"
            (module
                (memory (;0;) 1)
                (func (export "init") (param $p0 i64) (result i64)
                    i64.const 0
                )
                (data (i32.const 0)
                    ""
                )
                (export "memory" (memory 0))
            )
        "#,
            ),
        );

        let maybe_instance = test_instance(dna, Some("test_init_ok"));
        assert!(maybe_instance.is_ok());

        let instance = maybe_instance.unwrap();
        assert!(instance.state().nucleus().has_initialized());
    }

    #[test]
    /// tests that a failed init prevents the nucleus from initializing
    fn test_init_err() {
        let dna = test_utils::create_test_dna_with_wat(
            "test_zome",
            Some(
                r#"
            (module
                (memory (;0;) 1)
                (func (export "init") (param $p0 i64) (result i64)
                    i64.const 9
                )
                (data (i32.const 0)
                    "1337.0"
                )
                (export "memory" (memory 0))
            )
        "#,
            ),
        );

        let instance = test_instance(dna, None);
        assert!(instance.is_err());
        assert_eq!(
            instance.err().unwrap(),
            String::from(
                "At least one zome init returned error: [(\"test_zome\", \"\\\"Init\\\"\")]"
            )
        );
    }

    /// Committing a DnaEntry to source chain should work
    #[test]
    fn can_commit_dna() {
        let netname = Some("can_commit_dna");
        // Create Context, Agent, Dna, and Commit AgentIdEntry Action
        let context = test_context("alex", netname);
        let dna = test_utils::create_test_dna_with_wat("test_zome", None);
        let dna_entry = Entry::Dna(Box::new(dna));
        let commit_action = ht::test_wrap(ActionWrapper::new(Action::Commit((
            dna_entry.clone(),
            None,
            vec![],
        ))));

        // Set up instance and process the action
        let instance = Instance::new(test_context("jason", netname));
        let context = instance.initialize_context(context);
        instance
            .process_action(&commit_action, &context)
            .expect("process_action should run without error");

        // Check if AgentIdEntry is found
        assert!(instance
            .state()
            .agent()
            .iter_chain()
            .any(|header| *header.entry_address() == dna_entry.address()))
    }

    /// Committing an AgentIdEntry to source chain should work
    #[test]
    fn can_commit_agent() {
        let netname = Some("can_commit_agent");
        // Create Context, Agent and Commit AgentIdEntry Action
        let context = test_context("alex", netname);
        let agent_entry = Entry::AgentId(context.agent_id.clone());
        let commit_agent_action = ht::test_wrap(ActionWrapper::new(Action::Commit((
            agent_entry.clone(),
            None,
            vec![],
        ))));

        // Set up instance and process the action
        let instance = Instance::new(context.clone());
        let context = instance.initialize_context(context);
        instance
            .process_action(&commit_agent_action, &context)
            .expect("process_action should run without error");

        assert!(instance
            .state()
            .agent()
            .iter_chain()
            .any(|header| *header.entry_address() == agent_entry.address()))
    }

    /// create a test context using LMDB storage
    fn test_context_lmdb(
        agent_name: &str,
        network_name: Option<&str>,
        cas_initial_mmap: Option<usize>,
    ) -> (Arc<Context>, Arc<Mutex<TestLogger>>) {
        let agent = registered_test_agent(agent_name);

        let cas_dir = tempdir().expect("Could not create a tempdir for CAS testing");
        let eav_dir = tempdir().expect("Could not create a tempdir for CAS testing");

        let content_storage = Arc::new(RwLock::new(LmdbStorage::new(
            cas_dir.path(),
            cas_initial_mmap,
        )));
        let meta_storage = Arc::new(RwLock::new(EavLmdbStorage::new(eav_dir.path(), None)));
        let logger = test_logger();
        (
            Arc::new(Context::new(
                "Test-context-lmdb",
                agent,
                Arc::new(RwLock::new(SimplePersister::new(content_storage.clone()))),
                content_storage.clone(),
                content_storage.clone(),
                meta_storage,
                test_memory_network_config(network_name),
                None,
                None,
                false,
                Arc::new(RwLock::new(
                    holochain_metrics::DefaultMetricPublisher::default(),
                )),
                Arc::new(ht::null_tracer()),
            )),
            logger,
        )
    }

    #[test]
    fn lmdb_large_entry_test() {
        let megabytes = 1024 * 1024;
        let initial_mmap_size = 1 * megabytes;
        let (context, _) =
            test_context_lmdb("alice", Some("lmdb_stress_test"), Some(initial_mmap_size));

        // Set up instance
        let instance = Instance::new(context.clone());
        let context = instance.initialize_context(context);

        fn test_entry(i: u32, reps: usize) -> Entry {
            let data: String = std::iter::repeat(format!("{}", i)).take(reps).collect();
            Entry::App("test-entry".into(), JsonString::from_json(&data))
        }

        // write an entry larger than the initial mmap
        let entry = test_entry(0, 3 * initial_mmap_size);
        let commit_agent_action = ht::test_wrap(ActionWrapper::new(Action::Commit((
            entry.clone(),
            None,
            vec![],
        ))));

        instance
            .process_action(&commit_agent_action, &context)
            .unwrap();

        // ensure it was added
        let dht = context.dht_storage.read().unwrap();
        assert!(dht.contains(&entry.address()).unwrap());
    }
}<|MERGE_RESOLUTION|>--- conflicted
+++ resolved
@@ -64,11 +64,8 @@
 
 pub static DISPATCH_WITHOUT_CHANNELS: &str = "dispatch called without channels open";
 
-<<<<<<< HEAD
 #[autotrace]
-=======
 #[holochain_tracing_macros::newrelic_autotrace(HOLOCHAIN_CORE)]
->>>>>>> 72013bae
 impl Instance {
     /// This is initializing and starting the redux action loop and adding channels to dispatch
     /// actions and observers to the context
