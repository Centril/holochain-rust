--- conflicted
+++ resolved
@@ -14,11 +14,8 @@
 use lib3h_protocol::data_types::DirectMessageData;
 use std::convert::TryFrom;
 
-<<<<<<< HEAD
 #[autotrace]
-=======
 #[holochain_tracing_macros::newrelic_autotrace(HOLOCHAIN_CORE)]
->>>>>>> 72013bae
 fn parse_direct_message(content: &[u8]) -> Result<DirectMessage, JsonError> {
     DirectMessage::try_from(JsonString::from_json(
         std::str::from_utf8(content)
@@ -28,11 +25,8 @@
 
 /// We got a ProtocolWrapper::SendMessage, this means somebody initiates message roundtrip
 /// -> we are being called
-<<<<<<< HEAD
 #[autotrace]
-=======
 #[holochain_tracing_macros::newrelic_autotrace(HOLOCHAIN_CORE)]
->>>>>>> 72013bae
 pub fn handle_send_message(message_data: DirectMessageData, context: Arc<Context>) {
     let message = match parse_direct_message(&*message_data.content.clone()) {
         Ok(message) => message,
@@ -92,11 +86,8 @@
 
 /// We got a Lib3hClientProtocol::HandleSendMessageResult.
 /// This means somebody has responded to our message that we called and this is the answer
-<<<<<<< HEAD
 #[autotrace]
-=======
 #[holochain_tracing_macros::newrelic_autotrace(HOLOCHAIN_CORE)]
->>>>>>> 72013bae
 pub fn handle_send_message_result(message_data: DirectMessageData, context: Arc<Context>) {
     let response = match parse_direct_message(&message_data.content.clone()) {
         Ok(message) => message,
