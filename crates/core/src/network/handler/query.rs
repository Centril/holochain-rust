--- conflicted
+++ resolved
@@ -18,12 +18,9 @@
 use lib3h_protocol::data_types::{QueryEntryData, QueryEntryResultData};
 use std::{convert::TryInto, sync::Arc};
 
-<<<<<<< HEAD
 pub type LinkTag = String;
 
-=======
 #[holochain_tracing_macros::newrelic_autotrace(HOLOCHAIN_CORE)]
->>>>>>> 7b27c28f
 fn get_links(
     context: &Arc<Context>,
     base: Address,
