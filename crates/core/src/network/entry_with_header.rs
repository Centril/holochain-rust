use crate::{
    agent::find_chain_header,
    content_store::GetContent,
    state::{State, StateWrapper},
};
use holochain_core_types::{chain_header::ChainHeader, entry::Entry, error::HolochainError};
<<<<<<< HEAD
use holochain_persistence_api::cas::content::Address;
=======
use holochain_persistence_api::cas::content::{Address, AddressableContent};
use std::convert::TryInto;
>>>>>>> 802bfa9b

#[derive(Serialize, Deserialize, Clone, Debug, PartialEq)]
pub struct EntryWithHeader {
    pub entry: Entry,
    pub header: ChainHeader,
}

impl EntryWithHeader {
    pub fn new(entry: Entry, header: ChainHeader) -> EntryWithHeader {
        EntryWithHeader { entry, header }
    }

    pub fn try_from_entry_and_header(
        entry: Entry,
        header: ChainHeader,
    ) -> Result<EntryWithHeader, HolochainError> {
        if entry.address() != *header.entry_address() {
            Err(HolochainError::ValidationFailed(String::from(
                "Entry/Header mismatch",
            )))
        } else {
            Ok(EntryWithHeader::new(entry, header))
        }
    }
}

<<<<<<< HEAD
=======
fn fetch_entry_from_cas(address: &Address, state: &State) -> Result<Entry, HolochainError> {
    let json = state
        .agent()
        .chain_store()
        .cas_fetch(address)?
        .ok_or_else(|| HolochainError::from("Entry not found"))?;
    let s: Entry = json.try_into()?;
    Ok(s)
}

>>>>>>> 802bfa9b
pub fn fetch_entry_with_header(
    address: &Address,
    state: &State,
) -> Result<EntryWithHeader, HolochainError> {
    let entry = state
        .agent()
        .chain_store()
        .get(address)?
        .ok_or_else(|| HolochainError::from("Entry not found"))?;

    let header = find_chain_header(&entry, &StateWrapper::from(state.clone()))
        .ok_or_else(|| HolochainError::from("No header found for entry"))?;

    Ok(EntryWithHeader::new(entry, header))
}<|MERGE_RESOLUTION|>--- conflicted
+++ resolved
@@ -4,12 +4,7 @@
     state::{State, StateWrapper},
 };
 use holochain_core_types::{chain_header::ChainHeader, entry::Entry, error::HolochainError};
-<<<<<<< HEAD
 use holochain_persistence_api::cas::content::Address;
-=======
-use holochain_persistence_api::cas::content::{Address, AddressableContent};
-use std::convert::TryInto;
->>>>>>> 802bfa9b
 
 #[derive(Serialize, Deserialize, Clone, Debug, PartialEq)]
 pub struct EntryWithHeader {
@@ -36,19 +31,6 @@
     }
 }
 
-<<<<<<< HEAD
-=======
-fn fetch_entry_from_cas(address: &Address, state: &State) -> Result<Entry, HolochainError> {
-    let json = state
-        .agent()
-        .chain_store()
-        .cas_fetch(address)?
-        .ok_or_else(|| HolochainError::from("Entry not found"))?;
-    let s: Entry = json.try_into()?;
-    Ok(s)
-}
-
->>>>>>> 802bfa9b
 pub fn fetch_entry_with_header(
     address: &Address,
     state: &State,
