--- conflicted
+++ resolved
@@ -202,11 +202,7 @@
             // get the header addresses
             .map(|eavi| eavi.value())
             // fetch the header content from CAS
-<<<<<<< HEAD
             .map(|address| self.get(&address))
-=======
-            .map(|a| self.cas_fetch(&a))
->>>>>>> 802bfa9b
             // rearrange
             .collect::<Result<Vec<Option<_>>, _>>()
             .map(|r| {
@@ -238,13 +234,8 @@
             &Attribute::EntryHeader,
             &header.address(),
         )?;
-<<<<<<< HEAD
         self.add(header)?;
         self.meta_storage().write().unwrap().add_eavi(&eavi)?;
-=======
-        self.cas_add(header)?;
-        self.meta_storage.write().unwrap().add_eavi(&eavi)?;
->>>>>>> 802bfa9b
         Ok(())
     }
 
@@ -256,60 +247,10 @@
         &self.holding_list
     }
 
-<<<<<<< HEAD
     // Getters (for reducers)
     // =======
     pub(crate) fn meta_storage(&self) -> Arc<RwLock<dyn EntityAttributeValueStorage<Attribute>>> {
         self.meta_storage.clone()
-=======
-    pub(crate) fn cas_fetch(&self, address: &Address) -> PersistenceResult<Option<Content>> {
-        self.content_storage.clone().read().unwrap().fetch(address)
-    }
-
-    pub(crate) fn cas_contains(&self, address: &Address) -> PersistenceResult<bool> {
-        self.content_storage
-            .clone()
-            .read()
-            .unwrap()
-            .contains(address)
-    }
-
-    pub(crate) fn cas_add<T: AddressableContent>(&mut self, content: &T) -> HcResult<()> {
-        self.content_storage
-            .clone()
-            .write()
-            .unwrap()
-            .add(content)
-            .map_err(|persistence_error| {
-                HolochainError::ErrorGeneric(persistence_error.to_string())
-            })
-    }
-
-    pub(crate) fn fetch_eavi(
-        &self,
-        query: &EaviQuery,
-    ) -> PersistenceResult<BTreeSet<EntityAttributeValueIndex>> {
-        self.meta_storage.read().unwrap().fetch_eavi(query)
-    }
-
-    pub(crate) fn add_eavi(
-        &mut self,
-        eavi: &EntityAttributeValueIndex,
-    ) -> PersistenceResult<Option<EntityAttributeValueIndex>> {
-        self.meta_storage.write().unwrap().add_eavi(&eavi)
-    }
-
-    pub(crate) fn get_entry_from_cas(
-        &self,
-        address: &Address,
-    ) -> Result<Option<Entry>, HolochainError> {
-        if let Some(json) = self.cas_fetch(&address)? {
-            let entry = Entry::try_from_content(&json)?;
-            Ok(Some(entry))
-        } else {
-            Ok(None) // no errors but entry is not in CAS
-        }
->>>>>>> 802bfa9b
     }
 
     pub fn actions(&self) -> &HashMap<ActionWrapper, Result<Address, HolochainError>> {
