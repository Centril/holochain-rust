--- conflicted
+++ resolved
@@ -309,11 +309,7 @@
     }
 }
 
-<<<<<<< HEAD
-use petgraph::{algo::is_cyclic_directed, graph::DiGraph, prelude::NodeIndex, Direction::Outgoing};
-=======
 use petgraph::{graph::DiGraph, prelude::NodeIndex, Direction::Outgoing};
->>>>>>> 2dec2ed1
 use std::collections::HashMap;
 
 fn get_free_dependencies<I>(pending: &I) -> Vec<PendingValidationWithTimeout>
@@ -344,14 +340,7 @@
         }
     }
 
-<<<<<<< HEAD
-    if is_cyclic_directed(&graph) {
-        // this might be expensive..
-        panic!("Cyclic validation dependencies detected!!")
-    }
-=======
     // TODO: Check for cyles in the graph and remove those pending entries
->>>>>>> 2dec2ed1
 
     // return only the pending valiations that don't have dependencies that are also pending
     // i.e. the leaf nodes or 'sinks' of the graph
