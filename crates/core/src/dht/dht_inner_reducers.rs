use crate::content_store::{AddContent, GetContent};
///
/// Inner DHT reducers are not pure functions but rather functions designed to make the required
/// mutations to a newly cloned DhtState object. Unlike the reducers they do not need a specific signature.
/// The should have a signature similar to
///
/// `reduce_some_thing_inner(store: &mut DhtStore, <other required data>) -> HcResult<someReturnType>`
///
/// It is up to the calling reducer function whether the new state object should be kept and what to do with the return value
///
use crate::dht::dht_store::DhtStore;
use holochain_core_types::{
    crud_status::{create_crud_link_eav, create_crud_status_eav, CrudStatus},
    eav::{Attribute, EaviQuery, EntityAttributeValueIndex},
    entry::Entry,
    error::{HcResult, HolochainError},
    link::Link,
};

use holochain_persistence_api::{
    cas::content::{Address, AddressableContent},
    eav::IndexFilter,
};

use std::{collections::BTreeSet, str::FromStr};

pub(crate) enum LinkModification {
    Add,
    Remove,
}

/// Used as the inner function for both commit and hold reducers
pub(crate) fn reduce_store_entry_inner(store: &mut DhtStore, entry: &Entry) -> HcResult<()> {
<<<<<<< HEAD
    match store.add(entry) {
=======
    match store.cas_add(entry) {
>>>>>>> 802bfa9b
        Ok(()) => create_crud_status_eav(&entry.address(), CrudStatus::Live).map(|status_eav| {
            store.add_eavi(&status_eav).map(|_| ()).map_err(|e| {
                format!("err/dht: dht::reduce_store_entry_inner() FAILED {:?}", e).into()
            })
        })?,
        Err(e) => Err(format!("err/dht: dht::reduce_store_entry_inner() FAILED {:?}", e).into()),
    }
}

pub(crate) fn reduce_add_remove_link_inner(
    store: &mut DhtStore,
    link: &Link,
    address: &Address,
    link_modification: LinkModification,
) -> HcResult<Address> {
<<<<<<< HEAD
    if store.contains(link.base())? {
=======
    if store.cas_contains(link.base())? {
>>>>>>> 802bfa9b
        let attr = match link_modification {
            LinkModification::Add => {
                Attribute::LinkTag(link.link_type().to_string(), link.tag().to_string())
            }
            LinkModification::Remove => {
                Attribute::RemovedLink(link.link_type().to_string(), link.tag().to_string())
            }
        };
        let eav = EntityAttributeValueIndex::new(link.base(), &attr, address)?;
        store.add_eavi(&eav)?;
        Ok(link.base().clone())
    } else {
        Err(HolochainError::ErrorGeneric(String::from(
            "Base for link not found",
        )))
    }
}

pub(crate) fn reduce_update_entry_inner(
    store: &mut DhtStore,
    old_address: &Address,
    new_address: &Address,
) -> HcResult<Address> {
    // Update crud-status
    let new_status_eav = create_crud_status_eav(old_address, CrudStatus::Modified)?;
    store.add_eavi(&new_status_eav)?;
    // add link from old to new
    let crud_link_eav = create_crud_link_eav(old_address, new_address)?;
    store.add_eavi(&crud_link_eav)?;

    Ok(new_address.clone())
}

pub(crate) fn reduce_remove_entry_inner(
    store: &mut DhtStore,
    latest_deleted_address: &Address,
    deletion_address: &Address,
) -> HcResult<Address> {
<<<<<<< HEAD
    let entry = store
        .get(latest_deleted_address)?
        .ok_or_else(|| HolochainError::ErrorGeneric("trying to remove a missing entry".into()))?;
=======
    // pre-condition: Must already have entry in local content_storage
    let entry: Entry = store
        .cas_fetch(latest_deleted_address)?
        .ok_or_else(|| HolochainError::ErrorGeneric("trying to remove a missing entry".into()))?
        .try_into()
        .map_err(|_| {
            HolochainError::ErrorGeneric("Stored content should be a valid entry".into())
        })?;
>>>>>>> 802bfa9b

    // pre-condition: entry_type must not be sys type, since they cannot be deleted
    if entry.entry_type().to_owned().is_sys() {
        return Err(HolochainError::ErrorGeneric(
            "trying to remove a system entry type".into(),
        ));
    }
    // pre-condition: Current status must be Live
    // get current status
    let status_eavs = store.fetch_eavi(&EaviQuery::new(
        Some(latest_deleted_address.clone()).into(),
        Some(Attribute::CrudStatus).into(),
        None.into(),
        IndexFilter::LatestByAttribute,
        None,
    ))?;

    //TODO clean up some of the early returns in this
    // TODO waiting for update/remove_eav() assert!(status_eavs.len() <= 1);
    // For now checks if crud-status other than Live are present
    let status_eavs = status_eavs
        .into_iter()
        .filter(|e| CrudStatus::from_str(String::from(e.value()).as_ref()) != Ok(CrudStatus::Live))
        .collect::<BTreeSet<EntityAttributeValueIndex>>();

    if !status_eavs.is_empty() {
        return Err(HolochainError::ErrorGeneric(
            "entry_status != CrudStatus::Live".into(),
        ));
    }
    // Update crud-status
    let new_status_eav = create_crud_status_eav(latest_deleted_address, CrudStatus::Deleted)
        .map_err(|_| HolochainError::ErrorGeneric("Could not create eav".into()))?;
    store.add_eavi(&new_status_eav)?;

    // Update crud-link
    let crud_link_eav = create_crud_link_eav(latest_deleted_address, deletion_address)
        .map_err(|_| HolochainError::ErrorGeneric(String::from("Could not create eav")))?;
    store.add_eavi(&crud_link_eav)?;

    Ok(latest_deleted_address.clone())
}<|MERGE_RESOLUTION|>--- conflicted
+++ resolved
@@ -31,11 +31,7 @@
 
 /// Used as the inner function for both commit and hold reducers
 pub(crate) fn reduce_store_entry_inner(store: &mut DhtStore, entry: &Entry) -> HcResult<()> {
-<<<<<<< HEAD
     match store.add(entry) {
-=======
-    match store.cas_add(entry) {
->>>>>>> 802bfa9b
         Ok(()) => create_crud_status_eav(&entry.address(), CrudStatus::Live).map(|status_eav| {
             store.add_eavi(&status_eav).map(|_| ()).map_err(|e| {
                 format!("err/dht: dht::reduce_store_entry_inner() FAILED {:?}", e).into()
@@ -51,11 +47,7 @@
     address: &Address,
     link_modification: LinkModification,
 ) -> HcResult<Address> {
-<<<<<<< HEAD
     if store.contains(link.base())? {
-=======
-    if store.cas_contains(link.base())? {
->>>>>>> 802bfa9b
         let attr = match link_modification {
             LinkModification::Add => {
                 Attribute::LinkTag(link.link_type().to_string(), link.tag().to_string())
@@ -94,20 +86,9 @@
     latest_deleted_address: &Address,
     deletion_address: &Address,
 ) -> HcResult<Address> {
-<<<<<<< HEAD
     let entry = store
         .get(latest_deleted_address)?
         .ok_or_else(|| HolochainError::ErrorGeneric("trying to remove a missing entry".into()))?;
-=======
-    // pre-condition: Must already have entry in local content_storage
-    let entry: Entry = store
-        .cas_fetch(latest_deleted_address)?
-        .ok_or_else(|| HolochainError::ErrorGeneric("trying to remove a missing entry".into()))?
-        .try_into()
-        .map_err(|_| {
-            HolochainError::ErrorGeneric("Stored content should be a valid entry".into())
-        })?;
->>>>>>> 802bfa9b
 
     // pre-condition: entry_type must not be sys type, since they cannot be deleted
     if entry.entry_type().to_owned().is_sys() {
