--- conflicted
+++ resolved
@@ -204,14 +204,7 @@
 
     if pruned_queue.len() < old_store.queued_holding_workflows.len() {
         let mut new_store = (*old_store).clone();
-<<<<<<< HEAD
-        new_store.queue_holding_workflow(PendingValidationWithTimeout::new(
-            pending.clone(),
-            maybe_delay.map(ValidationTimeout::from),
-        ));
-=======
         new_store.queued_holding_workflows = pruned_queue;
->>>>>>> 61aa9aef
         Some(new_store)
     } else {
         None
