//! all DHT reducers

use crate::{
    action::{Action, ActionWrapper},
    dht::dht_store::DhtStore,
    network::entry_with_header::EntryWithHeader,
};
use std::sync::Arc;

use super::dht_inner_reducers::{
    reduce_add_remove_link_inner, reduce_remove_entry_inner, reduce_store_entry_inner,
    reduce_update_entry_inner, LinkModification,
};

use holochain_core_types::entry::Entry;
use holochain_persistence_api::cas::content::AddressableContent;

// A function that might return a mutated DhtStore
type DhtReducer = fn(&DhtStore, &ActionWrapper) -> Option<DhtStore>;

/// DHT state-slice Reduce entry point.
/// Note: Can't block when dispatching action here because we are inside the reduce's mutex
pub fn reduce(old_store: Arc<DhtStore>, action_wrapper: &ActionWrapper) -> Arc<DhtStore> {
    // Get reducer
    let reducer = match resolve_reducer(action_wrapper) {
        Some(reducer) => reducer,
        None => {
            return old_store;
        }
    };
    // Reduce
    match reducer(&old_store.clone(), &action_wrapper) {
        None => old_store,
        Some(new_store) => Arc::new(new_store),
    }
}

/// Maps incoming action to the correct reducer
fn resolve_reducer(action_wrapper: &ActionWrapper) -> Option<DhtReducer> {
    match action_wrapper.action() {
        Action::Commit(_) => Some(reduce_commit_entry),
        Action::Hold(_) => Some(reduce_hold_entry),
        Action::UpdateEntry(_) => Some(reduce_update_entry),
        Action::RemoveEntry(_) => Some(reduce_remove_entry),
        Action::AddLink(_) => Some(reduce_add_link),
        Action::RemoveLink(_) => Some(reduce_remove_link),
        Action::QueueHoldingWorkflow(_) => Some(reduce_queue_holding_workflow),
        Action::RemoveQueuedHoldingWorkflow(_) => Some(reduce_remove_queued_holding_workflow),
        _ => None,
    }
}

pub(crate) fn reduce_commit_entry(
    old_store: &DhtStore,
    action_wrapper: &ActionWrapper,
) -> Option<DhtStore> {
    let (entry, _, _) = unwrap_to!(action_wrapper.action() => Action::Commit);
    let mut new_store = (*old_store).clone();
    match reduce_store_entry_inner(&mut new_store, entry) {
        Ok(()) => Some(new_store),
        Err(e) => {
            println!("{}", e);
            None
        }
    }
}

pub(crate) fn reduce_hold_entry(
    old_store: &DhtStore,
    action_wrapper: &ActionWrapper,
) -> Option<DhtStore> {
    let EntryWithHeader { entry, header } = unwrap_to!(action_wrapper.action() => Action::Hold);
    let mut new_store = (*old_store).clone();
    match reduce_store_entry_inner(&mut new_store, &entry) {
        Ok(()) => {
            new_store.add_header_for_entry(&entry, &header).ok()?;
            Some(new_store)
        }
        Err(e) => {
            println!("{}", e);
            None
        }
    }
}

pub(crate) fn reduce_add_link(
    old_store: &DhtStore,
    action_wrapper: &ActionWrapper,
) -> Option<DhtStore> {
    let link_data = unwrap_to!(action_wrapper.action() => Action::AddLink);
    let mut new_store = (*old_store).clone();
    let entry = Entry::LinkAdd(link_data.clone());
    let res = reduce_add_remove_link_inner(
        &mut new_store,
        link_data.link(),
        &entry.address(),
        LinkModification::Add,
    );
    new_store.actions_mut().insert(action_wrapper.clone(), res);
    Some(new_store)
}

pub(crate) fn reduce_remove_link(
    old_store: &DhtStore,
    action_wrapper: &ActionWrapper,
) -> Option<DhtStore> {
    let entry = unwrap_to!(action_wrapper.action() => Action::RemoveLink);
    let (link_data, links_to_remove) = unwrap_to!(entry => Entry::LinkRemove);
    let new_store = (*old_store).clone();
    let store = links_to_remove
        .iter()
        .fold(new_store, |mut store, link_addresses| {
            let res = reduce_add_remove_link_inner(
                &mut store,
                link_data.link(),
                link_addresses,
                LinkModification::Remove,
            );
            store.actions_mut().insert(action_wrapper.clone(), res);
            store.clone()
        });

    Some(store)
}

pub(crate) fn reduce_update_entry(
    old_store: &DhtStore,
    action_wrapper: &ActionWrapper,
) -> Option<DhtStore> {
    let (old_address, new_address) = unwrap_to!(action_wrapper.action() => Action::UpdateEntry);
    let mut new_store = (*old_store).clone();
    let res = reduce_update_entry_inner(&mut new_store, old_address, new_address);
    new_store.actions_mut().insert(action_wrapper.clone(), res);
    Some(new_store)
}

pub(crate) fn reduce_remove_entry(
    old_store: &DhtStore,
    action_wrapper: &ActionWrapper,
) -> Option<DhtStore> {
    let (deleted_address, deletion_address) =
        unwrap_to!(action_wrapper.action() => Action::RemoveEntry);
    let mut new_store = (*old_store).clone();
    let res = reduce_remove_entry_inner(&mut new_store, deleted_address, deletion_address);
    new_store.actions_mut().insert(action_wrapper.clone(), res);
    Some(new_store)
}

#[allow(dead_code)]
pub(crate) fn reduce_get_links(
    _old_store: &DhtStore,
    _action_wrapper: &ActionWrapper,
) -> Option<DhtStore> {
    // FIXME
    None
}

#[allow(unknown_lints)]
#[allow(clippy::needless_pass_by_value)]
pub fn reduce_queue_holding_workflow(
    old_store: &DhtStore,
    action_wrapper: &ActionWrapper,
) -> Option<DhtStore> {
    let action = action_wrapper.action();
    let pending = unwrap_to!(action => Action::QueueHoldingWorkflow);
    let mut new_store = (*old_store).clone();
    new_store
        .queued_holding_workflows
        .push_back(pending.clone());
    Some(new_store)
}

#[allow(unknown_lints)]
#[allow(clippy::needless_pass_by_value)]
pub fn reduce_remove_queued_holding_workflow(
    old_store: &DhtStore,
    action_wrapper: &ActionWrapper,
) -> Option<DhtStore> {
    let action = action_wrapper.action();
    let pending = unwrap_to!(action => Action::RemoveQueuedHoldingWorkflow);
    let mut new_store = (*old_store).clone();
    if let Some((front, _)) = new_store.queued_holding_workflows.front() {
        if front == pending {
            let _ = new_store.queued_holding_workflows.pop_front();
        } else {
            // The first item in the queue could be a delayed one which will result
            // in the holding thread seeing another item as the next one.
            // The holding thread will still try to pop that next item, so we need
            // this else case where we just remove an item from some position inside the queue:
            new_store
                .queued_holding_workflows
                .retain(|(item, _)| item != pending);
        }
    } else {
        error!("Got Action::PopNextHoldingWorkflow on an empty holding queue!");
    }

    Some(new_store)
}

#[cfg(test)]
pub mod tests {

    use crate::{
        action::{Action, ActionWrapper},
        content_store::GetContent,
        dht::{
            dht_reducers::{
                reduce, reduce_hold_entry, reduce_queue_holding_workflow,
                reduce_remove_queued_holding_workflow,
            },
            dht_store::{create_get_links_eavi_query, DhtStore},
            pending_validations::{PendingValidation, PendingValidationStruct, ValidatingWorkflow},
        },
        instance::tests::test_context,
        network::entry_with_header::test_entry_with_header,
        state::test_store,
    };
    use bitflags::_core::time::Duration;
    use holochain_core_types::{
        agent::{test_agent_id, test_agent_id_with_name},
        chain_header::test_chain_header,
        eav::Attribute,
        entry::{test_entry, Entry},
        link::{link_data::LinkData, Link, LinkActionKind},
    };
    use holochain_persistence_api::cas::content::AddressableContent;
<<<<<<< HEAD
    use std::sync::Arc;
=======
    use std::{sync::Arc, time::SystemTime};
>>>>>>> 56921348

    #[test]
    fn reduce_hold_entry_test() {
        let context = test_context("bob", None);
        let store = test_store(context);

        // test_entry is not sys so should do nothing
        let entry_wh = test_entry_with_header();
        let entry = entry_wh.entry.clone();

        let new_dht_store =
            reduce_hold_entry(&store.dht(), &ActionWrapper::new(Action::Hold(entry_wh)))
                .expect("there should be a new store for committing a sys entry");

        // the old store does not have the entry in its holding list
        assert_eq!(None, store.dht().get(&entry.address()).unwrap());

        assert_eq!(
            Some(entry.clone()),
            new_dht_store
                .get(&entry.address())
                .expect("could not fetch from cas")
        );
    }

    #[test]
    fn can_add_links() {
        let context = test_context("bob", None);
        let store = test_store(context.clone());
        let entry_wh = test_entry_with_header();
        let entry = entry_wh.entry.clone();

        let store = reduce_hold_entry(&store.dht(), &ActionWrapper::new(Action::Hold(entry_wh)))
            .expect("there should be a new store for committing a sys entry");

        let test_link = String::from("test_link");
        let test_tag = String::from("test-tag");
        let link = Link::new(
            &entry.address(),
            &entry.address(),
            &test_link.clone(),
            &test_tag.clone(),
        );
        let link_data = LinkData::from_link(
            &link,
            LinkActionKind::ADD,
            test_chain_header(),
            test_agent_id(),
        );
        let action = ActionWrapper::new(Action::AddLink(link_data.clone()));
        let link_entry = Entry::LinkAdd(link_data.clone());

        let store = (*reduce(Arc::new(store), &action)).clone();

        let get_links_query = create_get_links_eavi_query(entry.address(), test_link, test_tag)
            .expect("supposed to create link query");
        let fetched = store.fetch_eavi(&get_links_query);
        assert!(fetched.is_ok());
        let hash_set = fetched.unwrap();
        assert_eq!(hash_set.len(), 1);
        let eav = hash_set.iter().nth(0).unwrap();
        assert_eq!(eav.entity(), *link.base());
        assert_eq!(eav.value(), link_entry.address());
        assert_eq!(
            eav.attribute(),
            Attribute::LinkTag(link.link_type().to_owned(), link.tag().to_owned())
        );
    }

    #[test]
    fn can_remove_links() {
        let context = test_context("bob", None);
        let store = test_store(context.clone());
        let entry_wh = test_entry_with_header();
        let entry = entry_wh.entry.clone();

        let store = reduce_hold_entry(&store.dht(), &ActionWrapper::new(Action::Hold(entry_wh)))
            .expect("there should be a new store for committing a sys entry");

        let test_link = String::from("test_link");
        let test_tag = String::from("test-tag");
        let link = Link::new(
            &entry.address(),
            &entry.address(),
            &test_link.clone(),
            &test_tag.clone(),
        );
        let link_data = LinkData::from_link(
            &link,
            LinkActionKind::ADD,
            test_chain_header(),
            test_agent_id(),
        );

        //add link to dht
        let entry_link_add = Entry::LinkAdd(link_data.clone());
        let action_link_add = ActionWrapper::new(Action::AddLink(link_data.clone()));
        let store = reduce(Arc::new(store), &action_link_add);

        let link_remove_data = LinkData::from_link(
            &link.clone(),
            LinkActionKind::REMOVE,
            test_chain_header(),
            test_agent_id(),
        );

        let entry_link_remove =
            Entry::LinkRemove((link_remove_data, vec![entry_link_add.clone().address()]));

        //remove added link from dht
        let action_link_remove = ActionWrapper::new(Action::RemoveLink(entry_link_remove.clone()));
        let store = reduce(store, &action_link_remove);

        //fetch from dht and when tombstone is found return tombstone
        let get_links_query =
            create_get_links_eavi_query(entry.address(), test_link.clone(), test_tag.clone())
                .expect("supposed to create link query");
        let fetched = store.fetch_eavi(&get_links_query);

        //fetch call should be okay and remove_link tombstone should be the one that should be returned
        assert!(fetched.is_ok());
        let hash_set = fetched.unwrap();
        assert_eq!(hash_set.len(), 1);
        let eav = hash_set.iter().nth(0).unwrap();
        assert_eq!(eav.entity(), *link.base());
        let link_entry = link.add_entry(test_chain_header(), test_agent_id());
        assert_eq!(eav.value(), link_entry.address());
        assert_eq!(
            eav.attribute(),
            Attribute::RemovedLink(link.link_type().to_string(), link.tag().to_string())
        );

        //add new link with same chain header
        let action_link_add = ActionWrapper::new(Action::AddLink(link_data));
        let store = reduce(store, &action_link_add);

        //fetch from dht after link with same chain header is added
        let get_links_query =
            create_get_links_eavi_query(entry.address(), test_link.clone(), test_tag.clone())
                .expect("supposed to create link query");
        let fetched = store.fetch_eavi(&get_links_query);

        //fetch call should be okay and remove_link tombstone should be the one that should be returned since tombstone is applied to target hashes that are the same
        assert!(fetched.is_ok());
        let hash_set = fetched.unwrap();
        assert_eq!(hash_set.len(), 1);
        let eav = hash_set.iter().nth(0).unwrap();
        assert_eq!(eav.entity(), *link.base());
        let link_entry = link.add_entry(test_chain_header(), test_agent_id());
        assert_eq!(eav.value(), link_entry.address());
        assert_eq!(
            eav.attribute(),
            Attribute::RemovedLink(link.link_type().to_string(), link.tag().to_string())
        );

        //add new link after tombstone has been added with different chain_header which will produce different hash
        let link_data = LinkData::from_link(
            &link.clone(),
            LinkActionKind::ADD,
            test_chain_header(),
            test_agent_id_with_name("new_agent"),
        );
        let entry_link_add = Entry::LinkAdd(link_data.clone());
        let action_link_add = ActionWrapper::new(Action::AddLink(link_data));
        let store = reduce(store, &action_link_add);

        //after new link has been added return from fetch and make sure tombstone and new link is added
        let get_links_query = create_get_links_eavi_query(entry.address(), test_link, test_tag)
            .expect("supposed to create link query");
        let fetched = store.fetch_eavi(&get_links_query);

        //two entries should be returned which is the new_link and the tombstone since the tombstone doesn't apply for the new link
        assert!(fetched.is_ok());
        let hash_set = fetched.unwrap();
        assert_eq!(hash_set.len(), 2);
        let eav = hash_set.iter().nth(1).unwrap();
        assert_eq!(eav.entity(), *link.base());
        let _link_entry = link.add_entry(test_chain_header(), test_agent_id());
        assert_eq!(eav.value(), entry_link_add.address());
        assert_eq!(
            eav.attribute(),
            Attribute::LinkTag(link.link_type().to_string(), link.tag().to_string())
        );
    }

    #[test]
    fn does_not_add_link_for_missing_base() {
        let context = test_context("bob", None);
        let store = test_store(context.clone());
        let entry = test_entry();
        let test_link = String::from("test-link-type");
        let test_tag = String::from("test-tag");
        let link = Link::new(
            &entry.address(),
            &entry.address(),
            &test_link.clone(),
            &test_tag.clone(),
        );

        let link_data = LinkData::from_link(
            &link.clone(),
            LinkActionKind::ADD,
            test_chain_header(),
            test_agent_id(),
        );
        let action = ActionWrapper::new(Action::AddLink(link_data));

        let new_dht_store = reduce(store.dht(), &action);

        let get_links_query = create_get_links_eavi_query(entry.address(), test_link, test_tag)
            .expect("supposed to create link query");
        let fetched = new_dht_store.fetch_eavi(&get_links_query);
        assert!(fetched.is_ok());
        let hash_set = fetched.unwrap();
        assert_eq!(hash_set.len(), 0);

        let result = new_dht_store.actions().get(&action).unwrap();

        assert!(result.is_err());
    }

    // TODO: Bring the old in-memory network up to speed and turn on this test again!
    #[cfg(feature = "broken-tests")]
    #[test]
    #[cfg(feature = "broken-tests")]
    pub fn reduce_hold_test() {
        let context = test_context("bill", None);
        let store = test_store(context.clone());

        let entry = test_entry();
        let entry_wh = EntryWithHeader {
            entry: entry.clone(),
            header: test_chain_header(),
        };
        let action_wrapper = ActionWrapper::new(Action::Hold(entry_wh.clone()));

        store.reduce(action_wrapper);

        let cas = context.dht_storage.read().unwrap();

        let maybe_json = cas.fetch(&entry.address()).unwrap();
        let result_entry = match maybe_json {
            Some(content) => Entry::try_from(content).unwrap(),
            None => panic!("Could not find received entry in CAS"),
        };

        assert_eq!(&entry, &result_entry,);
    }

    fn create_pending_validation(workflow: ValidatingWorkflow) -> PendingValidation {
        let entry = test_entry();
        let entry_with_header = EntryWithHeader {
            entry: entry.clone(),
            header: test_chain_header(),
        };

        Arc::new(PendingValidationStruct::new(entry_with_header, workflow))
    }

    #[test]
    pub fn test_holding_queue() {
        let context = test_context("test", None);
        let store = DhtStore::new(context.dht_storage.clone(), context.eav_storage.clone());
        assert_eq!(store.queued_holding_workflows().len(), 0);

        let hold = create_pending_validation(ValidatingWorkflow::HoldEntry);
        let action = ActionWrapper::new(Action::QueueHoldingWorkflow((
            hold.clone(),
            Some((SystemTime::now(), Duration::from_secs(10000))),
        )));
        let store = reduce_queue_holding_workflow(&store, &action).unwrap();

        assert_eq!(store.queued_holding_workflows().len(), 1);
        assert!(store.has_queued_holding_workflow(&hold));

        let hold_link = create_pending_validation(ValidatingWorkflow::HoldLink);
        let action = ActionWrapper::new(Action::QueueHoldingWorkflow((hold_link.clone(), None)));
        let store = reduce_queue_holding_workflow(&store, &action).unwrap();

        assert_eq!(store.queued_holding_workflows().len(), 2);
        assert!(store.has_queued_holding_workflow(&hold_link));

        let update = create_pending_validation(ValidatingWorkflow::UpdateEntry);
        let action = ActionWrapper::new(Action::QueueHoldingWorkflow((update.clone(), None)));
        let store = reduce_queue_holding_workflow(&store, &action).unwrap();

        assert_eq!(store.queued_holding_workflows().len(), 3);
        assert!(store.has_queued_holding_workflow(&update));

        let (next_pending, _) = store.next_queued_holding_workflow().unwrap();
        assert_eq!(hold_link, *next_pending);

        let action = ActionWrapper::new(Action::RemoveQueuedHoldingWorkflow(hold_link.clone()));
        let store = reduce_remove_queued_holding_workflow(&store, &action).unwrap();

        assert_eq!(store.queued_holding_workflows().len(), 2);
        assert!(!store.has_queued_holding_workflow(&hold_link));

        assert!(store.has_queued_holding_workflow(&hold));
        assert!(store.has_queued_holding_workflow(&update));

        let (next_pending, _) = store.next_queued_holding_workflow().unwrap();
        assert_eq!(update, *next_pending);

        let action = ActionWrapper::new(Action::RemoveQueuedHoldingWorkflow(hold.clone()));
        let store = reduce_remove_queued_holding_workflow(&store, &action).unwrap();

        assert_eq!(store.queued_holding_workflows().len(), 1);
        assert!(!store.has_queued_holding_workflow(&hold));
        assert!(store.has_queued_holding_workflow(&update));

        let (next_pending, _) = store.next_queued_holding_workflow().unwrap();
        assert_eq!(update, *next_pending);
    }
}<|MERGE_RESOLUTION|>--- conflicted
+++ resolved
@@ -225,11 +225,7 @@
         link::{link_data::LinkData, Link, LinkActionKind},
     };
     use holochain_persistence_api::cas::content::AddressableContent;
-<<<<<<< HEAD
-    use std::sync::Arc;
-=======
     use std::{sync::Arc, time::SystemTime};
->>>>>>> 56921348
 
     #[test]
     fn reduce_hold_entry_test() {
