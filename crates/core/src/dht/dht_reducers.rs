--- conflicted
+++ resolved
@@ -172,16 +172,11 @@
         None
     } else {
         let mut new_store = (*old_store).clone();
-<<<<<<< HEAD
-        new_store.queue_holding_workflow((pending.clone(), *maybe_delay));
-=======
         new_store
-            .queued_holding_workflows
-            .push_back(PendingValidationWithTimeout::new(
+            .queue_holding_workflow(PendingValidationWithTimeout::new(
                 pending.clone(),
                 maybe_delay.map(ValidationTimeout::from),
             ));
->>>>>>> 294c4619
         Some(new_store)
     }
 }
@@ -195,25 +190,7 @@
     let action = action_wrapper.action();
     let pending = unwrap_to!(action => Action::RemoveQueuedHoldingWorkflow);
     let mut new_store = (*old_store).clone();
-<<<<<<< HEAD
     if let None = new_store.remove_holding_workflow(pending) {
-=======
-    if let Some(PendingValidationWithTimeout { pending: front, .. }) =
-        new_store.queued_holding_workflows.front()
-    {
-        if front == pending {
-            let _ = new_store.queued_holding_workflows.pop_front();
-        } else {
-            // The first item in the queue could be a delayed one which will result
-            // in the holding thread seeing another item as the next one.
-            // The holding thread will still try to pop that next item, so we need
-            // this else case where we just remove an item from some position inside the queue:
-            new_store
-                .queued_holding_workflows
-                .retain(|PendingValidationWithTimeout { pending: item, .. }| item != pending);
-        }
-    } else {
->>>>>>> 294c4619
         error!("Got Action::PopNextHoldingWorkflow on an empty holding queue!");
     }
 
