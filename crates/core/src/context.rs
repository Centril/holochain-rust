--- conflicted
+++ resolved
@@ -87,12 +87,9 @@
     pub(crate) signal_tx: Option<Sender<Signal>>,
     pub(crate) instance_is_alive: Arc<AtomicBool>,
     pub state_dump_logging: bool,
-<<<<<<< HEAD
     pub future_trace : Arc<RwLock<FuturesDiagnosticTrace<String>>>,
     pub redux_wants_write: Arc<AtomicBool>,
-=======
-    pub metric_publisher: Arc<RwLock<dyn MetricPublisher>>,
->>>>>>> da3b1174
+    pub metric_publisher: Arc<RwLock<dyn MetricPublisher>>
 }
 
 impl Context {
@@ -154,12 +151,9 @@
             )),
             instance_is_alive: Arc::new(AtomicBool::new(true)),
             state_dump_logging,
-<<<<<<< HEAD
             future_trace : Arc::new(RwLock::new(FuturesDiagnosticTrace::new())),
             redux_wants_write: Arc::new(AtomicBool::new(false)),
-=======
-            metric_publisher,
->>>>>>> da3b1174
+            metric_publisher
         }
     }
 
@@ -192,12 +186,9 @@
             conductor_api: ConductorApi::new(Self::test_check_conductor_api(None, agent_id)),
             instance_is_alive: Arc::new(AtomicBool::new(true)),
             state_dump_logging,
-<<<<<<< HEAD
             future_trace : Arc::new(RwLock::new(FuturesDiagnosticTrace::new())),
             redux_wants_write: Arc::new(AtomicBool::new(false)),
-=======
-            metric_publisher,
->>>>>>> da3b1174
+            metric_publisher
         })
     }
 
