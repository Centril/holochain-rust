use crate::{
    action::{Action, ActionWrapper},
    content_store::GetContent,
    instance::Observer,
    network::state::NetworkState,
    persister::Persister,
    signal::{Signal, SignalSender},
    state::StateWrapper,
};
use crossbeam_channel::{unbounded, Receiver, Sender};
use futures::{
    task::{noop_waker_ref, Poll},
    Future,
};
use holochain_conductor_lib_api::ConductorApi;
use holochain_core_types::{
    agent::AgentId,
    dna::{wasm::DnaWasm, Dna},
    eav::Attribute,
    entry::{
        cap_entries::{CapabilityType, ReservedCapabilityId},
        entry_type::EntryType,
        Entry,
    },
    error::{HcResult, HolochainError},
};
use holochain_locksmith::{Mutex, MutexGuard, RwLock, RwLockReadGuard};
use holochain_metrics::MetricPublisher;
use holochain_net::{p2p_config::P2pConfig, p2p_network::P2pNetwork};
use holochain_persistence_api::{
    cas::{
        content::{Address, AddressableContent},
        storage::ContentAddressableStorage,
    },
    eav::EntityAttributeValueStorage,
};
use holochain_tracing as ht;
use jsonrpc_core::{self, IoHandler};
use std::{
    sync::{
        atomic::{AtomicBool, Ordering::Relaxed},
        Arc,
    },
    thread::sleep,
    time::Duration,
};

use futures::executor::ThreadPool;
#[cfg(test)]
use test_utils::mock_signing::mock_conductor_api;

pub type ActionSender = ht::SpanSender<ActionWrapper>;
pub type ActionReceiver = ht::SpanReceiver<ActionWrapper>;

pub struct P2pNetworkWrapper(Arc<Mutex<Option<P2pNetwork>>>);

impl P2pNetworkWrapper {
    pub fn lock(&self) -> P2pNetworkMutexGuardWrapper<'_> {
        P2pNetworkMutexGuardWrapper(self.0.lock().expect("network accessible"))
    }
}

pub struct P2pNetworkMutexGuardWrapper<'a>(MutexGuard<'a, Option<P2pNetwork>>);

impl<'a> P2pNetworkMutexGuardWrapper<'a> {
    pub fn as_ref(&self) -> Result<&P2pNetwork, HolochainError> {
        match self.0.as_ref() {
            Some(s) => Ok(s),
            None => Err(HolochainError::ErrorGeneric("no network".into())),
        }
    }
}

/// Context holds the components that parts of a Holochain instance need in order to operate.
/// This includes components that are injected from the outside like persister
/// but also the store of the instance that gets injected before passing on the context
/// to inner components/reducers.
#[derive(Clone)]
pub struct Context {
    pub(crate) instance_name: String,
    pub agent_id: AgentId,
    pub persister: Arc<RwLock<dyn Persister>>,
    state: Option<Arc<RwLock<StateWrapper>>>,
    pub action_channel: Option<ActionSender>,
    pub observer_channel: Option<Sender<Observer>>,
    pub chain_storage: Arc<RwLock<dyn ContentAddressableStorage>>,
    pub dht_storage: Arc<RwLock<dyn ContentAddressableStorage>>,
    pub eav_storage: Arc<RwLock<dyn EntityAttributeValueStorage<Attribute>>>,
    pub p2p_config: P2pConfig,
    pub conductor_api: ConductorApi,
    pub(crate) signal_tx: Option<Sender<Signal>>,
    pub(crate) instance_is_alive: Arc<AtomicBool>,
    pub state_dump_logging: bool,
    thread_pool: Arc<Mutex<ThreadPool>>,
    pub redux_wants_write: Arc<AtomicBool>,
    pub metric_publisher: Arc<RwLock<dyn MetricPublisher>>,
    pub tracer: Arc<ht::Tracer>,
}

impl Context {
    // test_check_conductor_api() is used to inject a conductor_api with a working
    // mock of agent/sign to be used in tests.
    // There are two different implementations of this function below which get pulled
    // in depending on if "test" is in the build config, or not.
    // This allows unit tests of core to not have to deal with a conductor_api.
    #[cfg(not(test))]
    fn test_check_conductor_api(
        conductor_api: Option<Arc<RwLock<IoHandler>>>,
        _agent_id: AgentId,
    ) -> Arc<RwLock<IoHandler>> {
        // If you get here through this panic make sure that the context passed into the instance
        // gets created with a real conductor API. In test config it will be populated with mock API
        // that implements agent/sign with the mock_signer. We need this for testing but should
        // never use that code in production!
        // Hence the two different cases here.
        conductor_api.expect("Context can't be created without conductor API")
    }
    
    #[cfg(test)]
    fn test_check_conductor_api(
        conductor_api: Option<Arc<RwLock<IoHandler>>>,
        agent_id: AgentId,
    ) -> Arc<RwLock<IoHandler>> {
        conductor_api.unwrap_or_else(|| Arc::new(RwLock::new(mock_conductor_api(agent_id))))
    }

    #[allow(clippy::too_many_arguments)]
    pub fn new(
        instance_name: &str,
        agent_id: AgentId,
        persister: Arc<RwLock<dyn Persister>>,
        chain_storage: Arc<RwLock<dyn ContentAddressableStorage>>,
        dht_storage: Arc<RwLock<dyn ContentAddressableStorage>>,
        eav: Arc<RwLock<dyn EntityAttributeValueStorage<Attribute>>>,
        p2p_config: P2pConfig,
        conductor_api: Option<Arc<RwLock<IoHandler>>>,
        signal_tx: Option<SignalSender>,
        state_dump_logging: bool,
        metric_publisher: Arc<RwLock<dyn MetricPublisher>>,
        tracer: Arc<ht::Tracer>,
    ) -> Self {
        Context {
            instance_name: instance_name.to_owned(),
            agent_id: agent_id.clone(),
            persister,
            state: None,
            action_channel: None,
            signal_tx,
            observer_channel: None,
            chain_storage,
            dht_storage,
            eav_storage: eav,
            p2p_config,
            conductor_api: ConductorApi::new(Self::test_check_conductor_api(
                conductor_api,
                agent_id,
            )),
            instance_is_alive: Arc::new(AtomicBool::new(true)),
            state_dump_logging,
            thread_pool: Arc::new(Mutex::new(
                ThreadPool::new().expect("Could not create thread pool for futures"),
            )),
            redux_wants_write: Arc::new(AtomicBool::new(false)),
            metric_publisher,
            tracer,
        }
    }

    #[allow(clippy::too_many_arguments)]
    pub fn new_with_channels(
        instance_name: &str,
        agent_id: AgentId,
        persister: Arc<RwLock<dyn Persister>>,
        action_channel: Option<ActionSender>,
        signal_tx: Option<Sender<Signal>>,
        observer_channel: Option<Sender<Observer>>,
        cas: Arc<RwLock<dyn ContentAddressableStorage>>,
        eav: Arc<RwLock<dyn EntityAttributeValueStorage<Attribute>>>,
        p2p_config: P2pConfig,
        state_dump_logging: bool,
        metric_publisher: Arc<RwLock<dyn MetricPublisher>>,
        tracer: Arc<ht::Tracer>,
    ) -> Result<Context, HolochainError> {
        Ok(Context {
            instance_name: instance_name.to_owned(),
            agent_id: agent_id.clone(),
            persister,
            state: None,
            action_channel,
            signal_tx,
            observer_channel,
            chain_storage: cas.clone(),
            dht_storage: cas,
            eav_storage: eav,
            p2p_config,
            conductor_api: ConductorApi::new(Self::test_check_conductor_api(None, agent_id)),
            instance_is_alive: Arc::new(AtomicBool::new(true)),
            state_dump_logging,
            thread_pool: Arc::new(Mutex::new(
                ThreadPool::new().expect("Could not create thread pool for futures"),
            )),
            redux_wants_write: Arc::new(AtomicBool::new(false)),
            metric_publisher,
            tracer,
        })
    }

    /// Returns the name of this context instance.
    pub fn get_instance_name(&self) -> String {
        self.instance_name.clone()
    }

    pub fn set_state(&mut self, state: Arc<RwLock<StateWrapper>>) {
        self.state = Some(state);
    }

    #[autotrace]
    pub fn state(&self) -> Option<StateWrapper> {
        self.state.as_ref().map(|s| {
            while self.redux_wants_write.load(Relaxed) {
                std::thread::sleep(Duration::from_millis(1));
            }
            (*s.read().unwrap().annotate("Context::state")).clone()
        })
    }

    /// Try to acquire read-lock on the state.
    /// Returns immediately either with the lock or with None if the lock
    /// is occupied already.
    /// Also returns None if the context was not initialized with a state.
    #[autotrace]
    pub fn try_state(&self) -> Option<RwLockReadGuard<StateWrapper>> {
        if self.redux_wants_write.load(Relaxed) {
            None
        } else {
            self.state
                .as_ref()
                .and_then(|s| s.try_read())
                .map(|lock| lock.annotate("Context::try_state"))
        }
    }

    pub fn network_state(&self) -> Option<Arc<NetworkState>> {
        self.state().map(move |state| state.network())
    }

    #[autotrace]
    pub fn get_dna(&self) -> Option<Dna> {
        // In the case of init we encounter race conditions with regards to setting the DNA.
        // Init gets called asynchronously right after dispatching an action that sets the DNA in
        // the state, which can result in this code being executed first.
        // But we can't run anything if there is no DNA which holds the WASM, so we have to wait here.
        // TODO: use a future here
        let mut dna = None;
        let mut done = false;
        let mut tries = 0;
        while !done {
            {
                let state = self
                    .state()
                    .expect("Callback called without application state!");
                dna = state.nucleus().dna();
            }
            match dna {
                Some(_) => done = true,
                None => {
                    if tries > 10 {
                        done = true;
                    } else {
                        sleep(Duration::from_millis(10));
                        tries += 1;
                    }
                }
            }
        }
        dna
    }

    #[autotrace]
    pub fn get_wasm(&self, zome: &str) -> Option<DnaWasm> {
        let dna = self.get_dna().expect("Callback called without DNA set!");
        dna.get_wasm_from_zome_name(zome)
            .cloned()
            .filter(|wasm| !wasm.code.is_empty())
    }

    // @NB: these three getters smell bad because previously Instance and Context had SyncSenders
    // rather than Option<SyncSenders>, but these would be initialized by default to broken channels
    // which would panic if `send` was called upon them. These `expect`s just bring more visibility to
    // that potential failure mode.
    // @see https://github.com/holochain/holochain-rust/issues/739
    pub fn action_channel(&self) -> &ActionSender {
        self.action_channel
            .as_ref()
            .expect("Action channel not initialized")
    }

    pub fn is_action_channel_open(&self) -> bool {
        self.action_channel
            .clone()
            .map(|tx| tx.send_wrapped(ActionWrapper::new(Action::Ping)).is_ok())
            .unwrap_or(false)
    }

    pub fn action_channel_error(&self, msg: &str) -> Option<HolochainError> {
        match &self.action_channel {
            Some(tx) => match tx.send_wrapped(ActionWrapper::new(Action::Ping)) {
                Ok(()) => None,
                Err(_) => Some(HolochainError::LifecycleError(msg.into())),
            },
            None => Some(HolochainError::InitializationFailed(msg.into())),
        }
    }

    pub fn signal_tx(&self) -> Option<&Sender<Signal>> {
        self.signal_tx.as_ref()
    }

    pub fn observer_channel(&self) -> &Sender<Observer> {
        self.observer_channel
            .as_ref()
            .expect("Observer channel not initialized")
    }

    pub fn instance_still_alive(&self) -> bool {
        self.instance_is_alive.load(Relaxed)
    }

    pub fn reset_instance(&mut self) {
        self.instance_is_alive = Arc::new(AtomicBool::new(true));
    }

    /// This creates an observer for the instance's redux loop and installs it.
    /// The returned receiver gets sent ticks from the instance every time the state
    /// got mutated.
    /// This enables blocking/parking the calling thread until the application state got changed.
    pub fn create_observer(&self) -> Receiver<()> {
        let (tick_tx, tick_rx) = unbounded();
        self.observer_channel()
            .send(Observer { ticker: tick_tx })
            .expect("Observer channel not initialized");
        tick_rx
    }

    /// Custom future executor that enables nested futures and nested calls of `block_on`.
    /// This makes use of the redux action loop and the observers.
    /// The given future gets polled everytime the instance's state got changed.
    #[autotrace]
    pub fn block_on<F: Future>(&self, future: F) -> <F as Future>::Output {
        let tick_rx = self.create_observer();
        pin_utils::pin_mut!(future);

        let mut cx = std::task::Context::from_waker(noop_waker_ref());

        loop {
            let _ = match future.as_mut().poll(&mut cx) {
                Poll::Ready(result) => return result,
                _ => tick_rx.recv_timeout(Duration::from_millis(10)),
            };
            if !self.instance_still_alive() {
                panic!("Context::block_on() waiting for future but instance is not alive anymore => we gotta let this thread panic!")
            }
            if let Some(err) = self.action_channel_error("Context::block_on") {
                panic!("Context::block_on() waiting for future but Redux loop got stopped => we gotta let this thread panic!\nError was: {:?}", err)
            }
        }
    }

    pub fn spawn_task<Fut>(&self, f: Fut)
    where
        Fut: Future<Output = ()> + Send + 'static,
    {
        self.thread_pool
            .lock()
            .expect("Couldn't get lock on Context::thread_pool")
            .run(f);
    }

    /// returns the public capability token (if any)
    #[autotrace]
    pub fn get_public_token(&self) -> Result<Address, HolochainError> {
        let state = self.state().ok_or("State uninitialized!")?;
        let top = state
            .agent()
            .top_chain_header()
            .ok_or_else(|| HolochainError::from("No top chain header"))?;

        // Get address of first Token Grant entry (return early if none)
        let grants = state
            .agent()
            .chain_store()
            .iter_type(&Some(top), &EntryType::CapTokenGrant);

        for grant in grants {
            let addr = grant.entry_address().to_owned();
            let entry =
                state.agent().chain_store().get(&addr)?.ok_or_else(|| {
                    HolochainError::from("Can't get CapTokenGrant entry from CAS")
                })?;
            // if entry is the public grant return it
            if let Entry::CapTokenGrant(grant) = entry {
                if grant.cap_type() == CapabilityType::Public
                    && grant.id() == ReservedCapabilityId::Public.as_str()
                {
                    return Ok(addr);
                }
            }
        }

        Err(HolochainError::ErrorGeneric(
            "No public CapTokenGrant entry type in chain".into(),
        ))
    }
}

#[autotrace]
pub async fn get_dna_and_agent(context: &Arc<Context>) -> HcResult<(Address, String)> {
    let state = context
        .state()
        .ok_or_else(|| "Network::start() could not get application state".to_string())?;
    let agent_state = state.agent();
    let agent = agent_state.get_agent()?;
    let agent_id = agent.pub_sign_key;

    let dna = state
        .nucleus()
        .dna()
        .ok_or_else(|| "Network::start() called without DNA".to_string())?;
    Ok((dna.address(), agent_id))
}

/// Create an in-memory network config with the provided name,
/// otherwise create a unique name and thus network using snowflake.
/// This is the base function that many other `text_context*` functions use, and hence they also
/// require an optional network name. The reasoning for this is that tests which only require a
/// single instance may simply pass None and get a unique network name, but tests which require two
/// instances to be on the same network need to ensure both contexts use the same network name.
#[cfg_attr(tarpaulin, skip)]
pub fn test_memory_network_config(network_name: Option<&str>) -> P2pConfig {
    network_name
        .map(|name| P2pConfig::new_with_memory_backend(name))
        .unwrap_or_else(P2pConfig::new_with_unique_memory_backend)
}

#[cfg(test)]
pub mod tests {
    use self::tempfile::tempdir;
    use super::*;
    use crate::persister::SimplePersister;
    use holochain_core_types::agent::AgentId;
    use holochain_locksmith::RwLock;
    use holochain_persistence_file::{cas::file::FilesystemStorage, eav::file::EavFileStorage};
    use std::sync::Arc;
    use tempfile;

    #[test]
    fn context_log_macro_test_from_context() {
        use crate::*;

        let file_storage = Arc::new(RwLock::new(
            FilesystemStorage::new(tempdir().unwrap().path().to_str().unwrap()).unwrap(),
        ));
        let ctx = Context::new(
            "LOG-TEST-ID",
            AgentId::generate_fake("Bilbo"),
            Arc::new(RwLock::new(SimplePersister::new(file_storage.clone()))),
            file_storage.clone(),
            file_storage.clone(),
            Arc::new(RwLock::new(
                EavFileStorage::new(tempdir().unwrap().path().to_str().unwrap().to_string())
                    .unwrap(),
            )),
            P2pConfig::new_with_unique_memory_backend(),
            None,
            None,
            false,
            Arc::new(RwLock::new(
                holochain_metrics::DefaultMetricPublisher::default(),
            )),
            Arc::new(ht::null_tracer()),
        );

        // Somehow we need to build our own logging instance for this test to show logs
        use holochain_logging::prelude::*;
        let guard = FastLoggerBuilder::new()
            .set_level_from_str("Trace")
            .build()
            .expect("Fail to init logger.");

        // Tests if the context logger can be customized by poassing a target value
        log_info!(target: "holochain-custom-log-target", "Custom target & '{}' log level.", "Info");

        // Tests if the context logger fills its target with the instance ID
        log_trace!(ctx, "'{}' log level with Context target.", "Trace");
        log_debug!(ctx, "'{}' log level with Context target.", "Debug");
        log_info!(ctx, "'{}' log level with Context target.", "Info");
        log_warn!(ctx, "'{}' log level with Context target.", "Warning");
        log_error!(ctx, "'{}' log level with Context target.", "Error");

        guard.flush();
    }
<<<<<<< HEAD

    #[test]
    #[should_panic]
    #[cfg(not(windows))] // RwLock does not panic on windows since mutexes are recursive
    fn test_deadlock() {
        let file_storage = Arc::new(RwLock::new(
            FilesystemStorage::new(tempdir().unwrap().path().to_str().unwrap()).unwrap(),
        ));
        let mut context = Context::new(
            "test_deadlock_instance",
            AgentId::generate_fake("Terence"),
            Arc::new(RwLock::new(SimplePersister::new(file_storage.clone()))),
            file_storage.clone(),
            file_storage.clone(),
            Arc::new(RwLock::new(
                EavFileStorage::new(tempdir().unwrap().path().to_str().unwrap().to_string())
                    .unwrap(),
            )),
            P2pConfig::new_with_unique_memory_backend(),
            None,
            None,
            false,
            Arc::new(RwLock::new(
                holochain_metrics::DefaultMetricPublisher::default(),
            )),
            Arc::new(ht::null_tracer()),
        );

        let global_state = Arc::new(RwLock::new(StateWrapper::new(Arc::new(context.clone()))));
        context.set_state(global_state.clone());

        {
            let _write_lock = global_state.write().unwrap();
            // This line panics because we would enter into a deadlock
            context.state();
        }
    }
=======
>>>>>>> 5d5b0523
}<|MERGE_RESOLUTION|>--- conflicted
+++ resolved
@@ -499,44 +499,4 @@
 
         guard.flush();
     }
-<<<<<<< HEAD
-
-    #[test]
-    #[should_panic]
-    #[cfg(not(windows))] // RwLock does not panic on windows since mutexes are recursive
-    fn test_deadlock() {
-        let file_storage = Arc::new(RwLock::new(
-            FilesystemStorage::new(tempdir().unwrap().path().to_str().unwrap()).unwrap(),
-        ));
-        let mut context = Context::new(
-            "test_deadlock_instance",
-            AgentId::generate_fake("Terence"),
-            Arc::new(RwLock::new(SimplePersister::new(file_storage.clone()))),
-            file_storage.clone(),
-            file_storage.clone(),
-            Arc::new(RwLock::new(
-                EavFileStorage::new(tempdir().unwrap().path().to_str().unwrap().to_string())
-                    .unwrap(),
-            )),
-            P2pConfig::new_with_unique_memory_backend(),
-            None,
-            None,
-            false,
-            Arc::new(RwLock::new(
-                holochain_metrics::DefaultMetricPublisher::default(),
-            )),
-            Arc::new(ht::null_tracer()),
-        );
-
-        let global_state = Arc::new(RwLock::new(StateWrapper::new(Arc::new(context.clone()))));
-        context.set_state(global_state.clone());
-
-        {
-            let _write_lock = global_state.write().unwrap();
-            // This line panics because we would enter into a deadlock
-            context.state();
-        }
-    }
-=======
->>>>>>> 5d5b0523
 }