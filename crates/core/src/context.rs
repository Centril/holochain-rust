--- conflicted
+++ resolved
@@ -373,18 +373,10 @@
 
         for grant in grants {
             let addr = grant.entry_address().to_owned();
-<<<<<<< HEAD
             let entry =
                 state.agent().chain_store().get(&addr)?.ok_or_else(|| {
                     HolochainError::from("Can't get CapTokenGrant entry from CAS")
                 })?;
-=======
-            let entry = state
-                .agent()
-                .chain_store()
-                .get_entry_from_cas(&addr)?
-                .ok_or_else(|| HolochainError::from("Can't get CapTokenGrant entry from CAS"))?;
->>>>>>> 802bfa9b
             // if entry is the public grant return it
             if let Entry::CapTokenGrant(grant) = entry {
                 if grant.cap_type() == CapabilityType::Public
