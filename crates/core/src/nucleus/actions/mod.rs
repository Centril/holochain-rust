pub mod build_validation_package;
pub mod call_init;
pub mod call_zome_function;
pub mod get_entry;
pub mod initialize;
<<<<<<< HEAD
pub mod invoke_hdk_function;
pub mod remove_pending_validation;
pub mod return_hdk_function;
=======
>>>>>>> 72d4e658
pub mod run_validation_callback;

#[cfg(test)]
pub mod tests {
    use crate::{
        agent::actions::commit::commit_entry,
        context::Context,
        instance::{
            tests::{
                test_instance_and_context_by_name,
                test_instance_and_context_with_memory_network_nodes,
            },
            Instance,
        },
    };
    use holochain_core_types::{
        chain_header::ChainHeader,
        dna::{entry_types::EntryTypeDef, Dna},
        entry::Entry,
    };
    use holochain_json_api::json::RawString;
    use holochain_persistence_api::cas::content::AddressableContent;

    use holochain_wasm_utils::wasm_target_dir;
    use std::{collections::BTreeMap, path::PathBuf, sync::Arc};
    use test_utils::*;

    #[cfg_attr(tarpaulin, skip)]
    pub fn instance(network_name: Option<&str>) -> (Instance, Arc<Context>) {
        instance_by_name("jane", test_dna(), network_name)
    }

    #[cfg_attr(tarpaulin, skip)]
    pub fn test_dna() -> Dna {
        // Setup the holochain instance
        let target_path: PathBuf = [
            String::from("src"),
            String::from("nucleus"),
            String::from("actions"),
            String::from("wasm-test"),
        ]
        .iter()
        .collect();
        let target_dir = wasm_target_dir(&String::from("core").into(), &target_path);
        let mut wasm_path = PathBuf::new();
        let wasm_path_component: PathBuf = [
            "wasm32-unknown-unknown",
            "release",
            "nucleus_actions_tests.wasm",
        ]
        .iter()
        .collect();
        wasm_path.push(target_dir);
        wasm_path.push(wasm_path_component);

        let wasm = create_wasm_from_file(&wasm_path);

        let defs = (Vec::new(), BTreeMap::new());
        let mut dna = create_test_dna_with_defs("test_zome", defs, &wasm);

        dna.zomes
            .get_mut("test_zome")
            .unwrap()
            .entry_types
            .insert("package_entry".into(), EntryTypeDef::new());
        dna.zomes
            .get_mut("test_zome")
            .unwrap()
            .entry_types
            .insert("package_chain_entries".into(), EntryTypeDef::new());
        dna.zomes
            .get_mut("test_zome")
            .unwrap()
            .entry_types
            .insert("package_chain_headers".into(), EntryTypeDef::new());
        dna.zomes
            .get_mut("test_zome")
            .unwrap()
            .entry_types
            .insert("package_chain_full".into(), EntryTypeDef::new());

        dna
    }

    #[cfg_attr(tarpaulin, skip)]
    pub fn instance_by_name(
        name: &str,
        dna: Dna,
        network_name: Option<&str>,
    ) -> (Instance, Arc<Context>) {
        let (instance, context) = test_instance_and_context_by_name(dna, name, network_name)
            .expect("Could not create test instance");
        let initialized_context = instance.initialize_context(context);
        (instance, initialized_context)
    }

    #[cfg_attr(tarpaulin, skip)]
    pub fn instance_with_bootstrap_nodes(
        name: &str,
        dna: Dna,
        network_name: Option<&str>,
    ) -> (Instance, Arc<Context>) {
        let (instance, context) =
            test_instance_and_context_with_memory_network_nodes(dna, name, network_name)
                .expect("Could not create test instance");
        let initialized_context = instance.initialize_context(context);
        (instance, initialized_context)
    }

    #[cfg_attr(tarpaulin, skip)]
    pub fn test_entry_package_entry() -> Entry {
        Entry::App("package_entry".into(), RawString::from("test value").into())
    }

    #[cfg_attr(tarpaulin, skip)]
    pub fn test_entry_package_chain_entries() -> Entry {
        Entry::App("package_chain_entries".into(), "test value".into())
    }

    #[cfg_attr(tarpaulin, skip)]
    pub fn test_entry_package_chain_headers() -> Entry {
        Entry::App("package_chain_headers".into(), "test value".into())
    }

    #[cfg_attr(tarpaulin, skip)]
    pub fn test_entry_package_chain_full() -> Entry {
        Entry::App("package_chain_full".into(), "test value".into())
    }

    #[cfg_attr(tarpaulin, skip)]
    pub fn commit(entry: Entry, context: &Arc<Context>) -> ChainHeader {
        let chain = context.state().unwrap().agent().chain_store();

        let commit_result = context.block_on(commit_entry(entry.clone(), None, &context.clone()));
        assert!(commit_result.is_ok());

        let top_header = context.state().unwrap().agent().top_chain_header();
        chain
            .iter(&top_header)
            .find(|ref header| *header.entry_address() == entry.address())
            .expect("Couldn't find header in chain for given entry")
    }

    // smoke test just to make sure our testing code works.
    #[test]
    pub fn can_instantiate_test_instance() {
        let (instance, _context) = instance(None);
        assert!(instance.state().nucleus().has_initialized());
    }
}<|MERGE_RESOLUTION|>--- conflicted
+++ resolved
@@ -3,12 +3,8 @@
 pub mod call_zome_function;
 pub mod get_entry;
 pub mod initialize;
-<<<<<<< HEAD
 pub mod invoke_hdk_function;
-pub mod remove_pending_validation;
 pub mod return_hdk_function;
-=======
->>>>>>> 72d4e658
 pub mod run_validation_callback;
 
 #[cfg(test)]
