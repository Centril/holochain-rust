--- conflicted
+++ resolved
@@ -50,11 +50,8 @@
 /// the Dna error or errors from the init callback.
 ///
 /// Use futures::executor::block_on to wait for an initialized instance.
-<<<<<<< HEAD
 #[autotrace]
-=======
-#[holochain_tracing_macros::newrelic_autotrace(HOLOCHAIN_CORE)]
->>>>>>> 72013bae
+#[holochain_tracing_macros::newrelic_autotrace(HOLOCHAIN_CORE)]
 pub async fn initialize_chain(
     dna: Dna,
     context: &Arc<Context>,
