use crate::{
    network::{
        actions::query::{query, QueryMethod},
        query::{
            GetLinkFromRemoteData, GetLinksNetworkQuery, GetLinksNetworkResult,
            GetLinksQueryConfiguration, NetworkQueryResult,
        },
    },
    nucleus::ribosome::{api::ZomeApiResult, Runtime},
    workflows::{author_entry::author_entry, get_link_result::get_link_data_from_link_addresses},
};

use holochain_core_types::{
    entry::Entry,
    error::HolochainError,
    link::{link_data::LinkData, LinkActionKind},
    time::Timeout,
    network::query::GetLinkFromRemoteData,
};
use holochain_wasm_utils::api_serialization::{
    get_links::{GetLinksArgs, GetLinksOptions},
    link_entries::LinkEntriesArgs,
};
use std::convert::TryFrom;
use wasmi::{RuntimeArgs, RuntimeValue};

/// ZomeApiFunction::GetLinks function code
/// args: [0] encoded MemoryAllocation as u64
/// Expected complex argument: GetLinksArgs
/// Returns an HcApiReturnCode as I64
pub fn invoke_remove_link(runtime: &mut Runtime, args: &RuntimeArgs) -> ZomeApiResult {
    let context = runtime.context()?;
    // deserialize args
    let args_str = runtime.load_json_string_from_args(&args);
    let input = match LinkEntriesArgs::try_from(args_str.clone()) {
        Ok(entry_input) => entry_input,
        // Exit on error
        Err(_) => {
            log_error!(
                context,
                "zome: invoke_remove_link failed to deserialize LinkEntriesArgs: {:?}",
                args_str
            );
            return ribosome_error_code!(ArgumentDeserializationFailed);
        }
    };

    let top_chain_header_option = context.state().unwrap().agent().top_chain_header();

    let top_chain_header = match top_chain_header_option {
        Some(top_chain) => top_chain,
        None => {
            log_error!(
                context,
                "zome: invoke_link_entries failed to deserialize LinkEntriesArgs: {:?}",
                args_str
            );
            return ribosome_error_code!(ArgumentDeserializationFailed);
        }
    };

    let link = input.to_link();
    let link_remove = LinkData::from_link(
        &link,
        LinkActionKind::REMOVE,
        top_chain_header,
        context.agent_id.clone(),
    );
    let get_links_args = GetLinksArgs {
        entry_address: link.base().clone(),
        link_type: link.link_type().clone(),
        tag: link.tag().clone(),
        options: GetLinksOptions::default(),
    };
    let config = GetLinksQueryConfiguration { headers: false };
    let method = QueryMethod::Link(get_links_args, GetLinksNetworkQuery::Links(config));
    let response_result = context.block_on(query(context.clone(), method, Timeout::default()));
    if response_result.is_err() {
        log_error!("zome : Could not get links for remove_link method.");
        ribosome_error_code!(WorkflowFailed)
    } else {
        let response = response_result.expect("Could not get response");
        let links_result = match response {
            NetworkQueryResult::Links(query, _, _) => Ok(query),
            NetworkQueryResult::Entry(_) => Err(HolochainError::ErrorGeneric(
                "Could not get links for type".to_string(),
            )),
        };
<<<<<<< HEAD

        if let Ok(GetLinksNetworkResult::Links(links)) = links_result {
            let filtered_links = links
                .into_iter()
                .map(|GetLinkFromRemoteData {link_add_address, ..}| link_add_address)
=======
        if links_result.is_err() {
            log_error!(context, "zome : Could not get links for remove_link method");
            ribosome_error_code!(WorkflowFailed)
        } else {
            let links = links_result.expect("This is supposed to not fail");
            let links = match links {
                GetLinksNetworkResult::Links(links) => links,
                _ => return ribosome_error_code!(WorkflowFailed),
            };

            let filtered_links = links
                .into_iter()
                .map(
                    |GetLinkFromRemoteData {
                         link_add_address,
                         tag,
                         ..
                     }| {
                        // make DHT calls to get the entries for the links
                        (
                            get_link_data_from_link_addresses(
                                &context,
                                &link_add_address,
                                &tag,
                                false,
                            )
                            .unwrap(),
                            link_add_address,
                        )
                    },
                )
                .filter(|(link_for_filter, _)| &link_for_filter.target == link.target())
                .map(|response| response.1)
>>>>>>> 280ab80b
                .collect::<Vec<_>>();

            let entry = Entry::LinkRemove((link_remove, filtered_links));

            // Wait for future to be resolved
            let result: Result<(), HolochainError> = context
                .block_on(author_entry(&entry, None, &context, &vec![]))
                .map(|_| ());

            runtime.store_result(result)
        } else {
            log_error!(context, "zome : Could not get links for remove_link method");
            ribosome_error_code!(WorkflowFailed)
        }
    }
}<|MERGE_RESOLUTION|>--- conflicted
+++ resolved
@@ -86,13 +86,7 @@
                 "Could not get links for type".to_string(),
             )),
         };
-<<<<<<< HEAD
 
-        if let Ok(GetLinksNetworkResult::Links(links)) = links_result {
-            let filtered_links = links
-                .into_iter()
-                .map(|GetLinkFromRemoteData {link_add_address, ..}| link_add_address)
-=======
         if links_result.is_err() {
             log_error!(context, "zome : Could not get links for remove_link method");
             ribosome_error_code!(WorkflowFailed)
@@ -126,7 +120,6 @@
                 )
                 .filter(|(link_for_filter, _)| &link_for_filter.target == link.target())
                 .map(|response| response.1)
->>>>>>> 280ab80b
                 .collect::<Vec<_>>();
 
             let entry = Entry::LinkRemove((link_remove, filtered_links));
