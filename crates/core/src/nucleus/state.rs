--- conflicted
+++ resolved
@@ -1,14 +1,9 @@
 use crate::{
-<<<<<<< HEAD
+    dht::pending_validations::ValidatingWorkflow,
     nucleus::{
         actions::initialize::Initialization, validation::ValidationResult, HdkFnCall,
         HdkFnCallResult, ZomeFnCall,
     },
-    scheduled_jobs::pending_validations::{PendingValidation, ValidatingWorkflow},
-=======
-    dht::pending_validations::ValidatingWorkflow,
-    nucleus::{actions::initialize::Initialization, validation::ValidationResult, ZomeFnCall},
->>>>>>> 72d4e658
 };
 use holochain_core_types::{dna::Dna, error::HolochainError, validation::ValidationPackage};
 
@@ -136,11 +131,7 @@
             zome_call_results: HashMap::new(),
             validation_results: HashMap::new(),
             validation_packages: HashMap::new(),
-<<<<<<< HEAD
-            pending_validations: HashMap::new(),
             hdk_function_calls: HashMap::new(),
-=======
->>>>>>> 72d4e658
         }
     }
 
@@ -204,11 +195,7 @@
             zome_call_results: HashMap::new(),
             validation_results: HashMap::new(),
             validation_packages: HashMap::new(),
-<<<<<<< HEAD
-            pending_validations: snapshot.pending_validations,
             hdk_function_calls: HashMap::new(),
-=======
->>>>>>> 72d4e658
         }
     }
 }
