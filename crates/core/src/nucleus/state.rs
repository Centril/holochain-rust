--- conflicted
+++ resolved
@@ -1,13 +1,7 @@
 use crate::{
     dht::pending_validations::ValidatingWorkflow,
-<<<<<<< HEAD
-    nucleus::{
-        actions::initialize::Initialization, WasmApiFnCall, WasmApiFnCallResult, ZomeFnCall,
-    },
-=======
     nucleus::{actions::initialize::Initialization, HdkFnCall, HdkFnCallResult, ZomeFnCall},
     NEW_RELIC_LICENSE_KEY,
->>>>>>> b08c2aed
 };
 use holochain_core_types::{dna::Dna, error::HolochainError};
 
