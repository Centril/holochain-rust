use crate::{
    context::Context,
    network::{
        actions::query::{query, QueryMethod},
        query::{
            GetLinkData, GetLinksNetworkQuery, GetLinksNetworkResult, GetLinksQueryConfiguration,
            NetworkQueryResult,
        },
    },
<<<<<<< HEAD
    workflows::get_entry_result::get_entry_result_workflow,
};
use holochain_persistence_api::cas::content::Address;
use holochain_wasm_utils::api_serialization::get_entry::{
    GetEntryArgs, GetEntryOptions, GetEntryResultType,
=======
    NEW_RELIC_LICENSE_KEY,
>>>>>>> 06b1d29d
};

use holochain_core_types::{
    crud_status::CrudStatus, entry::Entry, error::HolochainError,
    network::query::GetLinkFromRemoteData,
};
use holochain_wasm_utils::api_serialization::get_links::{
    GetLinksArgs, GetLinksResult, LinksResult,
};
use std::sync::Arc;

#[holochain_tracing_macros::newrelic_autotrace(HOLOCHAIN_CORE)]
pub async fn get_link_result_workflow<'a>(
    context: &'a Arc<Context>,
    link_args: &'a GetLinksArgs,
) -> Result<GetLinksResult, HolochainError> {
    let config = GetLinksQueryConfiguration {
        headers: link_args.options.headers,
    };
    let method = QueryMethod::Link(link_args.clone(), GetLinksNetworkQuery::Links(config));
    let response = query(context.clone(), method, link_args.options.timeout.clone()).await?;

    let links_result = match response {
        NetworkQueryResult::Links(query, _, _) => Ok(query),
        _ => Err(HolochainError::ErrorGeneric(
            "Wrong type for response type Entry".to_string(),
        )),
    }?;

    match links_result {
        GetLinksNetworkResult::Links(links) => {
            links
                .into_iter()
                .map(
                    |GetLinkFromRemoteData {
                         link_add_address,
                         tag,
                         crud_status,
                     }| {
                        // make DHT calls to get the entries for the links
                        (
                            get_link_data_from_link_addresses(
                                context,
                                &link_add_address,
                                &tag,
                                link_args.options.headers,
                            ),
                            crud_status,
                        )
                    },
                )
                .map(|(maybe_get_entry_result, crud_status)| {
                    maybe_get_entry_result.map(|get_entry_result| LinksResult {
                        address: get_entry_result.target.clone(),
                        headers: get_entry_result.headers.unwrap_or_default(),
                        status: crud_status,
                        tag: get_entry_result.tag.clone(),
                    })
                })
                .collect::<Result<Vec<LinksResult>, HolochainError>>()
                .map(|get_links_result| GetLinksResult::new(get_links_result))
        }
        _ => Err(HolochainError::ErrorGeneric(
            "Could not get links".to_string(),
        )),
    }
}

// given the address of a link_add/link_remove entry, build a GetLinkData struct by retrieving the data from the DHT
pub fn get_link_data_from_link_addresses(
    context: &Arc<Context>,
    link_add_address: &Address,
    tag: &String,
    include_headers: bool,
) -> Result<GetLinkData, HolochainError> {
    let get_link_add_entry_args = GetEntryArgs {
        address: link_add_address.clone(),
        options: GetEntryOptions {
            headers: include_headers,
            ..Default::default()
        },
    };
    context
        .block_on(get_entry_result_workflow(
            &context.clone(),
            &get_link_add_entry_args,
        ))
        .map(|get_entry_result| match get_entry_result.result {
            GetEntryResultType::Single(entry_with_meta_and_headers) => {
                let maybe_entry_headers = if include_headers {
                    Some(entry_with_meta_and_headers.headers)
                } else {
                    None
                };
                let crud = entry_with_meta_and_headers
                    .meta
                    .map(|m| m.crud_status)
                    .unwrap_or(CrudStatus::Live);
                entry_with_meta_and_headers
                    .entry
                    .map(|single_entry| match single_entry {
                        Entry::LinkAdd(link_add) => Ok(GetLinkData::new(
                            link_add_address.clone(),
                            crud,
                            link_add.link().target().clone(),
                            tag.clone(),
                            maybe_entry_headers,
                        )),
                        Entry::LinkRemove(link_remove) => Ok(GetLinkData::new(
                            link_add_address.clone(),
                            crud,
                            link_remove.0.link().target().clone(),
                            tag.clone(),
                            maybe_entry_headers,
                        )),
                        _ => Err(HolochainError::ErrorGeneric(
                            format!("Wrong entry type for Link content. Expected LinkAdd or LinkRemove, got: {:?}", single_entry),
                        )),
                    })
                    .unwrap_or_else(|| {
                        Err(HolochainError::ErrorGeneric(format!(
                            "Could not find Entries for Address: {}, tag: {}",
                            link_add_address.clone(),
                            tag.clone()
                        )))
                    })
            }
            _ => Err(HolochainError::ErrorGeneric(
                "Single Entry required for Get Entry".to_string(),
            )),
        })
        .unwrap_or_else(|e| {
            Err(HolochainError::ErrorGeneric(format!(
                "Could not get entry for Link Data {:?}",
                e
            )))
        })
}<|MERGE_RESOLUTION|>--- conflicted
+++ resolved
@@ -7,15 +7,12 @@
             NetworkQueryResult,
         },
     },
-<<<<<<< HEAD
     workflows::get_entry_result::get_entry_result_workflow,
+    NEW_RELIC_LICENSE_KEY
 };
 use holochain_persistence_api::cas::content::Address;
 use holochain_wasm_utils::api_serialization::get_entry::{
     GetEntryArgs, GetEntryOptions, GetEntryResultType,
-=======
-    NEW_RELIC_LICENSE_KEY,
->>>>>>> 06b1d29d
 };
 
 use holochain_core_types::{
