[package]
name = "holochain_core"
version = "0.0.38-alpha14"
description = "holochain core"
license = "GPL-3.0-only"
homepage = "https://github.com/holochain/holochain-rust"
documentation = "https://github.com/holochain/holochain-rust"
authors = ["Holochain Core Dev Team <devcore@holochain.org>"]
edition = "2018"

[dependencies]
base64 = "=0.10.1"
serde = { version = "=1.0.89", features = ["rc"] }
serde_derive = "=1.0.89"
chrono = "=0.4.6"
serde_json = { version = "=1.0.39", features = ["preserve_order"] }
snowflake = { version = "=1.3.0", features = ["serde_support"] }
bitflags = "=1.0.4"
wasmi = "=0.4.4"
failure = "=0.1.5"
futures-preview = "=0.3.0-alpha.17"
futures-core-preview = "=0.3.0-alpha.17"
futures-channel-preview = "=0.3.0-alpha.17"
futures-executor-preview = "=0.3.0-alpha.17"
futures-io-preview = "=0.3.0-alpha.17"
futures-sink-preview = "=0.3.0-alpha.17"
futures-util-preview = "=0.3.0-alpha.17"
lazy_static = "=1.2.0"
unwrap_to = "=0.1.0"
num-traits = "=0.2.6"
num-derive = "=0.2.4"
toml = "=0.5.0"
<<<<<<< HEAD
holochain_net = { version = "=0.0.37-alpha12", path = "../net" }
holochain_wasm_utils = { version = "=0.0.37-alpha12", path = "../wasm_utils" }
holochain_common = { version = "=0.0.37-alpha12", path = "../common" }
holochain_conductor_lib_api = { version = "=0.0.37-alpha12", path = "../conductor_api" }
lib3h_protocol = "=0.0.22"
lib3h_sodium = "=0.0.22"
holochain_json_derive = "=0.0.17"
holochain_json_api = "=0.0.17"
holochain_persistence_api = "=0.0.11"
holochain_persistence_file = "=0.0.11"
holochain_persistence_mem = "=0.0.11"
holochain_core_types = { version = "=0.0.37-alpha12", path = "../core_types" }
holochain_dpki = { version = "=0.0.37-alpha12", path = "../dpki" }
holochain_locksmith = { version = "=0.0.37-alpha12", path = "../locksmith" }
=======
holochain_metrics = { version = "=0.0.38-alpha14", path = "../metrics" }
holochain_net = { version = "=0.0.38-alpha14", path = "../net" }
holochain_wasm_utils = { version = "=0.0.38-alpha14", path = "../wasm_utils" }
holochain_common = { version = "=0.0.38-alpha14", path = "../common" }
holochain_conductor_lib_api = { version = "=0.0.38-alpha14", path = "../conductor_api" }
lib3h_protocol = "=0.0.21"
lib3h_sodium = "=0.0.21"
holochain_json_derive = "=0.0.17"
holochain_json_api = "=0.0.17"
holochain_persistence_api = "=0.0.10"
holochain_persistence_file = "=0.0.10"
holochain_persistence_mem = "=0.0.10"
holochain_core_types = { version = "=0.0.38-alpha14", path = "../core_types" }
holochain_dpki = { version = "=0.0.38-alpha14", path = "../dpki" }
holochain_locksmith = { version = "=0.0.38-alpha14", path = "../locksmith" }
>>>>>>> 6da9c695
log = "=0.4.8"
holochain_logging = "=0.0.4"
boolinator = "=2.4.0"
jsonrpc-core = "14.0.1"
jsonrpc-lite = "=0.5.0"
globset = "=0.4.2"
pretty_assertions = "=0.6.1"
pin-utils = "=0.1.0-alpha.4"
clokwerk = "=0.1.0"
crossbeam-channel = "=0.3.8"
regex = "=1.1.2"
env_logger = "=0.6.1"
url = { version = "=2.1.0", features = ["serde"] }
rand = "0.7.2"

[dev-dependencies]
wabt = "=0.7.4"
<<<<<<< HEAD
test_utils = { version = "=0.0.37-alpha12", path = "../../test_utils" }
tempfile = "=3.0.7"
holochain_persistence_lmdb = "=0.0.11"
=======
test_utils = { version = "=0.0.38-alpha14", path = "../../test_utils" }
tempfile = "=3.0.7"
>>>>>>> 6da9c695
<|MERGE_RESOLUTION|>--- conflicted
+++ resolved
@@ -30,11 +30,11 @@
 num-traits = "=0.2.6"
 num-derive = "=0.2.4"
 toml = "=0.5.0"
-<<<<<<< HEAD
-holochain_net = { version = "=0.0.37-alpha12", path = "../net" }
-holochain_wasm_utils = { version = "=0.0.37-alpha12", path = "../wasm_utils" }
-holochain_common = { version = "=0.0.37-alpha12", path = "../common" }
-holochain_conductor_lib_api = { version = "=0.0.37-alpha12", path = "../conductor_api" }
+
+holochain_net = { version = "=0.0.38-alpha14", path = "../net" }
+holochain_wasm_utils = { version = "=0.0.38-alpha14", path = "../wasm_utils" }
+holochain_common = { version = "=0.0.38-alpha14", path = "../common" }
+holochain_conductor_lib_api = { version = "=0.0.38-alpha14", path = "../conductor_api" }
 lib3h_protocol = "=0.0.22"
 lib3h_sodium = "=0.0.22"
 holochain_json_derive = "=0.0.17"
@@ -42,26 +42,10 @@
 holochain_persistence_api = "=0.0.11"
 holochain_persistence_file = "=0.0.11"
 holochain_persistence_mem = "=0.0.11"
-holochain_core_types = { version = "=0.0.37-alpha12", path = "../core_types" }
-holochain_dpki = { version = "=0.0.37-alpha12", path = "../dpki" }
-holochain_locksmith = { version = "=0.0.37-alpha12", path = "../locksmith" }
-=======
-holochain_metrics = { version = "=0.0.38-alpha14", path = "../metrics" }
-holochain_net = { version = "=0.0.38-alpha14", path = "../net" }
-holochain_wasm_utils = { version = "=0.0.38-alpha14", path = "../wasm_utils" }
-holochain_common = { version = "=0.0.38-alpha14", path = "../common" }
-holochain_conductor_lib_api = { version = "=0.0.38-alpha14", path = "../conductor_api" }
-lib3h_protocol = "=0.0.21"
-lib3h_sodium = "=0.0.21"
-holochain_json_derive = "=0.0.17"
-holochain_json_api = "=0.0.17"
-holochain_persistence_api = "=0.0.10"
-holochain_persistence_file = "=0.0.10"
-holochain_persistence_mem = "=0.0.10"
 holochain_core_types = { version = "=0.0.38-alpha14", path = "../core_types" }
 holochain_dpki = { version = "=0.0.38-alpha14", path = "../dpki" }
 holochain_locksmith = { version = "=0.0.38-alpha14", path = "../locksmith" }
->>>>>>> 6da9c695
+
 log = "=0.4.8"
 holochain_logging = "=0.0.4"
 boolinator = "=2.4.0"
@@ -79,11 +63,6 @@
 
 [dev-dependencies]
 wabt = "=0.7.4"
-<<<<<<< HEAD
-test_utils = { version = "=0.0.37-alpha12", path = "../../test_utils" }
-tempfile = "=3.0.7"
-holochain_persistence_lmdb = "=0.0.11"
-=======
 test_utils = { version = "=0.0.38-alpha14", path = "../../test_utils" }
 tempfile = "=3.0.7"
->>>>>>> 6da9c695
+holochain_persistence_lmdb = "=0.0.11"