--- conflicted
+++ resolved
@@ -14,14 +14,9 @@
 [dependencies]
 sim2h = { path = "../sim2h" }
 detach = "=0.0.19"
-<<<<<<< HEAD
-lib3h = { path = "/home/neonphog/projects/lib3h/crates/lib3h" }
-lib3h_protocol = { path = "/home/neonphog/projects/lib3h/crates/lib3h_protocol" }
-lib3h_sodium = { path = "/home/neonphog/projects/lib3h/crates/sodium" }
-=======
 lib3h = "=0.0.20"
 lib3h_protocol = "=0.0.20"
->>>>>>> 0858f1ab
+lib3h_sodium = "=0.0.20"
 log = "0.4.8"
 env_logger = "0.7.0"
 structopt = "=0.2.15"