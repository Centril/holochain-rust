[package]
name = "sim2h_server"
version = "0.0.43-alpha3"
authors = ["Holochain Core Dev Team <devcore@holochain.org>"]
edition = "2018"
description = "A simulation of lib3h - server executable"
keywords = ["holochain", "holo", "p2p", "network", "simulation"]
categories = ["network-programming"]
license = "GPL-3.0-only"
readme = "README.md"
documentation = "https://github.com/holochain/sim2h"
repository = "https://github.com/holochain/sim2h"

[dependencies]
sim2h = { version = "=0.0.43-alpha3", path = "../sim2h" }
holochain_common = { version = "=0.0.43-alpha3", path = "../common" }
holochain_tracing_macros = "=0.0.19"
newrelic="0.2"
detach = "=0.0.19"
<<<<<<< HEAD
lib3h = { git = "https://github.com/holochain/lib3h", branch = "transactional" }
lib3h_protocol = { git = "https://github.com/holochain/lib3h", branch = "transactional" }
lib3h_sodium = { git = "https://github.com/holochain/lib3h", branch = "transactional" }
futures = "=0.3.1"
=======
futures = "=0.3.2"
lib3h = "=0.0.37"
lib3h_protocol = "=0.0.37"
lib3h_sodium = "=0.0.37"
lazy_static = "=1.4.0"
>>>>>>> 4640c1b3
log = "0.4.8"
env_logger = "0.7.0"
structopt = "=0.2.15"<|MERGE_RESOLUTION|>--- conflicted
+++ resolved
@@ -17,18 +17,11 @@
 holochain_tracing_macros = "=0.0.19"
 newrelic="0.2"
 detach = "=0.0.19"
-<<<<<<< HEAD
+futures = "=0.3.2"
 lib3h = { git = "https://github.com/holochain/lib3h", branch = "transactional" }
 lib3h_protocol = { git = "https://github.com/holochain/lib3h", branch = "transactional" }
 lib3h_sodium = { git = "https://github.com/holochain/lib3h", branch = "transactional" }
-futures = "=0.3.1"
-=======
-futures = "=0.3.2"
-lib3h = "=0.0.37"
-lib3h_protocol = "=0.0.37"
-lib3h_sodium = "=0.0.37"
 lazy_static = "=1.4.0"
->>>>>>> 4640c1b3
 log = "0.4.8"
 env_logger = "0.7.0"
 structopt = "=0.2.15"