[package]
name = "holochain_dpki"
version = "0.0.35-alpha7"
description = "holochain dpki"
license = "GPL-3.0-only"
homepage = "https://github.com/holochain/holochain-rust"
documentation = "https://github.com/holochain/holochain-rust"
authors = ["Holochain Core Dev Team <devcore@holochain.org>"]
edition = "2018"

[dependencies]
lazy_static = "=1.2.0"
base64 = "=0.10.1"
<<<<<<< HEAD
holochain_core_types = { path = "../core_types" }
lib3h_sodium = "=0.0.21"
=======
holochain_core_types = { version = "=0.0.35-alpha7", path = "../core_types" }
lib3h_sodium = "=0.0.20"
>>>>>>> a751100d
holochain_persistence_api = "=0.0.10"
serde = "=1.0.89"
serde_derive = "=1.0.89"
serde_json = { version = "=1.0.39", features = ["preserve_order"] }
hcid = "=0.0.6"
bip39 = "=0.6.0-beta.1"<|MERGE_RESOLUTION|>--- conflicted
+++ resolved
@@ -11,13 +11,8 @@
 [dependencies]
 lazy_static = "=1.2.0"
 base64 = "=0.10.1"
-<<<<<<< HEAD
-holochain_core_types = { path = "../core_types" }
+holochain_core_types = { version = "=0.0.35-alpha7", path = "../core_types" }
 lib3h_sodium = "=0.0.21"
-=======
-holochain_core_types = { version = "=0.0.35-alpha7", path = "../core_types" }
-lib3h_sodium = "=0.0.20"
->>>>>>> a751100d
 holochain_persistence_api = "=0.0.10"
 serde = "=1.0.89"
 serde_derive = "=1.0.89"
