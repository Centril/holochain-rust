--- conflicted
+++ resolved
@@ -1,14 +1,10 @@
 [package]
 name = "holochain_dpki"
-<<<<<<< HEAD
-version = "0.0.33-alpha5"
+version = "0.0.33-alpha6"
 description = "holochain dpki"
 license = "Apache-2.0"
 homepage = "https://github.com/holochain/holochain-rust"
 documentation = "https://github.com/holochain/holochain-rust"
-=======
-version = "0.0.33-alpha6"
->>>>>>> 7bbfee08
 authors = ["Holochain Core Dev Team <devcore@holochain.org>"]
 edition = "2018"
 
