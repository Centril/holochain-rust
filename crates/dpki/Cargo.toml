--- conflicted
+++ resolved
@@ -12,11 +12,7 @@
 lazy_static = "=1.4.0"
 base64 = "=0.10.1"
 holochain_core_types = { version = "=0.0.42-alpha5", path = "../core_types" }
-<<<<<<< HEAD
 holochain_tracing_macros = "=0.0.14"
-=======
-holochain_tracing_macros = "0.0.14"
->>>>>>> 06b1d29d
 newrelic="0.2"
 lib3h_sodium = "=0.0.31"
 holochain_persistence_api = "=0.0.13"
