--- conflicted
+++ resolved
@@ -11,16 +11,6 @@
 [dependencies]
 lazy_static = "=1.4.0"
 base64 = "=0.10.1"
-<<<<<<< HEAD
-holochain_core_types = { version = "=0.0.42-alpha5", path = "../core_types" }
-holochain_tracing_macros = "=0.0.16"
-newrelic="0.2"
-lib3h_sodium = "=0.0.32"
-holochain_persistence_api = "=0.0.13"
-serde = "=1.0.89"
-serde_derive = "=1.0.89"
-serde_json = { version = "=1.0.39", features = ["preserve_order"] }
-=======
 holochain_core_types = { version = "=0.0.43-alpha3", path = "../core_types" }
 holochain_tracing_macros = "=0.0.17"
 newrelic="0.2"
@@ -29,7 +19,6 @@
 serde = "=1.0.100"
 serde_derive = "=1.0.100"
 serde_json = { version = "=1.0.47", features = ["preserve_order"] }
->>>>>>> b08c2aed
 hcid = "=0.0.6"
 bip39 = "=0.6.0-beta.1"
 holochain_common = { version = "=0.0.43-alpha3", path = "../common" }