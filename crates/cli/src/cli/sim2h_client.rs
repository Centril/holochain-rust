--- conflicted
+++ resolved
@@ -1,9 +1,5 @@
 use dns_lookup::lookup_host;
 use in_stream::*;
-<<<<<<< HEAD
-use sim2h::WireMessage;
-use sim2h_client::Sim2hClient;
-=======
 use lib3h_crypto_api::CryptoSystem;
 use lib3h_protocol::data_types::*;
 use lib3h_sodium::SodiumCryptoSystem;
@@ -11,8 +7,8 @@
     crypto::{Provenance, SignedWireMessage},
     WireMessage, WIRE_VERSION,
 };
+use sim2h_client::Sim2hClient;
 use std::sync::{Arc, Mutex};
->>>>>>> 72013bae
 use url2::prelude::*;
 
 #[holochain_tracing_macros::newrelic_autotrace(HOLOCHAIN_CLI)]
@@ -77,8 +73,6 @@
         std::thread::sleep(std::time::Duration::from_millis(10));
     }
     Ok(())
-<<<<<<< HEAD
-=======
 }
 
 thread_local! {
@@ -182,5 +176,4 @@
 
         std::thread::sleep(std::time::Duration::from_millis(500));
     }
->>>>>>> 72013bae
 }