[package]
name = "hc"
description = "holochain app scaffolding tools"
license = "GPL-3.0-only"
homepage = "https://github.com/holochain/holochain-rust"
documentation = "https://github.com/holochain/holochain-rust"
version = "0.0.43-alpha3"
authors = ["Holochain Core Dev Team <devcore@holochain.org>"]

[dependencies]
<<<<<<< HEAD
holochain_core_types = { version = "=0.0.42-alpha5", path = "../core_types" }
holochain_core = { version = "=0.0.42-alpha5", path = "../core" }
holochain_common = { version = "=0.0.42-alpha5", path = "../common" }
holochain_conductor_lib = { version = "=0.0.42-alpha5", path = "../conductor_lib" }
holochain_net = { version = "=0.0.42-alpha5", path = "../net" }
holochain_dpki = { version = "=0.0.42-alpha5", path = "../dpki" }
holochain_locksmith = { version = "=0.0.42-alpha5", path = "../locksmith" }
holochain_tracing = "=0.0.16"
holochain_tracing_macros = "=0.0.16"
newrelic="0.2"
sim2h = { version = "=0.0.42-alpha5", path = "../sim2h" }
lib3h_crypto_api = "=0.0.32"
in_stream = { version = "=0.0.42-alpha5", path = "../in_stream" }
url2 = "=0.0.4"
lib3h_sodium = "=0.0.32"
holochain_json_api = "=0.0.17"
holochain_persistence_api = "=0.0.13"
holochain_persistence_file = "=0.0.13"
=======
holochain_core_types = { version = "=0.0.43-alpha3", path = "../core_types" }
holochain_core = { version = "=0.0.43-alpha3", path = "../core" }
holochain_common = { version = "=0.0.43-alpha3", path = "../common" }
holochain_conductor_lib = { version = "=0.0.43-alpha3", path = "../conductor_lib" }
holochain_net = { version = "=0.0.43-alpha3", path = "../net" }
holochain_dpki = { version = "=0.0.43-alpha3", path = "../dpki" }
holochain_locksmith = { version = "=0.0.43-alpha3", path = "../locksmith" }
holochain_tracing_macros = "=0.0.17"
newrelic="0.2"
sim2h = { version = "=0.0.43-alpha3", path = "../sim2h" }
lib3h_crypto_api = "=0.0.36"
in_stream = { version = "=0.0.43-alpha3", path = "../in_stream" }
url2 = "=0.0.4"
lib3h_sodium = "=0.0.36"
holochain_json_api = "=0.0.20"
holochain_persistence_api = "=0.0.15"
holochain_persistence_file = "=0.0.15"
>>>>>>> b08c2aed
holochain_wasm_utils = { path = "../wasm_utils" }
crossbeam-channel = "=0.3.8"
structopt = "=0.3.3"
failure = "=0.1.5"
serde = "=1.0.100"
serde_derive = "=1.0.100"
serde_json = { version = "=1.0.47", features = ["preserve_order"] }
toml = "=0.5.0"
semver = { version = "0.9.0", features = ["serde"] }
base64 = "=0.10.1"
colored = "=1.7.0"
ignore = "=0.4.6"
rpassword = "=2.1.0"
tera = "=0.11.20"
glob = "=0.3.0"
rustyline = "=5.0.0"
json-patch = "=0.2.2"
reqwest = "=0.9.11"
tempfile = "=3.0.7"
<<<<<<< HEAD
lib3h_protocol = "=0.0.32"
=======
lib3h_protocol = "=0.0.36"
>>>>>>> b08c2aed
tar = "=0.4.26"
flate2 = "=1.0.12"
log = "=0.4.8"
dns-lookup = "=1.0.1"
hcid = "=0.0.6"
lazy_static = "=1.4.0"

[dev-dependencies]
assert_cmd = "=0.10.2"<|MERGE_RESOLUTION|>--- conflicted
+++ resolved
@@ -8,26 +8,6 @@
 authors = ["Holochain Core Dev Team <devcore@holochain.org>"]
 
 [dependencies]
-<<<<<<< HEAD
-holochain_core_types = { version = "=0.0.42-alpha5", path = "../core_types" }
-holochain_core = { version = "=0.0.42-alpha5", path = "../core" }
-holochain_common = { version = "=0.0.42-alpha5", path = "../common" }
-holochain_conductor_lib = { version = "=0.0.42-alpha5", path = "../conductor_lib" }
-holochain_net = { version = "=0.0.42-alpha5", path = "../net" }
-holochain_dpki = { version = "=0.0.42-alpha5", path = "../dpki" }
-holochain_locksmith = { version = "=0.0.42-alpha5", path = "../locksmith" }
-holochain_tracing = "=0.0.16"
-holochain_tracing_macros = "=0.0.16"
-newrelic="0.2"
-sim2h = { version = "=0.0.42-alpha5", path = "../sim2h" }
-lib3h_crypto_api = "=0.0.32"
-in_stream = { version = "=0.0.42-alpha5", path = "../in_stream" }
-url2 = "=0.0.4"
-lib3h_sodium = "=0.0.32"
-holochain_json_api = "=0.0.17"
-holochain_persistence_api = "=0.0.13"
-holochain_persistence_file = "=0.0.13"
-=======
 holochain_core_types = { version = "=0.0.43-alpha3", path = "../core_types" }
 holochain_core = { version = "=0.0.43-alpha3", path = "../core" }
 holochain_common = { version = "=0.0.43-alpha3", path = "../common" }
@@ -35,6 +15,7 @@
 holochain_net = { version = "=0.0.43-alpha3", path = "../net" }
 holochain_dpki = { version = "=0.0.43-alpha3", path = "../dpki" }
 holochain_locksmith = { version = "=0.0.43-alpha3", path = "../locksmith" }
+holochain_tracing = "=0.0.17"
 holochain_tracing_macros = "=0.0.17"
 newrelic="0.2"
 sim2h = { version = "=0.0.43-alpha3", path = "../sim2h" }
@@ -45,7 +26,6 @@
 holochain_json_api = "=0.0.20"
 holochain_persistence_api = "=0.0.15"
 holochain_persistence_file = "=0.0.15"
->>>>>>> b08c2aed
 holochain_wasm_utils = { path = "../wasm_utils" }
 crossbeam-channel = "=0.3.8"
 structopt = "=0.3.3"
@@ -65,11 +45,7 @@
 json-patch = "=0.2.2"
 reqwest = "=0.9.11"
 tempfile = "=3.0.7"
-<<<<<<< HEAD
-lib3h_protocol = "=0.0.32"
-=======
 lib3h_protocol = "=0.0.36"
->>>>>>> b08c2aed
 tar = "=0.4.26"
 flate2 = "=1.0.12"
 log = "=0.4.8"
