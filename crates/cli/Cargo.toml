--- conflicted
+++ resolved
@@ -8,16 +8,6 @@
 authors = ["Holochain Core Dev Team <devcore@holochain.org>"]
 
 [dependencies]
-<<<<<<< HEAD
-holochain_core_types = { version = "=0.0.40-alpha1", path = "../core_types" }
-holochain_core = { version = "=0.0.40-alpha1", path = "../core" }
-holochain_common = { version = "=0.0.40-alpha1", path = "../common" }
-holochain_conductor_lib = { version = "=0.0.40-alpha1", path = "../conductor_lib" }
-holochain_dpki = { version = "=0.0.40-alpha1", path = "../dpki" }
-holochain_locksmith = { version = "=0.0.40-alpha1", path = "../locksmith" }
-holochain_tracing = "=0.0.5"
-holochain_tracing_macros = "=0.0.2"
-=======
 holochain_core_types = { version = "=0.0.41-alpha4", path = "../core_types" }
 holochain_core = { version = "=0.0.41-alpha4", path = "../core" }
 holochain_common = { version = "=0.0.41-alpha4", path = "../common" }
@@ -25,11 +15,12 @@
 holochain_net = { version = "=0.0.41-alpha4", path = "../net" }
 holochain_dpki = { version = "=0.0.41-alpha4", path = "../dpki" }
 holochain_locksmith = { version = "=0.0.41-alpha4", path = "../locksmith" }
+holochain_tracing = "=0.0.5"
+holochain_tracing_macros = "=0.0.2"
 sim2h = { version = "=0.0.41-alpha4", path = "../sim2h" }
 lib3h_crypto_api = "=0.0.25"
 in_stream = { version = "=0.0.41-alpha4", path = "../in_stream" }
 url2 = "=0.0.4"
->>>>>>> 61aa9aef
 lib3h_sodium = "=0.0.25"
 holochain_json_api = "=0.0.17"
 holochain_persistence_api = "=0.0.11"
@@ -56,12 +47,9 @@
 lib3h_protocol = "=0.0.25"
 tar = "=0.4.26"
 flate2 = "=1.0.12"
-<<<<<<< HEAD
 log = "=0.4.8"
-=======
 dns-lookup = "=1.0.1"
 hcid = "=0.0.6"
->>>>>>> 61aa9aef
 
 [dev-dependencies]
 assert_cmd = "=0.10.2"