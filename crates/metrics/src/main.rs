extern crate structopt;
use crate::structopt::StructOpt;
use holochain_metrics::{
    cloudwatch::*,
    stats::{StatCheck, StatsByMetric, StatsRecord},
    *,
};
use rusoto_core::Region;
use std::{
    fs::File,
    io::{BufReader, BufWriter},
    path::PathBuf,
};

fn enable_logging() {
    if std::env::var("RUST_LOG").is_err() {
        std::env::set_var("RUST_LOG", "debug");
    }
    let _ = env_logger::builder()
        .default_format_timestamp(false)
        .default_format_module_path(false)
        .is_test(true)
        .try_init();
}

#[derive(StructOpt)]
#[structopt(name = "metrics", about = "Holochain metric utilities")]
enum Command {
    #[structopt(
        name = "print-cloudwatch-stats",
        about = "Prints descriptive stats in csv format over a time range in cloudwatch"
    )]
    PrintCloudwatchStats {
        #[structopt(flatten)]
        cloudwatch_options: CloudwatchLogsOptions,

        #[structopt(
            name = "aggregation_pattern",
            long = "aggregation_pattern",
            short = "g"
        )]
        aggregation_pattern: Option<String>,
    },
    #[structopt(
        name = "print-cloudwatch-metrics",
        about = "Prints the metrics for a cloudwatch query in csv format"
    )]
    PrintCloudwatchMetrics(CloudwatchLogsOptions),
    #[structopt(
        name = "print-log-metrics",
        about = "Prints metrics in csv format over a log file"
    )]
    PrintLogMetrics {
        #[structopt(name = "log_file", short = "f")]
        log_file: PathBuf,
    },
    #[structopt(
        name = "print-metric-stats",
        about = "Prints descriptive stats in csv format over a metric csv file"
    )]
    PrintMetricStats {
        #[structopt(name = "csv_file", short = "f")]
        csv_file: PathBuf,
        #[structopt(
            name = "aggregation_pattern",
<<<<<<< HEAD
            long = "aggregation_pattern",
=======
            long = "aggregation-pattern",
>>>>>>> ed2df7a5
            short = "g"
        )]
        aggregation_pattern: Option<String>,
    },
    #[structopt(
        name = "print-log-stats",
        about = "Prints descriptive stats in csv format over a log file"
    )]
    PrintLogStats {
        #[structopt(name = "log_file", short = "f")]
        log_file: PathBuf,
        #[structopt(
            name = "aggregation_pattern",
<<<<<<< HEAD
            long = "aggregation_pattern",
=======
            long = "aggregation-pattern",
>>>>>>> ed2df7a5
            short = "g"
        )]
        aggregation_pattern: Option<String>,
    },
    #[structopt(
        name = "print-stat-check",
        about = "Prints stat checks and save results in csv format"
    )]
    StatCheck {
        #[structopt(name = "expected_csv_file", short = "ef")]
        expected_csv_file: PathBuf,
        #[structopt(name = "acual_csv_file", short = "af")]
        actual_csv_file: PathBuf,
        #[structopt(name = "result_csv_file", short = "rf")]
        result_csv_file: PathBuf,
    },
}

fn setup_aws_env() {
    // HACK fix an issue with cloudwatch logs api
    if std::env::var("AWS_REGION").is_err() {
        std::env::set_var("AWS_REGION", "eu-central-1")
    }
}

fn main() {
    enable_logging();
    setup_aws_env();

    let command = Command::from_args();

    match command {
        Command::PrintCloudwatchMetrics(CloudwatchLogsOptions {
            region,
            log_group_name,
            query_args,
            assume_role_arn,
        }) => {
            let region = region.unwrap_or_default();
            let log_group_name = log_group_name.unwrap_or_else(CloudWatchLogger::default_log_group);
            let assume_role_arn = assume_role_arn
                .unwrap_or_else(|| crate::cloudwatch::FINAL_EXAM_NODE_ROLE.to_string());
            print_cloudwatch_metrics(&query_args, log_group_name, &region, &assume_role_arn);
        }
        Command::PrintCloudwatchStats {
            cloudwatch_options:
                CloudwatchLogsOptions {
                    region,
                    log_group_name,
                    query_args,
                    assume_role_arn,
                },
            aggregation_pattern,
        } => {
            let region = region.unwrap_or_default();
            let log_group_name = log_group_name.unwrap_or_else(CloudWatchLogger::default_log_group);
            let assume_role_arn = assume_role_arn
                .unwrap_or_else(|| crate::cloudwatch::FINAL_EXAM_NODE_ROLE.to_string());
            print_cloudwatch_stats(
                &query_args,
                log_group_name,
                &region,
                &assume_role_arn,
                aggregation_pattern,
            );
        }
        Command::PrintLogStats {
            log_file,
            aggregation_pattern,
        } => print_log_stats(log_file, aggregation_pattern),
        Command::PrintMetricStats {
            csv_file,
            aggregation_pattern,
        } => print_metric_stats(csv_file, aggregation_pattern),
        Command::PrintLogMetrics { log_file } => print_log_metrics(log_file),
        Command::StatCheck {
            expected_csv_file,
            actual_csv_file,
            result_csv_file,
        } => print_stat_check(expected_csv_file, actual_csv_file, result_csv_file),
    }
}

fn print_cloudwatch_stats(
    query_args: &QueryArgs,
    log_group_name: String,
    region: &Region,
    assume_role_arn: &str,
    _aggregation_pattern: Option<String>,
) {
    let cloudwatch = CloudWatchLogger::with_log_group(
        log_group_name,
        crate::cloudwatch::assume_role(&region, assume_role_arn),
        region,
    );

    let stats: StatsByMetric<_> = cloudwatch.query_and_aggregate(query_args);

    stats.write_csv(std::io::stdout()).unwrap();
}

fn print_cloudwatch_metrics(
    query_args: &QueryArgs,
    log_group_name: String,
    region: &Region,
    assume_role_arn: &str,
) {
    let cloudwatch = CloudWatchLogger::with_log_group(
        log_group_name,
        crate::cloudwatch::assume_role(&region, assume_role_arn),
        region,
    );

    let metrics = cloudwatch.query_metrics(query_args);
    let file = BufWriter::new(std::io::stdout());
    let mut writer = csv::Writer::from_writer(file);

    for m in metrics {
        writer.serialize(m).unwrap();
    }
    writer.flush().unwrap();
}

// TODO use aggregation patern
fn print_log_stats(log_file: PathBuf, _aggregation_pattern: Option<String>) {
    let metrics = crate::logger::metrics_from_file(log_file.clone()).unwrap();
    let stats = StatsByMetric::from_iter_with_stream_id(
        metrics,
        log_file.to_str().unwrap_or_else(|| "unknown"),
        //        aggregation_pattern
    );
    stats.write_csv(std::io::stdout()).unwrap()
}

fn print_log_metrics(log_file: PathBuf) {
    let metrics = crate::logger::metrics_from_file(log_file).unwrap();

    let file = BufWriter::new(std::io::stdout());
    let mut writer = csv::Writer::from_writer(file);

    for m in metrics {
        writer.serialize(m).unwrap();
    }
    writer.flush().unwrap();
}

/// Prints to stdout human readonly pass/fail info
/// Saves to `result_csv_file` gradient info
fn print_stat_check(
    expected_csv_file: PathBuf, // StatsByMetric
    actual_csv_file: PathBuf,   // StatsByMetric
    result_csv_file: PathBuf,   // A collection of CheckedStatRecords
) {
    let mut actual_reader = BufReader::new(File::open(actual_csv_file.clone()).unwrap());
    let actual_csv_data = StatsByMetric::<StatsRecord>::from_reader(&mut actual_reader).unwrap();

    let expected_csv_data = File::open(expected_csv_file.clone()).map(|expected_csv_reader| {
        let mut expected_reader = BufReader::new(expected_csv_reader);
        let expected_csv_data =
            StatsByMetric::<StatsRecord>::from_reader(&mut expected_reader).unwrap();
        expected_csv_data
    }).unwrap_or_else(|e| {
        println!("Expected data not found for path {:?} because error {:?}, bootstrapping from actual {:?}",
            expected_csv_file.clone(), e, actual_csv_file);
        std::fs::copy(actual_csv_file.clone(), expected_csv_file).unwrap();
        actual_csv_data.clone()
    });

    let checked =
        crate::stats::LessThanStatCheck::default().check_all(&expected_csv_data, &actual_csv_data);

    let file = BufWriter::new(File::create(result_csv_file).unwrap());
    let mut writer = csv::Writer::from_writer(file);
    for (key, record) in checked.iter() {
        match record {
            Ok(record) => {
                writer.serialize(record).unwrap();
            }
            Err((record, errors)) => {
                writer.serialize(record).unwrap();
                println!("{}", key);
                for e in errors {
                    println!("\t{}", e);
                }
            }
        }
    }
    writer.flush().unwrap();
}

fn print_metric_stats(csv_file: PathBuf, aggregation_pattern: Option<String>) {
    let reader = BufReader::new(File::open(csv_file).unwrap());
    let mut reader = csv::Reader::from_reader(reader);
    let metrics = crate::metrics_from_reader!(reader);
    let aggregation_pattern = aggregation_pattern.unwrap_or_else(|| "([.]*)".into());
    let re = regex::Regex::new(aggregation_pattern.as_str()).unwrap();
    let stats_by_metric = StatsByMetric::group_by_regex(&re, metrics);
    stats_by_metric.write_csv(std::io::stdout()).unwrap();
}<|MERGE_RESOLUTION|>--- conflicted
+++ resolved
@@ -63,11 +63,7 @@
         csv_file: PathBuf,
         #[structopt(
             name = "aggregation_pattern",
-<<<<<<< HEAD
-            long = "aggregation_pattern",
-=======
             long = "aggregation-pattern",
->>>>>>> ed2df7a5
             short = "g"
         )]
         aggregation_pattern: Option<String>,
@@ -81,11 +77,7 @@
         log_file: PathBuf,
         #[structopt(
             name = "aggregation_pattern",
-<<<<<<< HEAD
-            long = "aggregation_pattern",
-=======
             long = "aggregation-pattern",
->>>>>>> ed2df7a5
             short = "g"
         )]
         aggregation_pattern: Option<String>,
