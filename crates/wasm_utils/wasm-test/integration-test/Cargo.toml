[package]
name = "wasm-integration-test"
version = "0.0.43-alpha3"
authors = ["Holochain Core Dev Team <devcore@holochain.org>"]

[lib]
crate-type = ["cdylib"]

[profile.release]
panic = "abort"

[workspace]
members = []

[dependencies]
<<<<<<< HEAD
serde = "=1.0.89"
serde_derive = "=1.0.89"
serde_json = { version = "=1.0.39", features = ["preserve_order"] }
=======
serde = "=1.0.100"
wasmi = "=0.4.4"
serde_derive = "=1.0.100"
serde_json = { version = "=1.0.47", features = ["preserve_order"] }
>>>>>>> b08c2aed
holochain_wasm_utils = { path = "../../"}
holochain_json_derive = "=0.0.20"<|MERGE_RESOLUTION|>--- conflicted
+++ resolved
@@ -13,15 +13,8 @@
 members = []
 
 [dependencies]
-<<<<<<< HEAD
-serde = "=1.0.89"
-serde_derive = "=1.0.89"
-serde_json = { version = "=1.0.39", features = ["preserve_order"] }
-=======
 serde = "=1.0.100"
-wasmi = "=0.4.4"
 serde_derive = "=1.0.100"
 serde_json = { version = "=1.0.47", features = ["preserve_order"] }
->>>>>>> b08c2aed
 holochain_wasm_utils = { path = "../../"}
 holochain_json_derive = "=0.0.20"