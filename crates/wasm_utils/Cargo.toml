[package]
name = "holochain_wasm_utils"
version = "0.0.43-alpha3"
description = "holochain wasm utils"
license = "GPL-3.0-only"
homepage = "https://github.com/holochain/holochain-rust"
documentation = "https://github.com/holochain/holochain-rust"
authors = ["Holochain Core Dev Team <devcore@holochain.org>"]

[dependencies]
<<<<<<< HEAD
serde = "=1.0.89"
serde_derive = "=1.0.89"
serde_json = { version = "=1.0.39", features = ["preserve_order"] }
holochain_core_types = { version = "=0.0.42-alpha5", path = "../core_types" }
holochain_json_derive = "=0.0.17"
holochain_persistence_api = { git = "https://github.com/holochain/holochain-persistence", branch = "transactional" }
holochain_json_api = "=0.0.17"
=======
serde = "=1.0.104"
serde_derive = "=1.0.104"
serde_json = { version = "=1.0.47", features = ["preserve_order"] }
holochain_core_types = { version = "=0.0.43-alpha3", path = "../core_types" }
holochain_json_derive = "=0.0.22"
holochain_persistence_api = "=0.0.16"
holochain_json_api = "=0.0.22"
>>>>>>> 4640c1b3

[dev-dependencies]
test_utils = { version = "=0.0.43-alpha3", path = "../../test_utils" }
holochain_core = { version = "=0.0.43-alpha3", path = "../core" }
holochain_conductor_lib = { version = "=0.0.43-alpha3", path = "../conductor_lib" }
tempfile = "=3.0.7"<|MERGE_RESOLUTION|>--- conflicted
+++ resolved
@@ -8,23 +8,13 @@
 authors = ["Holochain Core Dev Team <devcore@holochain.org>"]
 
 [dependencies]
-<<<<<<< HEAD
-serde = "=1.0.89"
-serde_derive = "=1.0.89"
-serde_json = { version = "=1.0.39", features = ["preserve_order"] }
-holochain_core_types = { version = "=0.0.42-alpha5", path = "../core_types" }
-holochain_json_derive = "=0.0.17"
-holochain_persistence_api = { git = "https://github.com/holochain/holochain-persistence", branch = "transactional" }
-holochain_json_api = "=0.0.17"
-=======
 serde = "=1.0.104"
 serde_derive = "=1.0.104"
 serde_json = { version = "=1.0.47", features = ["preserve_order"] }
 holochain_core_types = { version = "=0.0.43-alpha3", path = "../core_types" }
 holochain_json_derive = "=0.0.22"
-holochain_persistence_api = "=0.0.16"
+holochain_persistence_api = { git = "https://github.com/holochain/holochain-persistence", branch = "transactional" }
 holochain_json_api = "=0.0.22"
->>>>>>> 4640c1b3
 
 [dev-dependencies]
 test_utils = { version = "=0.0.43-alpha3", path = "../../test_utils" }
