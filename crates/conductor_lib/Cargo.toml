[package]
name = "holochain_conductor_lib"
description = "holochain conductor library"
license = "GPL-3.0-only"
homepage = "https://github.com/holochain/holochain-rust"
documentation = "https://github.com/holochain/holochain-rust"
version = "0.0.35-alpha7"
authors = ["Holochain Core Dev Team <devcore@holochain.org>"]

[dependencies]
holochain_core = { version = "=0.0.35-alpha7", path = "../core" }
holochain_core_types = { version = "=0.0.35-alpha7", path = "../core_types" }
holochain_json_derive = "=0.0.17"
holochain_json_api = "=0.0.17"
holochain_persistence_api = "=0.0.10"
holochain_persistence_mem = "=0.0.10"
holochain_persistence_file = "=0.0.10"
holochain_persistence_pickle = "=0.0.10"
holochain_persistence_lmdb = "=0.0.10"
holochain_dpki = { version = "=0.0.35-alpha7", path = "../dpki" }
holochain_net = { version = "=0.0.35-alpha7", path = "../net" }
lib3h = "=0.0.20"
lib3h_sodium = "=0.0.20"
<<<<<<< HEAD
holochain_common = { path = "../../common" }
holochain_metrics = { path = "../metrics" }
=======
holochain_common = { version = "=0.0.35-alpha7", path = "../common" }
>>>>>>> a751100d
chrono = "=0.4.6"
serde = "=1.0.89"
serde_json = { version = "=1.0.39", features = ["preserve_order"] }
serde_derive = "=1.0.89"
serde_regex = "=0.3.1"
toml = "=0.5.0"
boolinator = "=2.4.0"
tiny_http = "=0.6.2"
jsonrpc-core = "14.0.1"
jsonrpc-ws-server = "14.0.1"
jsonrpc-http-server = "14.0.1"
petgraph = "=0.4.13"
colored = "=1.7.0"
regex = "=1.1.2"
maplit = "=1.0.1"
lazy_static = "=1.2.0"
json-patch = "=0.2.2"
hyper = "=0.12.25"
fs_extra = "=1.1.0"
rpassword = "=2.1.0"
base64 = "=0.10.1"
reqwest = "=0.9.11"
crossbeam-channel = "=0.3.8"
log = "=0.4.8"
holochain_logging = "=0.0.4"
nickel = "=0.11.0"
url = { version = "=2.1.0", features = ["serde"] }
<<<<<<< HEAD
rusoto_core = { version = "=0.41.0" }
=======

>>>>>>> a751100d
[dev-dependencies]
test_utils = { version = "=0.0.35-alpha7", path = "../../test_utils" }
tempfile = "=3.0.7"
holochain_wasm_utils = { version = "=0.0.35-alpha7", path = "../wasm_utils" }
structopt = "=0.2.15"
pretty_assertions = "=0.6.1"
ws = "=0.8.0"
parking_lot = "=0.7.1"<|MERGE_RESOLUTION|>--- conflicted
+++ resolved
@@ -21,12 +21,8 @@
 holochain_net = { version = "=0.0.35-alpha7", path = "../net" }
 lib3h = "=0.0.20"
 lib3h_sodium = "=0.0.20"
-<<<<<<< HEAD
-holochain_common = { path = "../../common" }
-holochain_metrics = { path = "../metrics" }
-=======
+holochain_metrics = { version = "=0.0.35-alpha7", path = "../metrics" }
 holochain_common = { version = "=0.0.35-alpha7", path = "../common" }
->>>>>>> a751100d
 chrono = "=0.4.6"
 serde = "=1.0.89"
 serde_json = { version = "=1.0.39", features = ["preserve_order"] }
@@ -54,11 +50,8 @@
 holochain_logging = "=0.0.4"
 nickel = "=0.11.0"
 url = { version = "=2.1.0", features = ["serde"] }
-<<<<<<< HEAD
 rusoto_core = { version = "=0.41.0" }
-=======
 
->>>>>>> a751100d
 [dev-dependencies]
 test_utils = { version = "=0.0.35-alpha7", path = "../../test_utils" }
 tempfile = "=3.0.7"
