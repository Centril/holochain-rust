--- conflicted
+++ resolved
@@ -20,15 +20,10 @@
 holochain_persistence_lmdb = "=0.0.10"
 holochain_dpki = { version = "=0.0.35-alpha7", path = "../dpki" }
 holochain_net = { version = "=0.0.35-alpha7", path = "../net" }
-<<<<<<< HEAD
-lib3h = "=0.0.20"
-lib3h_sodium = "=0.0.20"
-holochain_metrics = { version = "=0.0.35-alpha7", path = "../metrics" }
-=======
 lib3h = "=0.0.21"
 lib3h_sodium = "=0.0.21"
->>>>>>> 81725082
 holochain_common = { version = "=0.0.35-alpha7", path = "../common" }
+holochain_metrics = { version = "=0.0.35-alpha7", path = "../metrics" }
 chrono = "=0.4.6"
 serde = "=1.0.89"
 serde_json = { version = "=1.0.39", features = ["preserve_order"] }
