use crate::{
    conductor::broadcaster::Broadcaster,
    config::{
        serialize_configuration, Configuration, InterfaceConfiguration, InterfaceDriver,
        NetworkConfig, StorageConfiguration,
    },
    context_builder::ContextBuilder,
    dpki_instance::DpkiInstance,
    error::HolochainInstanceError,
    keystore::{Keystore, PRIMARY_KEYBUNDLE_ID},
    Holochain,
};
use crossbeam_channel::{unbounded, Receiver, Sender};
use holochain_common::paths::DNA_EXTENSION;
use holochain_core::{logger::Logger, signal::Signal};
use holochain_core_types::{
    agent::AgentId,
    dna::Dna,
    error::{HcResult, HolochainError},
};
use holochain_locksmith::{Mutex, RwLock};
use key_loaders::test_keystore;

use holochain_json_api::json::JsonString;
use holochain_persistence_api::{cas::content::AddressableContent, hash::HashString};

use holochain_dpki::{key_bundle::KeyBundle, password_encryption::PwHashConfig};
use holochain_logging::{rule::RuleFilter, FastLogger, FastLoggerBuilder};
use jsonrpc_ws_server::jsonrpc_core::IoHandler;
use std::{
    clone::Clone,
    collections::HashMap,
    convert::TryFrom,
    fs::{self, File},
    io::prelude::*,
    option::NoneError,
    path::PathBuf,
    sync::Arc,
    thread,
    time::Duration,
};

use boolinator::Boolinator;
#[cfg(unix)]
use conductor::passphrase_manager::PassphraseServiceUnixSocket;
use conductor::passphrase_manager::{
    PassphraseManager, PassphraseService, PassphraseServiceCmd, PassphraseServiceMock,
};
use config::{AgentConfiguration, DnaLocation, PassphraseServiceConfig};
use holochain_core_types::dna::bridges::BridgePresence;
use holochain_net::{
    connection::net_connection::NetHandler,
    ipc::spawn::{ipc_spawn, SpawnResult},
    p2p_config::{BackendConfig, P2pBackendKind, P2pConfig},
    p2p_network::P2pNetwork,
};
use interface::{ConductorApiBuilder, InstanceMap, Interface};
use signal_wrapper::SignalWrapper;
use static_file_server::ConductorStaticFileServer;
use static_server_impls::NickelStaticServer as StaticServer;

lazy_static! {
    /// This is a global and mutable Conductor singleton.
    /// (Ok, not really. I've made Conductor::from_config public again so holochain_nodejs
    /// is not forced to use Conductor as a singleton so we don't run into problems with
    /// tests affecting each other. The consequence is that Rustc can't help us in enforcing
    /// the conductor to be singleton otherwise. The only point this is important anyway is in
    /// the interfaces. That code needs this static variable to be set in order to be able to
    /// call ConductorAdmin functions.)
    /// In order to call from interface threads Conductor admin functions that change
    /// the config and hence mutate the Conductor, we need something that owns the Conductor
    /// and is accessible from everywhere (esp. those conductor interface method closures
    /// in interface.rs).
    pub static ref CONDUCTOR: Arc<Mutex<Option<Conductor>>> = Arc::new(Mutex::new(None));
}

/// Conductor constructor that makes sure the Conductor instance object is mounted
/// in above static CONDUCTOR.
/// It replaces any Conductor instance that was mounted before to CONDUCTOR with a new one
/// create from the given configuration.
pub fn mount_conductor_from_config(config: Configuration) {
    let conductor = Conductor::from_config(config);
    CONDUCTOR.lock().unwrap().replace(conductor);
}

/// Main representation of the conductor.
/// Holds a `HashMap` of Holochain instances referenced by ID.
/// A primary point in this struct is
/// `load_config(&mut self, config: &Configuration) -> Result<(), String>`
/// which takes a `config::Configuration` struct and tries to instantiate all configured instances.
/// While doing so it has to load DNA files referenced in the configuration.
/// In order to not bind this code to the assumption that there is a filesystem
/// and also enable easier testing, a DnaLoader ()which is a closure that returns a
/// Dna object for a given path string) has to be injected on creation.
pub struct Conductor {
    pub(in crate::conductor) instances: InstanceMap,
    instance_signal_receivers: Arc<RwLock<HashMap<String, Receiver<Signal>>>>,
    agent_keys: HashMap<String, Arc<Mutex<Keystore>>>,
    pub(in crate::conductor) config: Configuration,
    pub(in crate::conductor) static_servers: HashMap<String, StaticServer>,
    pub(in crate::conductor) interface_threads: HashMap<String, Sender<()>>,
    pub(in crate::conductor) interface_broadcasters: Arc<RwLock<HashMap<String, Broadcaster>>>,
    signal_multiplexer_kill_switch: Option<Sender<()>>,
    pub key_loader: KeyLoader,
    pub(in crate::conductor) dna_loader: DnaLoader,
    pub(in crate::conductor) ui_dir_copier: UiDirCopier,
    signal_tx: Option<SignalSender>,
    logger: FastLogger,
    p2p_config: Option<P2pConfig>,
    network_spawn: Option<SpawnResult>,
    pub passphrase_manager: Arc<PassphraseManager>,
    pub hash_config: Option<PwHashConfig>, // currently this has to be pub for testing.  would like to remove
    // TODO: remove this when n3h gets deprecated
    n3h_keepalive_network: Option<P2pNetwork>, // hack needed so that n3h process stays alive even if all instances get shutdown.
}

impl Drop for Conductor {
    fn drop(&mut self) {
        if let Some(ref mut network_spawn) = self.network_spawn {
            if let Some(mut kill) = network_spawn.kill.take() {
                kill();
            }
        }

        self.shutdown()
            .unwrap_or_else(|err| println!("Error during shutdown, continuing anyway: {:?}", err));

        // Flushing the logger's buffer writer
        self.logger.flush();
        // Do not shut down the logging thread if there is multiple concurrent conductor thread
        // like during unit testing because they all use the same registered logger
        // self.logger.shutdown();

        if let Some(mut network) = self.n3h_keepalive_network.take() {
            network.stop()
        }
    }
}

type SignalSender = Sender<Signal>;
pub type KeyLoader = Arc<
    Box<
        dyn FnMut(
                &PathBuf,
                Arc<PassphraseManager>,
                Option<PwHashConfig>,
            ) -> Result<Keystore, HolochainError>
            + Send
            + Sync,
    >,
>;
pub type DnaLoader = Arc<Box<dyn FnMut(&DnaLocation) -> Result<Dna, HolochainError> + Send + Sync>>;
pub type UiDirCopier =
    Arc<Box<dyn FnMut(&PathBuf, &PathBuf) -> Result<(), HolochainError> + Send + Sync>>;

/// preparing for having conductor notifiers go to one of the log streams
pub fn notify(msg: String) {
    println!("{}", msg);
}

impl Conductor {
    pub fn from_config(config: Configuration) -> Self {
        lib3h_sodium::check_init();
        let _rules = config.logger.rules.clone();
        let mut logger_builder = FastLoggerBuilder::new();
        logger_builder.set_level_from_str(&config.logger.logger_level.as_str());

        for rule in config.logger.rules.rules.iter() {
            logger_builder.add_rule_filter(RuleFilter::new(
                rule.pattern.as_str(),
                rule.exclude,
                rule.color.as_ref().unwrap_or(&String::default()).as_str(),
            ));
        }

        let logger = logger_builder
            .build()
            .expect("Fail to instanciate the logging factory.");

        if config.ui_bundles.len() > 0 || config.ui_interfaces.len() > 0 {
            println!();
            println!("{}", std::iter::repeat("!").take(20).collect::<String>());
            println!("DEPRECATION WARNING - Hosting a static UI via the conductor will not be supported in future releases");
            println!("{}", std::iter::repeat("!").take(20).collect::<String>());
            println!();
        }

        let passphrase_service: Arc<Mutex<dyn PassphraseService + Send>> =
            if let PassphraseServiceConfig::UnixSocket { path } = config.passphrase_service.clone()
            {
                #[cfg(not(unix))]
                let _ = path;
                #[cfg(not(unix))]
                panic!("Unix domain sockets are not available on non-Unix systems. Can't create a PassphraseServiceUnixSocket.");

                #[cfg(unix)]
                Arc::new(Mutex::new(PassphraseServiceUnixSocket::new(path)))
            } else {
                match config.passphrase_service.clone() {
                    PassphraseServiceConfig::Cmd => Arc::new(Mutex::new(PassphraseServiceCmd {})),
                    PassphraseServiceConfig::Mock { passphrase } => {
                        Arc::new(Mutex::new(PassphraseServiceMock { passphrase }))
                    }
                    _ => unreachable!(),
                }
            };

        Conductor {
            instances: HashMap::new(),
            instance_signal_receivers: Arc::new(RwLock::new(HashMap::new())),
            agent_keys: HashMap::new(),
            interface_threads: HashMap::new(),
            static_servers: HashMap::new(),
            interface_broadcasters: Arc::new(RwLock::new(HashMap::new())),
            signal_multiplexer_kill_switch: None,
            config,
            key_loader: Arc::new(Box::new(Self::load_key)),
            dna_loader: Arc::new(Box::new(Self::load_dna)),
            ui_dir_copier: Arc::new(Box::new(Self::copy_ui_dir)),
            signal_tx: None,
            logger,
            p2p_config: None,
            network_spawn: None,
            passphrase_manager: Arc::new(PassphraseManager::new(passphrase_service)),
            hash_config: None,
            n3h_keepalive_network: None,
        }
    }

    pub fn add_agent_keystore(&mut self, agent_id: String, keystore: Keystore) {
        self.agent_keys
            .insert(agent_id, Arc::new(Mutex::new(keystore)));
    }

    pub fn with_signal_channel(mut self, signal_tx: Sender<Signal>) -> Self {
        // TODO: clean up the conductor creation process to prevent loading config before proper setup,
        // especially regarding the signal handler.
        // (see https://github.com/holochain/holochain-rust/issues/739)
        if !self.instances.is_empty() {
            panic!("Cannot set a signal channel after having run from_config()");
        }
        self.signal_tx = Some(signal_tx);
        self
    }

    pub fn p2p_bindings(&self) -> Option<Vec<String>> {
        self.network_spawn
            .as_ref()
            .map(|spawn| spawn.p2p_bindings.clone())
    }

    pub fn config(&self) -> Configuration {
        self.config.clone()
    }

    /// Starts a new thread which monitors each instance's signal channel and pushes signals out
    /// all interfaces the according instance is part of.
    pub fn start_signal_multiplexer(&mut self) -> thread::JoinHandle<()> {
        self.stop_signal_multiplexer();
        let broadcasters = self.interface_broadcasters.clone();
        let instance_signal_receivers = self.instance_signal_receivers.clone();
        let signal_tx = self.signal_tx.clone();
        let config = self.config.clone();
        let (kill_switch_tx, kill_switch_rx) = unbounded();
        self.signal_multiplexer_kill_switch = Some(kill_switch_tx);

        debug!("starting signal loop");
        thread::Builder::new()
            .name("signal_multiplexer".to_string())
            .spawn(move || loop {
                {
                    for (instance_id, receiver) in instance_signal_receivers.read().unwrap().iter()
                    {
                        if let Ok(signal) = receiver.try_recv() {
                            signal_tx.clone().map(|s| s.send(signal.clone()));
                            let broadcasters = broadcasters.read().unwrap();
                            let interfaces_with_instance: Vec<&InterfaceConfiguration> =
                                match signal {
                                    // Send internal signals only to admin interfaces, if signals.trace is set:
                                    Signal::Trace(_) => {
                                        if config.signals.trace {
                                            config
                                                .interfaces
                                                .iter()
                                                .filter(|interface_config| interface_config.admin)
                                                .collect()
                                        } else {
                                            Vec::new()
                                        }
                                    }

                                    // Send internal signals only to admin interfaces, if signals.consistency is set:
                                    Signal::Consistency(_) => {
                                        if config.signals.consistency {
                                            config
                                                .interfaces
                                                .iter()
                                                .filter(|interface_config| interface_config.admin)
                                                .collect()
                                        } else {
                                            Vec::new()
                                        }
                                    }

                                    // Pass through user-defined  signals to the according interfaces
                                    // in which the source instance is exposed:
                                    Signal::User(_) => {
                                        println!(
                                            "SIGNAL for instance[{}]: {:?}",
                                            instance_id, signal
                                        );
                                        let interfaces = config
                                            .interfaces
                                            .iter()
                                            .filter(|interface_config| {
                                                let contains_instance = interface_config
                                                    .instances
                                                    .iter()
                                                    .any(|instance| instance.id == *instance_id);
                                                let is_admin = interface_config.admin;

                                                contains_instance || is_admin
                                            })
                                            .collect();
                                        println!("INTERFACEs for SIGNAL: {:?}", interfaces);
                                        interfaces
                                    }
                                };

                            for interface in interfaces_with_instance {
                                if let Some(broadcaster) = broadcasters.get(&interface.id) {
                                    if let Err(error) = broadcaster.send(SignalWrapper {
                                        signal: signal.clone(),
                                        instance_id: instance_id.clone(),
                                    }) {
                                        notify(error.to_string());
                                    }
                                };
                            }
                        }
                    }
                }
                if kill_switch_rx.try_recv().is_ok() {
                    break;
                }
                thread::sleep(Duration::from_millis(1));
            })
            .expect("Must be able to spawn thread")
    }

    pub fn stop_signal_multiplexer(&self) {
        self.signal_multiplexer_kill_switch
            .as_ref()
            .map(|kill_switch| kill_switch.send(()));
    }

    pub fn start_all_interfaces(&mut self) {
        self.interface_threads = self
            .config
            .interfaces
            .iter()
            .map(|ic| (ic.id.clone(), self.spawn_interface_thread(ic.clone())))
            .collect()
    }

    pub fn stop_all_interfaces(&mut self) {
        for (id, kill_switch) in self.interface_threads.iter() {
            notify(format!("Stopping interface {}", id));
            kill_switch.send(()).unwrap_or_else(|err| {
                let message = format!("Error stopping interface: {}", err);
                notify(message.clone());
            });
        }
    }

    pub fn stop_interface_by_id(&mut self, id: &String) -> Result<(), HolochainError> {
        {
            let kill_switch = self.interface_threads.get(id).ok_or_else(|| {
                HolochainError::ErrorGeneric(format!("Interface {} not found.", id))
            })?;
            notify(format!("Stopping interface {}", id));
            kill_switch.send(()).map_err(|err| {
                let message = format!("Error stopping interface: {}", err);
                notify(message.clone());
                HolochainError::ErrorGeneric(message)
            })?;
        }
        self.interface_threads.remove(id);
        Ok(())
    }

    pub fn start_interface_by_id(&mut self, id: &String) -> Result<(), String> {
        notify(format!("Start interface by id: {}", id));
        self.config
            .interface_by_id(id)
            .ok_or_else(|| format!("Interface does not exist: {}", id))
            .and_then(|config| self.start_interface(&config))
    }

    pub fn start_all_static_servers(&mut self) -> Result<(), String> {
        notify("Starting all servers".into());
        self.static_servers.iter_mut().for_each(|(id, server)| {
            notify(format!("Starting server \"{}|\"", id));
            server
                .start()
                .unwrap_or_else(|_| panic!("Couldn't start server {}", id));
            notify(format!("Server started for \"{}\"", id))
        });
        Ok(())
    }

    pub fn start_instance(&mut self, id: &String) -> Result<(), HolochainInstanceError> {
        let mut instance = self.instances.get(id)?.write().unwrap();
        notify(format!("Starting instance \"{}\"...", id));

        // Get instance DNA so we can read out required bridge definitions:
        let dna =
            instance
                .state()?
                .nucleus()
                .dna()
                .ok_or(HolochainInstanceError::InternalFailure(
                    HolochainError::DnaMissing,
                ))?;

        // Make sure required bridges are configured and started:
        for zome in dna.zomes.values() {
            for bridge in zome.bridges.iter() {
                if bridge.presence == BridgePresence::Required {
                    let handle = bridge.handle.clone();
                    let bridge_config = self
                        .config
                        .bridges
                        .iter()
                        .find(|b| b.handle == handle)
                        .ok_or_else(|| {
                            HolochainInstanceError::RequiredBridgeMissing(handle.clone())
                        })?;
                    self.instances
                        .get(&bridge_config.callee_id)
                        .ok_or_else(|| {
                            HolochainInstanceError::RequiredBridgeMissing(handle.clone())
                        })?
                        .read()
                        .unwrap()
                        .active()
                        .ok_or_else(|| HolochainInstanceError::RequiredBridgeMissing(handle))?;
                }
            }
        }
        instance.start()
    }

    pub fn stop_instance(&mut self, id: &String) -> Result<(), HolochainInstanceError> {
        let instance = self.instances.get(id)?;
        notify(format!("Stopping instance \"{}\"...", id));
        instance.write().unwrap().stop()
    }

    /// Starts all instances
    pub fn start_all_instances(&mut self) -> Result<(), HolochainInstanceError> {
        notify("Start all instances".to_string());
        self.config
            .instances
            .iter()
            .map(|instance_config| instance_config.id.clone())
            .collect::<Vec<String>>()
            .iter()
            .map(|id| {
                let start_result = self.start_instance(&id);
                if Err(HolochainInstanceError::InstanceAlreadyActive) == start_result {
                    Ok(())
                } else {
                    start_result
                }
            })
            .collect::<Result<Vec<()>, _>>()
            .map(|_| ())
    }

    /// Starts dpki_happ instances
    pub fn start_dpki_instance(&mut self) -> Result<(), HolochainInstanceError> {
        let dpki_instance_id = &self.dpki_instance_id().unwrap();
        let mut instance = self
            .instantiate_from_config(dpki_instance_id)
            .map_err(|err| {
                HolochainInstanceError::InternalFailure(HolochainError::ErrorGeneric(err))
            })?;
        instance.start()?;
        self.instances.insert(
            dpki_instance_id.to_string(),
            Arc::new(RwLock::new(instance)),
        );
        Ok(())
    }

    /// Stops all instances
    pub fn stop_all_instances(&mut self) -> Result<(), HolochainInstanceError> {
        self.instances
            .iter_mut()
            .map(|(id, hc)| {
                notify(format!("Stopping instance \"{}\"...", id));
                hc.write()
                    .map(|mut lock| {
                        let _ = lock.stop();
                    })
                    .map_err(|_| {
                        notify(format!("Error stopping instance \"{}\": could not get a lock. Will ignore and proceed shutting down other instances...", id));
                        HolochainInstanceError::InternalFailure(HolochainError::new("Could not get lock on shutdown"))
                    })
            })
            .collect::<Result<Vec<()>, _>>()
            .map(|_| ())
    }

    pub fn instances(&self) -> &InstanceMap {
        &self.instances
    }

    /// Stop and clear all instances
    pub fn shutdown(&mut self) -> Result<(), HolochainInstanceError> {
        // 1. Stop interfaces so we don't have new threads spawned because
        // incoming RPCs while we are spinning down:
        self.stop_all_interfaces();

        // 2. Really make sure nobody can use the conductor through the
        // static reference anymore.
        // Waiting for the conductor lock here also ensure that any
        // running RPC gets finished before we're trying to stop
        // instances (which could lead to a dead-lock)
        let mut conductor_guard = CONDUCTOR.lock().unwrap();
        std::mem::replace(&mut *conductor_guard, None);

        // 3. Stop running instances:
        self.stop_all_instances()?;

        // 4. Kill signal multiplexer threads:
        self.signal_multiplexer_kill_switch
            .as_ref()
            .map(|sender| sender.send(()));

        self.instances = HashMap::new();
        Ok(())
    }

    pub fn spawn_network(&mut self) -> Result<SpawnResult, HolochainError> {
        let network_config = self.config.clone().network.ok_or_else(|| {
            HolochainError::ErrorGeneric("attempt to spawn network when not configured".to_string())
        })?;

        match network_config {
            NetworkConfig::N3h(config) => {
                println!(
                    "Spawning network with working directory: {}",
                    config.n3h_persistence_path
                );
                let spawn_result = ipc_spawn(
                    config.n3h_persistence_path.clone(),
                    P2pConfig::load_end_user_config(config.networking_config_file).to_string(),
                    hashmap! {
                        String::from("N3H_MODE") => config.n3h_mode.clone(),
                        String::from("N3H_WORK_DIR") => config.n3h_persistence_path.clone(),
                        String::from("N3H_IPC_SOCKET") => String::from("tcp://127.0.0.1:*"),
                        String::from("N3H_LOG_LEVEL") => config.n3h_log_level.clone(),
                    },
                    2000,
                    true,
                )
                .map_err(|error| {
                    println!("Error while spawning network process: {:?}", error);
                    HolochainError::ErrorGeneric(error.to_string())
                })?;
                println!(
                    "Network spawned with bindings:\n\t - ipc: {}\n\t - p2p: {:?}",
                    spawn_result.ipc_binding, spawn_result.p2p_bindings
                );
                Ok(spawn_result)
            }
            NetworkConfig::Memory(_) => unimplemented!(),
            NetworkConfig::Sim1h(_) => unimplemented!(),
            NetworkConfig::Sim2h(_) => unimplemented!(),
            NetworkConfig::Lib3h(_) => Err(HolochainError::ErrorGeneric(
                "Lib3h Network not implemented".to_string(),
            )),
        }
    }

    fn get_p2p_config(&self) -> P2pConfig {
        self.p2p_config.clone().map(|p2p_config| {

          // TODO replace this hack with a discovery service trait
          let urls : Vec<url::Url> = self.instances.values().map(|instance| {
                    instance
                        .read()
                        .unwrap()
                        .context()
                        .unwrap()
                        .network_state()
                        .unwrap()
                        .network
                        .as_ref()
                        .expect("Network not initialized")
                        .p2p_endpoint()
                }).collect();
            match p2p_config.to_owned().backend_config {
                BackendConfig::Memory(mut config) => {
                    config.bootstrap_nodes =
                        if config.bootstrap_nodes.is_empty() && !urls.is_empty()
                        { vec![urls[0].clone().into()] }
                        else
                        { config.bootstrap_nodes.clone() };
                    let mut p2p_config = p2p_config.clone();
                    p2p_config.backend_config = BackendConfig::Memory(config);
                    p2p_config
                },
                _ => p2p_config.clone()
            }
        }).unwrap_or_else(|| {
            // This should never happen, but we'll throw out an in-memory server config rather than crashing,
            // just to be nice (TODO make proper logging statement)
            println!("warn: instance_network_config called before p2p_config initialized! Using default in-memory network name.");
            P2pConfig::new_with_unique_memory_backend()
        })
    }

    fn initialize_p2p_config(&mut self) -> P2pConfig {
        // if there's no NetworkConfig we won't spawn a network process
        // and instead configure instances to use a unique in-memory network
        if self.config.network.is_none() {
            return P2pConfig::new_with_unique_memory_backend();
        }
        // if there is a config then either we need to spawn a process and get
        // the ipc_uri for it and save it for future calls to `load_config` or
        // we use a (non-empty) uri value that was created from previous calls!
        match self.config.network.clone().unwrap() {
            NetworkConfig::N3h(config) => {
                let uri = config
                    .n3h_ipc_uri
                    .clone()
                    .and_then(|v| if v == "" { None } else { Some(v) })
                    .or_else(|| {
                        self.network_spawn = self.spawn_network().ok();
                        self.network_spawn
                            .as_ref()
                            .map(|spawn| spawn.ipc_binding.clone())
                    });
                let config = P2pConfig::new_ipc_uri(
                    uri,
                    &config.bootstrap_nodes,
                    config.networking_config_file,
                );
                // create an empty network with this config just so the n3h process doesn't
                // kill itself in the case that all instances are closed down (as happens in app-spec)
                let network = P2pNetwork::new(
                    NetHandler::new(Box::new(|_r| Ok(()))),
                    config.clone(),
                    None,
                    None,
                )
                .expect("unable to create conductor keepalive P2pNetwork");
                self.n3h_keepalive_network = Some(network);
                config
            }
            NetworkConfig::Memory(config) => P2pConfig {
                backend_kind: P2pBackendKind::GhostEngineMemory,
                backend_config: BackendConfig::Memory(config),
                maybe_end_user_config: None,
            },
            NetworkConfig::Lib3h(config) => P2pConfig {
                backend_kind: P2pBackendKind::LIB3H,
                backend_config: BackendConfig::Lib3h(config),
                maybe_end_user_config: None,
            },
            NetworkConfig::Sim1h(config) => P2pConfig {
                backend_kind: P2pBackendKind::SIM1H,
                backend_config: BackendConfig::Sim1h(config),
                maybe_end_user_config: None,
            },
            NetworkConfig::Sim2h(config) => P2pConfig {
                backend_kind: P2pBackendKind::SIM2H,
                backend_config: BackendConfig::Sim2h(config),
                maybe_end_user_config: None,
            },
        }
    }

    /// Tries to create all instances configured in the given Configuration object.
    /// Calls `Configuration::check_consistency()` first.
    /// Different to a previous version, it assumes the conductor to be uninitialized.
    /// I.e. it does not try to shutdown running instances or interfaces but assumes
    /// none to be there!
    /// The first time we call this, we also initialize the conductor-wide config
    /// for use with all instances
    pub fn boot_from_config(&mut self) -> Result<(), String> {
        notify("conductor: boot_from_config".into());
        let _ = self.config.check_consistency(&mut self.dna_loader)?;

        if self.p2p_config.is_none() {
            self.p2p_config = Some(self.initialize_p2p_config());
        }

        self.start_signal_multiplexer();
        self.dpki_bootstrap()?;

        for id in self.config.instance_ids_sorted_by_bridge_dependencies()? {
            // We only try to instantiate the instance if it is not running already,
            // which will be the case at least for the DPKI instance which got started
            // specifically in `self.dpki_bootstrap()` above.
            if !self.instances.contains_key(&id) {
                let instance = self.instantiate_from_config(&id).map_err(|error| {
                    format!(
                        "Error while trying to create instance \"{}\": {}",
                        id, error
                    )
                })?;

                self.instances
                    .insert(id.clone(), Arc::new(RwLock::new(instance)));
            }
        }

        for ui_interface_config in self.config.ui_interfaces.clone() {
            notify(format!("adding ui interface {}", &ui_interface_config.id));
            let bundle_config = self
                .config
                .ui_bundle_by_id(&ui_interface_config.bundle)
                .ok_or_else(|| {
                    format!(
                        "UI interface {} references bundle with id {} but no such bundle found",
                        &ui_interface_config.id, &ui_interface_config.bundle
                    )
                })?;
            let connected_dna_interface = ui_interface_config
                .clone()
                .dna_interface
                .map(|interface_id| self.config.interface_by_id(&interface_id).unwrap());

            self.static_servers.insert(
                ui_interface_config.id.clone(),
                StaticServer::from_configs(
                    ui_interface_config,
                    bundle_config,
                    connected_dna_interface,
                ),
            );
        }

        Ok(())
    }

    /// Creates one specific Holochain instance from a given Configuration,
    /// id string and DnaLoader.
    pub fn instantiate_from_config(&mut self, id: &String) -> Result<Holochain, String> {
        self.config.check_consistency(&mut self.dna_loader)?;

        self.config
            .instance_by_id(&id)
            .ok_or_else(|| String::from("Instance not found in config"))
            .and_then(|instance_config| {
                // Build context:
                let mut context_builder = ContextBuilder::new();

                // Agent:
                let agent_id = &instance_config.agent;
                let agent_config = self.config.agent_by_id(agent_id).unwrap();
                let agent_address = self.agent_config_to_id(&agent_config)?;
                if agent_config.test_agent.unwrap_or_default() {
                    // Modify the config so that the public_address is correct.
                    // (The public_address is simply ignored for test_agents, as
                    // it is generated from the agent's name instead of read from
                    // a physical keyfile)
                    self.config.update_agent_address_by_id(agent_id, &agent_address);
                    self.save_config()?;
                }

                context_builder = context_builder.with_agent(agent_address.clone());

                context_builder = context_builder.with_p2p_config(self.get_p2p_config());

                // Signal config:
                let (sender, receiver) = unbounded();
                self.instance_signal_receivers
                    .write()
                    .unwrap()
                    .insert(instance_config.id.clone(), receiver);
                context_builder = context_builder.with_signals(sender);

                // Storage:
                match instance_config.storage {
                    StorageConfiguration::File { path } => {
                        context_builder =
                            context_builder.with_file_storage(path).map_err(|hc_err| {
                                format!("Error creating context: {}", hc_err.to_string())
                            })?
                    }
                    StorageConfiguration::Memory => {
                        context_builder = context_builder.with_memory_storage()
                    }
                    StorageConfiguration::Pickle { path } => {
                        context_builder =
                            context_builder
                                .with_pickle_storage(path)
                                .map_err(|hc_err| {
                                    format!("Error creating context: {}", hc_err.to_string())
                                })?
                    }
                    StorageConfiguration::Lmdb { path, initial_mmap_bytes } => {
                        context_builder =
                            context_builder
                                .with_lmdb_storage(path, initial_mmap_bytes)
                                .map_err(|hc_err| {
                                    format!("Error creating context: {}", hc_err.to_string())
                                })?
                    }
                }

                let instance_name = instance_config.id.clone();
                // Conductor API
                let api = self.build_conductor_api(instance_config.id)?;
                context_builder = context_builder.with_conductor_api(api);

                if self.config.logger.state_dump {
                    context_builder = context_builder.with_state_dump_logging();
                }

                // Spawn context
                let context = context_builder.with_instance_name(&instance_name).spawn();

                // Get DNA

                // self.config.dnas.iter_mut().fing(|dna_config| dna_config.id == instance_config.dna)
                // .map(|dna_config| {

                // })
                let dna_config = self.config.dna_by_id(&instance_config.dna).unwrap();
                let dna_location = dna_config.get_location().clone();
                let mut dna = Arc::get_mut(&mut self.dna_loader).unwrap()(&dna_location).map_err(|_| {
                    HolochainError::ConfigError(format!(
                        "Could not load DNA from \"{}\"",
                        dna_location
                    ))
                })?;


                match dna_config.uuid {
                    Some(uuid) => {
                        dna.uuid = uuid;
                        self.config.update_dna_hash_by_id(&dna_config.id, dna.address().to_string());
                        self.save_config()?;
                    },
                    None => {
                        // This is where we are checking the consistency between DNAs: for now we compare
                        // the hash provided in the TOML Conductor config file with the computed hash of
                        // the loaded dna.
                        // NB: we only do this is if the uuid is not set
                        let dna_hash_from_conductor_config = HashString::from(dna_config.hash);
                        let dna_hash_computed = &dna.address();

                        match Arc::get_mut(&mut self.dna_loader)
                            .expect("Fail to get a mutable reference to 'dna loader'.")(&dna_location) {
                            // If the file is correctly loaded, meaning it exists in the file system,
                            // we can operate on its computed DNA hash
                            Ok(dna) => {
                                let dna_hash_computed_from_file = dna.address();
                                Conductor::check_dna_consistency_from_all_sources(
                                    &context,
                                    &dna_hash_from_conductor_config,
                                    &dna_hash_computed,
                                    &dna_hash_computed_from_file, &dna_location)?;
                            },
                            Err(_) => {
                                let msg = format!("Conductor: Could not load DNA from {:?}.", &dna_location);
                                log_error!(context, "{}", msg);

                                // If something is wrong with the DNA file, we only
                                // check the 2 primary sources of DNA's hashes
                                match Conductor::check_dna_consistency(
                                    &dna_hash_from_conductor_config,
                                    &dna_hash_computed) {
                                    Ok(_) => (),
                                    Err(e) => {
                                        let msg = format!("\
                                        Conductor: DNA hashes mismatch: 'Conductor config' != 'Conductor instance': \
                                        '{}' != '{}'",
                                        &dna_hash_from_conductor_config,
                                        &dna_hash_computed);
                                        log_error!(context, "{}", msg);

                                        return Err(e.to_string());
                                    }
                                }
                            }
                        }
                    }
                };

                let mut context_clone = context.clone();
                let context = Arc::new(context);
                               Holochain::load(context.clone())
                    .and_then(|hc| {
                       notify(format!(
                            "Successfully loaded instance {} from storage",
                            id.clone()
                        ));
                        Ok(hc)
                    })
                    .or_else(|loading_error| {
                        context_clone.reset_instance();
                        let context = Arc::new(context_clone);
                        // NoneError just means it didn't find a pre-existing state
                        // that's not a problem and so isn't logged as such
                        if loading_error == HolochainError::from(NoneError) {
                           notify("No chain found in the store".to_string());
                        } else {
                            notify(format!(
                                "Failed to load instance {} from storage: {:?}",
                                id.clone(),
                                loading_error
                            ));
                        }
                        notify("Initializing new chain...".to_string());
                        Holochain::new(dna, context)
                        .map_err(|hc_err| hc_err.to_string())
                    })
            })
    }

    pub fn build_conductor_api(
        &mut self,
        instance_id: String,
    ) -> Result<IoHandler, HolochainError> {
        notify(format!(
            "conductor: build_conductor_api instance_id={}, config={:?}",
            instance_id, self.config
        ));
        let instance_config = self.config.instance_by_id(&instance_id)?;
        let agent_id = instance_config.agent.clone();
        let agent_config = self.config.agent_by_id(&agent_id)?;
        let mut api_builder = ConductorApiBuilder::new();
        // Signing callback:
        if let Some(true) = agent_config.holo_remote_key {
            // !!!!!!!!!!!!!!!!!!!!!!!
            // Holo closed-alpha hack:
            // !!!!!!!!!!!!!!!!!!!!!!!
            api_builder = api_builder.with_outsource_signing_callback(
                self.agent_config_to_id(&agent_config)?,
                self.config
                    .signing_service_uri
                    .clone()
                    .expect("holo_remote_key needs signing_service_uri set"),
            );
            api_builder = api_builder.with_outsource_signing_callback(
                self.agent_config_to_id(&agent_config)?,
                self.config
                    .encryption_service_uri
                    .clone()
                    .expect("holo_remote_key needs encryption_service_uri set"),
            );
            api_builder = api_builder.with_outsource_signing_callback(
                self.agent_config_to_id(&agent_config)?,
                self.config
                    .decryption_service_uri
                    .clone()
                    .expect("holo_remote_key needs decryption_service_uri set"),
            );
        } else {
            api_builder = api_builder.with_agent_signature_callback(
                self.get_keybundle_for_agent(&instance_config.agent)?,
            );

            api_builder = api_builder.with_agent_encryption_callback(
                self.get_keybundle_for_agent(&instance_config.agent)?,
            );
            api_builder = api_builder.with_agent_decryption_callback(
                self.get_keybundle_for_agent(&instance_config.agent)?,
            );
            let keystore = self.get_keystore_for_agent(&instance_config.agent)?;
            api_builder = api_builder.with_agent_keystore_functions(keystore);
        }

        // Bridges:
        let id = instance_config.id.clone();
        for bridge in self.config.bridge_dependencies(id.clone()) {
            assert_eq!(bridge.caller_id, id.clone());
            let callee_config = self
                .config
                .instance_by_id(&bridge.callee_id)
                .expect("config.check_consistency()? jumps out if config is broken");
            let callee_instance = self.instances.get(&bridge.callee_id).expect(
                r#"
                    We have to create instances ordered by bridge dependencies such that we
                    can expect the callee to be present here because we need it to create
                    the bridge API"#,
            );

            api_builder =
                api_builder.with_named_instance(bridge.handle.clone(), callee_instance.clone());
            api_builder =
                api_builder.with_named_instance_config(bridge.handle.clone(), callee_config);
        }

        Ok(api_builder.spawn())
    }

    pub fn agent_config_to_id(
        &mut self,
        agent_config: &AgentConfiguration,
    ) -> Result<AgentId, HolochainError> {
        Ok(if let Some(true) = agent_config.holo_remote_key {
            // !!!!!!!!!!!!!!!!!!!!!!!
            // Holo closed-alpha hack:
            // !!!!!!!!!!!!!!!!!!!!!!!
            AgentId::new(&agent_config.name, agent_config.public_address.clone())
        } else {
            let keybundle_arc = self.get_keybundle_for_agent(&agent_config.id)?;
            let keybundle = keybundle_arc.lock().unwrap();
            AgentId::new(&agent_config.name, keybundle.get_id())
        })
    }

    /// Checks if the key for the given agent can be loaded or was already loaded.
    /// Will trigger loading if key is not loaded yet.
    /// Meant to be used in conductor executable to first try to load all keys (which will trigger
    /// passphrase prompts) before bootstrapping the whole config and have prompts appear
    /// in between other initialization output.
    pub fn check_load_key_for_agent(&mut self, agent_id: &String) -> Result<(), String> {
        if let Some(true) = self
            .config
            .agent_by_id(agent_id)
            .and_then(|a| a.holo_remote_key)
        {
            // !!!!!!!!!!!!!!!!!!!!!!!
            // Holo closed-alpha hack:
            // !!!!!!!!!!!!!!!!!!!!!!!
            return Ok(());
        }
        self.get_keystore_for_agent(agent_id)?;
        Ok(())
    }

    /// Checks DNA's hashes from all sources:
    /// - dna_hash_from_conductor_config: from the Conductor configuration
    /// - dna_hash_computed: from the hash computed based on the loaded DNA
    /// and
    /// - dna_hash_computed_from_file: from the hash computed from the loaded DNA of the file.dna
    fn check_dna_consistency_from_all_sources(
        ctx: &holochain_core::context::Context,
        dna_hash_from_conductor_config: &HashString,
        dna_hash_computed: &HashString,
        dna_hash_computed_from_file: &HashString,
        dna_location: &DnaLocation,
    ) -> Result<(), HolochainError> {
        match Conductor::check_dna_consistency(&dna_hash_from_conductor_config, &dna_hash_computed)
        {
            Ok(_) => (),
            Err(e) => {
                let msg = format!("\
                                err/Conductor: DNA hashes mismatch: 'Conductor config' != 'Conductor instance': \
                                '{}' != '{}'",
                                &dna_hash_from_conductor_config,
                                &dna_hash_computed);

                log_debug!(ctx, "{}", msg);

                return Err(e);
            }
        }

        match Conductor::check_dna_consistency(
            &dna_hash_from_conductor_config,
            &dna_hash_computed_from_file,
        ) {
            Ok(_) => (),
            Err(e) => {
                let msg = format!("\
                                err/Conductor: DNA hashes mismatch: 'Conductor config' != 'Hash computed from the file {:?}': \
                                '{}' != '{}'",
                                &dna_location,
                                &dna_hash_from_conductor_config,
                                &dna_hash_computed_from_file);

                log_debug!(ctx, "{}", msg);

                return Err(e);
            }
        }

        match Conductor::check_dna_consistency(&dna_hash_computed, &dna_hash_computed_from_file) {
            Ok(_) => (),
            Err(e) => {
                let msg = format!("\
                                err/Conductor: DNA hashes mismatch: 'Conductor instance' != 'Hash computed from the file {:?}': \
                                '{}' != '{}'",
                                &dna_location,
                                &dna_hash_computed,
                                &dna_hash_computed_from_file);
                log_debug!(ctx, "{}", msg);

                return Err(e);
            }
        }
        Ok(())
    }

    /// This is where we check for DNA's hashes consistency.
    /// Only a simple equality check between DNA hashes is currently performed.
    fn check_dna_consistency(
        dna_hash_a: &HashString,
        dna_hash_b: &HashString,
    ) -> Result<(), HolochainError> {
        if *dna_hash_a == *dna_hash_b {
            Ok(())
        } else {
            Err(HolochainError::DnaHashMismatch(
                dna_hash_a.clone(),
                dna_hash_b.clone(),
            ))
        }
    }

    /// Get reference to keystore for given agent ID.
    /// If the key was not loaded (into secure memory) yet, this will use the KeyLoader
    /// to do so.
    pub fn get_keystore_for_agent(
        &mut self,
        agent_id: &String,
    ) -> Result<Arc<Mutex<Keystore>>, String> {
        if !self.agent_keys.contains_key(agent_id) {
            let agent_config = self
                .config
                .agent_by_id(agent_id)
                .ok_or_else(|| format!("Agent '{}' not found", agent_id))?;
            if let Some(true) = agent_config.holo_remote_key {
                return Err("agent is holo_remote, no keystore".to_string());
            }

            let mut keystore = match agent_config.test_agent {
                Some(true) => test_keystore(&agent_config.name),
                _ => {
                    let keystore_file_path = PathBuf::from(agent_config.keystore_file.clone());
                    let keystore = Arc::get_mut(&mut self.key_loader).unwrap()(
                        &keystore_file_path,
                        self.passphrase_manager.clone(),
                        self.hash_config.clone(),
                    )
                    .map_err(|_| {
                        HolochainError::ConfigError(format!(
                            "Could not load keystore \"{}\"",
                            agent_config.keystore_file,
                        ))
                    })?;
                    keystore
                }
            };

            let keybundle = keystore
                .get_keybundle(PRIMARY_KEYBUNDLE_ID)
                .map_err(|err| format!("{}", err,))?;

            if let Some(true) = agent_config.test_agent {
                // don't worry about public_address if this is a test_agent
            } else {
                if agent_config.public_address != keybundle.get_id() {
                    return Err(format!(
                        "Key from file '{}' ('{}') does not match public address {} mentioned in config!",
                        agent_config.keystore_file,
                        keybundle.get_id(),
                        agent_config.public_address,
                    ));
                }
            }

            self.agent_keys
                .insert(agent_id.clone(), Arc::new(Mutex::new(keystore)));
        }
        let keystore_ref = self.agent_keys.get(agent_id).unwrap();
        Ok(keystore_ref.clone())
    }

    /// Get reference to the keybundle stored in the keystore for given agent ID.
    /// If the key was not loaded (into secure memory) yet, this will use the KeyLoader
    /// to do so.
    pub fn get_keybundle_for_agent(
        &mut self,
        agent_id: &String,
    ) -> Result<Arc<Mutex<KeyBundle>>, String> {
        let keystore = self.get_keystore_for_agent(agent_id)?;
        let mut keystore = keystore.lock().unwrap();
        let keybundle = keystore
            .get_keybundle(PRIMARY_KEYBUNDLE_ID)
            .map_err(|err| format!("{}", err))?;
        Ok(Arc::new(Mutex::new(keybundle)))
    }

    fn start_interface(&mut self, config: &InterfaceConfiguration) -> Result<(), String> {
        if self.interface_threads.contains_key(&config.id) {
            return Err(format!("Interface {} already started!", config.id));
        }
        notify(format!("Starting interface '{}'.", config.id));
        let handle = self.spawn_interface_thread(config.clone());
        self.interface_threads.insert(config.id.clone(), handle);
        Ok(())
    }

<<<<<<< HEAD
    /// Default DnaLoader that properly obtains DNA files from their specified location
    pub fn load_dna(location: &DnaLocation) -> HcResult<Dna> {
        notify(format!("Reading DNA from {}", location));
        let contents = location.get_content()?;
        Dna::try_from(JsonString::from_json(&contents)).map_err(|err| err.into())
=======
    /// Default DnaLoader that actually reads files from the filesystem
    pub fn load_dna(file: &PathBuf) -> HcResult<Dna> {
        notify(format!("Reading DNA from {}", file.display()));
        let mut f = File::open(file)?;
        let mut contents = String::new();
        f.read_to_string(&mut contents)?;
        let dna: Dna = Dna::try_from(JsonString::from_json(&contents))?;
        dna.verify()?;
        Ok(dna)
>>>>>>> 8ffd987f
    }

    /// Default KeyLoader that actually reads files from the filesystem
    fn load_key(
        file: &PathBuf,
        passphrase_manager: Arc<PassphraseManager>,
        hash_config: Option<PwHashConfig>,
    ) -> Result<Keystore, HolochainError> {
        notify(format!("Reading keystore from {}", file.display()));

        let keystore = Keystore::new_from_file(file.clone(), passphrase_manager, hash_config)?;
        Ok(keystore)
    }

    fn copy_ui_dir(source: &PathBuf, dest: &PathBuf) -> Result<(), HolochainError> {
        notify(format!(
            "Copying UI from {} to {}",
            source.display(),
            dest.display()
        ));
        fs::create_dir_all(dest).map_err(|_| {
            HolochainError::ErrorGeneric(format!("Could not directory structure {:?}", dest))
        })?;
        fs_extra::dir::copy(&source, &dest, &fs_extra::dir::CopyOptions::new())
            .map_err(|e| HolochainError::ErrorGeneric(e.to_string()))?;
        Ok(())
    }

    fn make_interface_handler(&self, interface_config: &InterfaceConfiguration) -> IoHandler {
        let mut conductor_api_builder = ConductorApiBuilder::new();
        for instance_ref_config in interface_config.instances.iter() {
            let id = &instance_ref_config.id;
            let name = instance_ref_config.alias.as_ref().unwrap_or(id).clone();

            let instance = self.instances.get(id);
            let instance_config = self.config.instance_by_id(id);
            if instance.is_none() || instance_config.is_none() {
                continue;
            }

            let instance = instance.unwrap();
            let instance_config = instance_config.unwrap();

            conductor_api_builder = conductor_api_builder
                .with_named_instance(name.clone(), instance.clone())
                .with_named_instance_config(name.clone(), instance_config)
        }

        if interface_config.admin {
            conductor_api_builder = conductor_api_builder
                .with_admin_dna_functions()
                .with_admin_ui_functions()
                .with_test_admin_functions()
                .with_debug_functions();
        }

        conductor_api_builder.spawn()
    }

    fn spawn_interface_thread(&self, interface_config: InterfaceConfiguration) -> Sender<()> {
        let dispatcher = self.make_interface_handler(&interface_config);
        // The "kill switch" is the channel which allows the interface to be stopped from outside its thread
        let (kill_switch_tx, kill_switch_rx) = unbounded();

        let iface = make_interface(&interface_config);
        let (broadcaster, _handle) = iface
            .run(dispatcher, kill_switch_rx)
            .map_err(|error| {
                error!(
                    "conductor: Error running interface '{}': {}",
                    interface_config.id, error
                );
                error
            })
            .unwrap();
        debug!("conductor: adding broadcaster to map {:?}", broadcaster);

        {
            self.interface_broadcasters
                .write()
                .unwrap()
                .insert(interface_config.id.clone(), broadcaster);
        }

        kill_switch_tx
    }

    pub fn dna_dir_path(&self) -> PathBuf {
        self.config.persistence_dir.join("dna")
    }

    pub fn config_path(&self) -> PathBuf {
        self.config.persistence_dir.join("conductor-config.toml")
    }

    pub fn instance_storage_dir_path(&self) -> PathBuf {
        self.config.persistence_dir.join("storage")
    }

    pub fn save_config(&self) -> Result<(), HolochainError> {
        fs::create_dir_all(&self.config.persistence_dir).map_err(|_| {
            HolochainError::ErrorGeneric(format!(
                "Could not directory structure {:?}",
                self.config.persistence_dir
            ))
        })?;
        let mut file = File::create(&self.config_path()).map_err(|_| {
            HolochainError::ErrorGeneric(format!(
                "Could not create file at {:?}",
                self.config_path()
            ))
        })?;

        file.write(serialize_configuration(&self.config)?.as_bytes())
            .map_err(|_| {
                HolochainError::ErrorGeneric(format!(
                    "Could not save config to {:?}",
                    self.config_path()
                ))
            })?;
        Ok(())
    }

    pub fn save_dna(&self, dna: &Dna) -> Result<PathBuf, HolochainError> {
        let file_path = self
            .dna_dir_path()
            .join(dna.address().to_string())
            .with_extension(DNA_EXTENSION);
        fs::create_dir_all(&self.dna_dir_path())?;
        self.save_dna_to(dna, file_path)
    }

    pub fn save_dna_to(&self, dna: &Dna, path: PathBuf) -> Result<PathBuf, HolochainError> {
        let file = File::create(&path).map_err(|e| {
            HolochainError::ConfigError(format!(
                "Error writing DNA to {}, {}",
                path.to_str().unwrap().to_string(),
                e.to_string()
            ))
        })?;
        serde_json::to_writer_pretty(&file, dna)?;
        Ok(path)
    }

    /// check for determining if the conductor is using dpki to manage instance keys
    pub fn using_dpki(&self) -> bool {
        self.config.dpki.is_some()
    }

    /// returns the instance_id of the dpki app if it is configured
    pub fn dpki_instance_id(&self) -> Option<String> {
        match self.config.dpki {
            Some(ref dpki) => Some(dpki.instance_id.clone()),
            None => None,
        }
    }

    /// returns the init_params for the dpki app if it is configured
    pub fn dpki_init_params(&self) -> Option<String> {
        match self.config.dpki {
            Some(ref dpki) => Some(dpki.init_params.clone()),
            None => None,
        }
    }

    /// bootstraps the dpki app if configured
    pub fn dpki_bootstrap(&mut self) -> Result<(), HolochainError> {
        // Checking if there is a dpki instance
        if self.using_dpki() {
            notify("DPKI configured. Starting DPKI instance...".to_string());

            self.start_dpki_instance()
                .map_err(|err| format!("Error starting DPKI instance: {:?}", err))?;
            let dpki_instance_id = self
                .dpki_instance_id()
                .expect("We assume there is a DPKI instance since we just started it above..");

            notify(format!(
                "Instance '{}' running as DPKI instance.",
                dpki_instance_id
            ));

            let instance = self.instances.get(&dpki_instance_id)?;
            let hc_lock = instance.clone();
            let hc_lock_inner = hc_lock.clone();
            let mut hc = hc_lock_inner.write().unwrap();

            if !hc.dpki_is_initialized()? {
                notify("DPKI is not initialized yet (i.e. running for the first time). Calling 'init'...".to_string());
                hc.dpki_init(self.dpki_init_params().unwrap())?;
                notify("DPKI initialization done!".to_string());
            }
        }
        Ok(())
    }
}

/// This can eventually be dependency injected for third party Interface definitions
fn make_interface(interface_config: &InterfaceConfiguration) -> Box<dyn Interface> {
    use interface_impls::{http::HttpInterface, websocket::WebsocketInterface};
    match interface_config.driver {
        InterfaceDriver::Websocket { port } => Box::new(WebsocketInterface::new(port)),
        InterfaceDriver::Http { port } => Box::new(HttpInterface::new(port)),
        _ => unimplemented!(),
    }
}

#[derive(Clone, Debug)]
struct NullLogger {}

impl Logger for NullLogger {
    fn log(&mut self, _msg: String) {}
}

#[cfg(test)]
pub mod tests {
    use super::*;
    use conductor::{passphrase_manager::PassphraseManager, test_admin::ConductorTestAdmin};
    use key_loaders::mock_passphrase_manager;
    use keystore::{test_hash_config, Keystore, Secret, PRIMARY_KEYBUNDLE_ID};
    extern crate tempfile;
    use crate::config::load_configuration;
    use holochain_core::{
        action::Action, nucleus::actions::call_zome_function::make_cap_request_for_call,
        signal::signal_channel,
    };
    use holochain_core_types::dna;
    use holochain_dpki::{key_bundle::KeyBundle, password_encryption::PwHashConfig, SEED_SIZE};
    use holochain_persistence_api::cas::content::Address;
    use holochain_wasm_utils::wasm_target_dir;
    use lib3h_sodium::secbuf::SecBuf;
    use std::{
        fs::{File, OpenOptions},
        io::Write,
        path::PathBuf,
    };

    use self::tempfile::tempdir;
    use holochain_core_types::dna::{
        bridges::{Bridge, BridgeReference},
        fn_declarations::{FnDeclaration, Trait, TraitFns},
    };
    use std::collections::BTreeMap;
    use test_utils::*;

    //    commented while test_signals_through_admin_websocket is broken
    //    extern crate ws;
    //    use self::ws::{connect, Message};
    //    extern crate parking_lot;

    pub fn test_dna_loader() -> DnaLoader {
        Arc::new(Box::new(|location: &DnaLocation| {
            if let DnaLocation::File(file) = location {
                Ok(match file.to_str().unwrap().as_ref() {
                    "bridge/callee.dna" => callee_dna(),
                    "bridge/caller.dna" => caller_dna(),
                    "bridge/caller_dna_ref.dna" => caller_dna_with_dna_reference(),
                    "bridge/caller_bogus_trait_ref.dna" => caller_dna_with_bogus_trait_reference(),
                    "bridge/caller_without_required.dna" => caller_dna_without_required(),
                    _ => Dna::try_from(JsonString::from_json(&example_dna_string())).unwrap(),
                })
            } else {
                unimplemented!()
            }
        }))
    }

    pub fn test_key_loader() -> KeyLoader {
        let loader = Box::new(
            |path: &PathBuf, _pm: Arc<PassphraseManager>, _hash_config: Option<PwHashConfig>| {
                match path.to_str().unwrap().as_ref() {
                    "holo_tester1.key" => Ok(test_keystore(1)),
                    "holo_tester2.key" => Ok(test_keystore(2)),
                    "holo_tester3.key" => Ok(test_keystore(3)),
                    unknown => Err(HolochainError::ErrorGeneric(format!(
                        "No test keystore for {}",
                        unknown
                    ))),
                }
            },
        )
            as Box<
                dyn FnMut(
                        &PathBuf,
                        Arc<PassphraseManager>,
                        Option<PwHashConfig>,
                    ) -> Result<Keystore, HolochainError>
                    + Send
                    + Sync,
            >;
        Arc::new(loader)
    }

    pub fn test_keystore(index: u8) -> Keystore {
        let agent_name = format!("test-agent-{}", index);
        let mut keystore = Keystore::new(
            mock_passphrase_manager(agent_name.clone()),
            test_hash_config(),
        )
        .unwrap();

        // Create deterministic seed
        let mut seed = SecBuf::with_insecure(SEED_SIZE);
        let mock_seed: Vec<u8> = (1..SEED_SIZE).map(|e| e as u8 + index).collect();
        seed.write(0, mock_seed.as_slice())
            .expect("SecBuf must be writeable");

        let secret = Arc::new(Mutex::new(Secret::Seed(seed)));
        keystore.add("root_seed", secret).unwrap();

        keystore
            .add_keybundle_from_seed("root_seed", PRIMARY_KEYBUNDLE_ID)
            .unwrap();
        keystore
    }

    pub fn test_keybundle(index: u8) -> KeyBundle {
        let mut keystore = test_keystore(index);
        keystore.get_keybundle(PRIMARY_KEYBUNDLE_ID).unwrap()
    }

    pub fn test_toml(websocket_port: u16, http_port: u16) -> String {
        format!(
            r#"
    [[agents]]
    id = "test-agent-1"
    name = "Holo Tester 1"
    public_address = "{tkb1}"
    keystore_file = "holo_tester1.key"

    [[agents]]
    id = "test-agent-2"
    name = "Holo Tester 2"
    public_address = "{tkb2}"
    keystore_file = "holo_tester2.key"

    [[agents]]
    id = "test-agent-3"
    name = "Holo Tester 3"
    public_address = "{tkb3}"
    keystore_file = "holo_tester3.key"

    [[dnas]]
    id = "test-dna"
    file = "app_spec.dna.json"
    hash = "QmaJiTs75zU7kMFYDkKgrCYaH8WtnYNkmYX3tPt7ycbtRq"

    [[dnas]]
    id = "bridge-callee"
    file = "bridge/callee.dna"
    hash = "{bridge_callee_hash}"

    [[dnas]]
    id = "bridge-caller"
    file = "bridge/caller.dna"
    hash = "{bridge_caller_hash}"

    [[instances]]
    id = "test-instance-1"
    dna = "bridge-callee"
    agent = "test-agent-1"
        [instances.storage]
        type = "memory"

    [[instances]]
    id = "test-instance-2"
    dna = "test-dna"
    agent = "test-agent-2"
        [instances.storage]
        type = "memory"

    [[instances]]
    id = "bridge-caller"
    dna = "bridge-caller"
    agent = "test-agent-3"
        [instances.storage]
        type = "memory"

    [[interfaces]]
    id = "test-interface-1"
    admin = true
        [interfaces.driver]
        type = "websocket"
        port = {ws_port}
        [[interfaces.instances]]
        id = "test-instance-1"
        [[interfaces.instances]]
        id = "test-instance-2"

    [[interfaces]]
    id = "test-interface-2"
    [interfaces.driver]
    type = "http"
    port = {http_port}
        [[interfaces.instances]]
        id = "test-instance-1"
        [[interfaces.instances]]
        id = "test-instance-2"

    [[bridges]]
    caller_id = "bridge-caller"
    callee_id = "test-instance-1"
    handle = "DPKI"

    [[bridges]]
    caller_id = "bridge-caller"
    callee_id = "test-instance-2"
    handle = "happ-store"

    [[bridges]]
    caller_id = "bridge-caller"
    callee_id = "test-instance-1"
    handle = "test-callee"
    "#,
            tkb1 = test_keybundle(1).get_id(),
            tkb2 = test_keybundle(2).get_id(),
            tkb3 = test_keybundle(3).get_id(),
            ws_port = websocket_port,
            http_port = http_port,
            bridge_callee_hash = callee_dna().address(),
            bridge_caller_hash = caller_dna().address(),
        )
    }

    pub fn test_conductor(websocket_port: u16, http_port: u16) -> Conductor {
        let config =
            load_configuration::<Configuration>(&test_toml(websocket_port, http_port)).unwrap();
        let mut conductor = Conductor::from_config(config.clone());
        conductor.dna_loader = test_dna_loader();
        conductor.key_loader = test_key_loader();
        conductor.boot_from_config().unwrap();
        conductor
    }

    fn test_conductor_with_signals(signal_tx: SignalSender) -> Conductor {
        let config = load_configuration::<Configuration>(&test_toml(8888, 8889)).unwrap();
        let mut conductor = Conductor::from_config(config.clone()).with_signal_channel(signal_tx);
        conductor.dna_loader = test_dna_loader();
        conductor.key_loader = test_key_loader();
        conductor.boot_from_config().unwrap();
        conductor
    }

    pub fn example_dna_string() -> String {
        r#"{
                "name": "my dna",
                "description": "",
                "version": "",
                "uuid": "00000000-0000-0000-0000-000000000001",
                "dna_spec_version": "2.0",
                "properties": {},
                "zomes": {
                    "": {
                        "description": "",
                        "config": {},
                        "entry_types": {
                            "": {
                                "description": "",
                                "sharing": "public"
                            }
                        },
                        "traits": {
                            "test": {
                                "functions": ["test"]
                             }
                        },
                        "fn_declarations": [
                            {
                                "name": "test",
                                "inputs": [
                                    {
                                        "name": "post",
                                        "type": "string"
                                    }
                                ],
                                "outputs" : [
                                    {
                                        "name": "hash",
                                        "type": "string"
                                    }
                                ]
                            }
                        ],
                        "code": {
                            "code": "AAECAw=="
                        },
                        "bridges": [
                            {
                                "presence": "optional",
                                "handle": "my favourite instance!",
                                "reference": {
                                    "traits": {}
                                }
                            }
                        ]
                    }
                }
            }"#
        .to_string()
    }

    #[test]
    fn test_default_dna_loader() {
        let tempdir = tempdir().unwrap();
        let file_path = tempdir.path().join("test.dna.json");
        let mut tmp_file = File::create(file_path.clone()).unwrap();
        writeln!(tmp_file, "{}", example_dna_string()).unwrap();
        match Conductor::load_dna(&file_path.into()) {
            Ok(dna) => {
                assert_eq!(dna.name, "my dna");
            }
            Err(_) => assert!(false),
        }
    }

    #[test]
    fn test_conductor_boot_from_config() {
        let mut conductor = test_conductor(10001, 10002);
        assert_eq!(conductor.instances.len(), 3);

        conductor.start_all_instances().unwrap();
        conductor.start_all_interfaces();
        conductor.stop_all_instances().unwrap();
    }

    #[test]
    /// Here we test if we correctly check for consistency in DNA hashes: possible sources are:
    /// - DNA hash from Conductor configuration
    /// - computed DNA hash from loaded instance
    fn test_check_dna_consistency() {
        let toml = test_toml(10041, 10042);

        let config = load_configuration::<Configuration>(&toml).unwrap();
        let mut conductor = Conductor::from_config(config.clone());
        conductor.dna_loader = test_dna_loader();
        conductor.key_loader = test_key_loader();
        assert_eq!(
            conductor.boot_from_config(),
            Ok(()),
            "Conductor failed to boot from config"
        );

        // Tests equality
        let a = HashString::from("QmYRM4rh8zmSLaxyShYtv9PBDdQkXuyPieJTZ1e5GZqeeh");
        let b = HashString::from("QmYRM4rh8zmSLaxyShYtv9PBDdQkXuyPieJTZ1e5GZqeeh");
        assert_eq!(
            Conductor::check_dna_consistency(&a, &b),
            Ok(()),
            "DNA consistency check Fail."
        );

        // Tests INequality
        let b = HashString::from("QmQVLgFxUpd1ExVkBzvwASshpG6fmaJGxDEgf1cFf7S73a");
        assert_ne!(
            Conductor::check_dna_consistency(&a, &b),
            Ok(()),
            "DNA consistency check Fail."
        );
    }

    #[test]
    /// This is supposed to fail to show if we are properly bailing when there is
    /// a decrepency btween DNA hashes.
    fn test_check_dna_consistency_err() {
        let a = HashString::from("QmYRM4rh8zmSLaxyShYtv9PBDdQkXuyPieJTZ1e5GZqeeh");
        let b = HashString::from("QmZAQkpkXhfRcSgBJX4NYyqWCyMnkvuF7X2RkPgqihGMrR");

        assert_eq!(
            Conductor::check_dna_consistency(&a, &b),
            Err(HolochainError::DnaHashMismatch(a, b)),
            "DNA consistency check Fail."
        );

        let a = HashString::from("QmYRM4rh8zmSLaxyShYtv9PBDdQkXuyPieJTZ1e5GZqeeh");
        let b = HashString::from(String::default());

        assert_eq!(
            Conductor::check_dna_consistency(&a, &b),
            Err(HolochainError::DnaHashMismatch(a, b)),
            "DNA consistency check Fail."
        )
    }

    #[test]
    fn test_serialize_and_load_with_test_agents() {
        let mut conductor = test_conductor(10091, 10092);

        conductor
            .add_test_agent("test-agent-id".into(), "test-agent-name".into())
            .expect("could not add test agent");

        let config_toml_string =
            serialize_configuration(&conductor.config()).expect("Could not serialize config");
        let serialized_config = load_configuration::<Configuration>(&config_toml_string)
            .expect("Could not deserialize toml");

        let mut reanimated_conductor = Conductor::from_config(serialized_config);
        reanimated_conductor.dna_loader = test_dna_loader();
        reanimated_conductor.key_loader = test_key_loader();

        assert_eq!(
            reanimated_conductor
                .config()
                .agents
                .iter()
                .filter_map(|agent| agent.test_agent)
                .count(),
            1
        );
        reanimated_conductor
            .boot_from_config()
            .expect("Could not boot the conductor with test agent")
    }

    #[test]
    fn test_check_dna_consistency_from_dna_file() {
        let fixture = String::from(
            r#"{
                "name": "my dna",
                "description": "",
                "version": "",
                "uuid": "00000000-0000-0000-0000-000000000001",
                "dna_spec_version": "2.0",
                "properties": {},
                "zomes": {
                    "": {
                        "description": "",
                        "config": {},
                        "entry_types": {
                            "": {
                                "description": "",
                                "sharing": "public"
                            }
                        },
                        "traits": {
                            "test": {
                                "functions": ["test"]
                             }
                        },
                        "fn_declarations": [
                            {
                                "name": "test",
                                "inputs": [
                                    {
                                        "name": "post",
                                        "type": "string"
                                    }
                                ],
                                "outputs" : [
                                    {
                                        "name": "hash",
                                        "type": "string"
                                    }
                                ]
                            }
                        ],
                        "code": {
                            "code": "AAECAw=="
                        }
                    }
                }
            }"#,
        );
        let dna_hash_from_file = HashString::from(
            Dna::try_from(JsonString::from_json(&fixture))
                .expect(&format!("Fail to load DNA from raw string: {}", fixture))
                .address(),
        );
        let dna_hash_computed = HashString::from("QmNPCDBhr6BDBBVWG4mBEVFfhyjsScURYdZoV3fDpzjzgb");

        assert_eq!(
            Conductor::check_dna_consistency(&dna_hash_from_file, &dna_hash_computed),
            Ok(()),
            "DNA consistency from DNA file check Fail."
        );
    }

    //#[test]
    // Default config path ~/.holochain/conductor/conductor-config.toml won't work in CI
    fn _test_conductor_save_and_load_config_default_location() {
        let conductor = test_conductor(10011, 10012);
        assert_eq!(conductor.save_config(), Ok(()));

        let mut toml = String::new();

        let mut file = OpenOptions::new()
            .read(true)
            .open(&conductor.config_path())
            .expect("Could not open config file");
        file.read_to_string(&mut toml)
            .expect("Could not read config file");

        let restored_config =
            load_configuration::<Configuration>(&toml).expect("could not load config");
        assert_eq!(
            serialize_configuration(&conductor.config),
            serialize_configuration(&restored_config)
        )
    }

    #[test]
    fn test_conductor_signal_handler() {
        let (signal_tx, signal_rx) = signal_channel();
        let _conductor = test_conductor_with_signals(signal_tx);

        test_utils::expect_action(&signal_rx, |action| match action {
            Action::InitializeChain(_) => true,
            _ => false,
        })
        .unwrap();

        // expect one InitNetwork for each instance

        test_utils::expect_action(&signal_rx, |action| match action {
            Action::InitNetwork(_) => true,
            _ => false,
        })
        .unwrap();

        test_utils::expect_action(&signal_rx, |action| match action {
            Action::InitNetwork(_) => true,
            _ => false,
        })
        .unwrap();
    }

    pub fn callee_wat() -> String {
        r#"
(module

    (memory 1)
    (export "memory" (memory 0))

    (func
        (export "__hdk_validate_app_entry")
        (param $allocation i64)
        (result i64)

        (i64.const 0)
    )

    (func
        (export "__hdk_validate_agent_entry")
        (param $allocation i64)
        (result i64)

        (i64.const 0)
    )

    (func
        (export "__hdk_validate_link")
        (param $allocation i64)
        (result i64)

        (i64.const 0)
    )


    (func
        (export "__hdk_get_validation_package_for_entry_type")
        (param $allocation i64)
        (result i64)

        ;; This writes "Entry" into memory
        (i64.store (i32.const 0) (i64.const 34))
        (i64.store (i32.const 1) (i64.const 69))
        (i64.store (i32.const 2) (i64.const 110))
        (i64.store (i32.const 3) (i64.const 116))
        (i64.store (i32.const 4) (i64.const 114))
        (i64.store (i32.const 5) (i64.const 121))
        (i64.store (i32.const 6) (i64.const 34))

        (i64.const 7)
    )

    (func
        (export "__hdk_get_validation_package_for_link")
        (param $allocation i64)
        (result i64)

        ;; This writes "Entry" into memory
        (i64.store (i32.const 0) (i64.const 34))
        (i64.store (i32.const 1) (i64.const 69))
        (i64.store (i32.const 2) (i64.const 110))
        (i64.store (i32.const 3) (i64.const 116))
        (i64.store (i32.const 4) (i64.const 114))
        (i64.store (i32.const 5) (i64.const 121))
        (i64.store (i32.const 6) (i64.const 34))

        (i64.const 7)
    )

    (func
        (export "__list_traits")
        (param $allocation i64)
        (result i64)

        (i64.const 0)
    )

    (func
        (export "__list_functions")
        (param $allocation i64)
        (result i64)

        (i64.const 0)
    )

    (func
        (export "hello")
        (param $allocation i64)
        (result i64)

        ;; This writes "Holo World" into memory
        (i64.store (i32.const 0) (i64.const 72))
        (i64.store (i32.const 1) (i64.const 111))
        (i64.store (i32.const 2) (i64.const 108))
        (i64.store (i32.const 3) (i64.const 111))
        (i64.store (i32.const 4) (i64.const 32))
        (i64.store (i32.const 5) (i64.const 87))
        (i64.store (i32.const 6) (i64.const 111))
        (i64.store (i32.const 7) (i64.const 114))
        (i64.store (i32.const 8) (i64.const 108))
        (i64.store (i32.const 9) (i64.const 100))

        (i64.const 10)
    )
)
                "#
        .to_string()
    }

    fn bridge_call_fn_declaration() -> FnDeclaration {
        FnDeclaration {
            name: String::from("hello"),
            inputs: vec![],
            outputs: vec![dna::fn_declarations::FnParameter {
                name: String::from("greeting"),
                parameter_type: String::from("String"),
            }],
        }
    }

    fn callee_dna() -> Dna {
        let wat = &callee_wat();
        let mut dna = create_test_dna_with_wat("greeter", Some(wat));
        dna.uuid = String::from("basic_bridge_call");
        let fn_declaration = bridge_call_fn_declaration();

        {
            let zome = dna.zomes.get_mut("greeter").unwrap();
            zome.fn_declarations.push(fn_declaration.clone());
            zome.traits
                .get_mut("hc_public")
                .unwrap()
                .functions
                .push(fn_declaration.name.clone());
            zome.traits.insert(
                String::from("greetable"),
                TraitFns {
                    functions: vec![fn_declaration.name.clone()],
                },
            );
        }

        dna
    }

    fn caller_dna() -> Dna {
        let mut path = PathBuf::new();

        path.push(wasm_target_dir(
            &String::from("conductor_lib").into(),
            &String::from("test-bridge-caller").into(),
        ));
        let wasm_path_component: PathBuf = [
            String::from("wasm32-unknown-unknown"),
            String::from("release"),
            String::from("test_bridge_caller.wasm"),
        ]
        .iter()
        .collect();
        path.push(wasm_path_component);

        let wasm = create_wasm_from_file(&path);
        let defs = create_test_defs_with_fn_names(vec![
            "call_bridge".to_string(),
            "call_bridge_error".to_string(),
        ]);
        let mut dna = create_test_dna_with_defs("test_zome", defs, &wasm);
        dna.uuid = String::from("basic_bridge_call");
        {
            let zome = dna.zomes.get_mut("test_zome").unwrap();
            zome.bridges.push(Bridge {
                presence: BridgePresence::Required,
                handle: String::from("test-callee"),
                reference: BridgeReference::Trait {
                    traits: btreemap! {
                        String::from("greetable") => Trait{
                            functions: vec![bridge_call_fn_declaration()]
                        }
                    },
                },
            });
            zome.bridges.push(Bridge {
                presence: BridgePresence::Optional,
                handle: String::from("DPKI"),
                reference: BridgeReference::Trait {
                    traits: BTreeMap::new(),
                },
            });
            zome.bridges.push(Bridge {
                presence: BridgePresence::Optional,
                handle: String::from("happ-store"),
                reference: BridgeReference::Trait {
                    traits: BTreeMap::new(),
                },
            });
        }

        dna
    }

    #[test]
    fn basic_bridge_call_roundtrip() {
        let config = load_configuration::<Configuration>(&test_toml(10021, 10022)).unwrap();
        let mut conductor = Conductor::from_config(config.clone());
        conductor.dna_loader = test_dna_loader();
        conductor.key_loader = test_key_loader();
        conductor
            .boot_from_config()
            .expect("Test config must be sane");
        conductor
            .start_all_instances()
            .expect("Instances must be spawnable");
        let caller_instance = conductor.instances["bridge-caller"].clone();
        let instance = caller_instance.write().unwrap();

        let cap_call = {
            let context = instance.context().unwrap();
            make_cap_request_for_call(
                context.clone(),
                Address::from(context.clone().agent_id.address()),
                "call_bridge",
                JsonString::empty_object(),
            )
        };
        let result = instance
            .call("test_zome", cap_call, "call_bridge", "{}")
            .unwrap();

        // "Holo World" comes for the callee_wat above which runs in the callee instance
        assert_eq!(result, JsonString::from("Holo World"));
    }

    #[test]
    fn basic_bridge_call_error() {
        let config = load_configuration::<Configuration>(&test_toml(10041, 10042)).unwrap();
        let mut conductor = Conductor::from_config(config.clone());
        conductor.dna_loader = test_dna_loader();
        conductor.key_loader = test_key_loader();
        conductor
            .boot_from_config()
            .expect("Test config must be sane");
        conductor
            .start_all_instances()
            .expect("Instances must be spawnable");
        let caller_instance = conductor.instances["bridge-caller"].clone();
        let instance = caller_instance.write().unwrap();

        let cap_call = {
            let context = instance.context().unwrap();
            make_cap_request_for_call(
                context.clone(),
                Address::from(context.clone().agent_id.address()),
                "call_bridge_error",
                JsonString::empty_object(),
            )
        };
        let result = instance.call("test_zome", cap_call, "call_bridge_error", "{}");

        assert!(result.is_ok());
        assert!(result.unwrap().to_string().contains("Holochain Instance Error: Zome function \'non-existent-function\' not found in Zome \'greeter\'"));
    }

    #[test]
    fn error_if_required_bridge_missing() {
        let mut config = load_configuration::<Configuration>(&test_toml(10061, 10062)).unwrap();
        config.bridges.clear();
        let mut conductor = Conductor::from_config(config.clone());
        conductor.dna_loader = test_dna_loader();
        conductor.key_loader = test_key_loader();

        let result = conductor.boot_from_config();
        assert!(result.is_err());
        assert_eq!(
            result.err().unwrap(),
            "Required bridge \'test-callee\' for instance \'bridge-caller\' missing",
        );
    }

    fn caller_dna_with_dna_reference() -> Dna {
        let mut dna = caller_dna();
        {
            let bridge = dna
                .zomes
                .get_mut("test_zome")
                .unwrap()
                .bridges
                .get_mut(0)
                .unwrap();
            bridge.reference = BridgeReference::Address {
                dna_address: Address::from("fake bridge reference"),
            };
        }
        dna
    }

    fn caller_dna_with_bogus_trait_reference() -> Dna {
        let mut dna = caller_dna();
        {
            let bridge = dna
                .zomes
                .get_mut("test_zome")
                .unwrap()
                .bridges
                .get_mut(0)
                .unwrap();
            let mut fn_declaration = bridge_call_fn_declaration();
            fn_declaration
                .inputs
                .push(dna::fn_declarations::FnParameter {
                    name: String::from("additional_parameter"),
                    parameter_type: String::from("String"),
                });
            bridge.reference = BridgeReference::Trait {
                traits: btreemap! {
                    String::from("greetable") => Trait{
                        functions: vec![fn_declaration]
                    }
                },
            };
        }
        dna
    }

    fn caller_dna_without_required() -> Dna {
        let mut dna = caller_dna();
        {
            let bridge = dna
                .zomes
                .get_mut("test_zome")
                .unwrap()
                .bridges
                .get_mut(0)
                .unwrap();
            bridge.presence = BridgePresence::Optional;
            bridge.reference = BridgeReference::Trait {
                traits: BTreeMap::new(),
            };
        }
        dna
    }

    pub fn bridge_dna_ref_test_toml(caller_dna: &str, callee_dna: &str) -> String {
        format!(
            r#"
    [[agents]]
    id = "test-agent-1"
    name = "Holo Tester 1"
    public_address = "{}"
    keystore_file = "holo_tester1.key"

    [[dnas]]
    id = "bridge-callee"
    file = "{}"
    hash = "Qm328wyq38924y"

    [[dnas]]
    id = "bridge-caller"
    file = "{}"
    hash = "Qm328wyq38924y"

    [[instances]]
    id = "bridge-callee"
    dna = "bridge-callee"
    agent = "test-agent-1"
    [instances.storage]
    type = "memory"

    [[instances]]
    id = "bridge-caller"
    dna = "bridge-caller"
    agent = "test-agent-1"
    [instances.storage]
    type = "memory"

    [[bridges]]
    caller_id = "bridge-caller"
    callee_id = "bridge-callee"
    handle = "test-callee"
    "#,
            test_keybundle(1).get_id(),
            callee_dna,
            caller_dna,
        )
    }

    #[test]
    fn error_if_bridge_reference_dna_mismatch() {
        let config = load_configuration::<Configuration>(&bridge_dna_ref_test_toml(
            "bridge/caller_dna_ref.dna",
            "bridge/callee_dna.dna",
        ))
        .unwrap();
        let mut conductor = Conductor::from_config(config.clone());
        conductor.dna_loader = test_dna_loader();
        conductor.key_loader = test_key_loader();
        let result = conductor.boot_from_config();

        assert!(result.is_err());
        println!("{:?}", result);
        assert!(result.err().unwrap().starts_with(
            "Bridge \'test-callee\' of caller instance \'bridge-caller\' requires callee to be DNA with hash \'fake bridge reference\', but the configured instance \'bridge-callee\' runs DNA with hash"
        ));
    }

    #[test]
    fn error_if_bridge_reference_trait_mismatch() {
        let config = load_configuration::<Configuration>(&bridge_dna_ref_test_toml(
            "bridge/caller_bogus_trait_ref.dna",
            "bridge/callee_dna.dna",
        ))
        .unwrap();
        let mut conductor = Conductor::from_config(config.clone());
        conductor.dna_loader = test_dna_loader();
        conductor.key_loader = test_key_loader();
        let result = conductor.boot_from_config();

        assert!(result.is_err());
        println!("{:?}", result);
        assert_eq!(
            result.err().unwrap(),
            "Bridge \'test-callee\' of instance \'bridge-caller\' requires callee to to implement trait \'greetable\' with functions: [FnDeclaration { name: \"hello\", inputs: [FnParameter { parameter_type: \"String\", name: \"additional_parameter\" }], outputs: [FnParameter { parameter_type: \"String\", name: \"greeting\" }] }]",
        );
    }

    #[test]
    fn fails_if_key_address_does_not_match() {
        // Config with well formatted public address but differing to the deterministic key
        // created by test_key_loader for "holo_tester1.key"
        let config = load_configuration::<Configuration>(r#"
                [[agents]]
                id = "test-agent-1"
                name = "Holo Tester 1"
                public_address = "HoloTester1-----------------------------------------------------------------------AAACZp4xHB"
                keystore_file = "holo_tester1.key"

                [[dnas]]
                id = "test-dna"
                file = "app_spec.dna.json"
                hash = "QmZAQkpkXhfRcSgBJX4NYyqWCyMnkvuF7X2RkPgqihGMrR"

                [[instances]]
                id = "test-instance-1"
                dna = "test-dna"
                agent = "test-agent-1"
                    [instances.storage]
                    type = "memory"
                "#
        ).unwrap();
        let mut conductor = Conductor::from_config(config.clone());
        conductor.dna_loader = test_dna_loader();
        conductor.key_loader = test_key_loader();
        assert_eq!(
            conductor.boot_from_config(),
            Err("Error while trying to create instance \"test-instance-1\": Key from file \'holo_tester1.key\' (\'HcSCI7T6wQ5t4nffbjtUk98Dy9fa79Ds6Uzg8nZt8Fyko46ikQvNwfoCfnpuy7z\') does not match public address HoloTester1-----------------------------------------------------------------------AAACZp4xHB mentioned in config!"
                .to_string()),
        );
    }

    #[test]
    // flaky test
    // signal ordering is not deterministic nor is timing
    // test should poll and allow signals in different orders
    // OR
    // test should be totally removed because this is really an integration test
    #[cfg(feature = "broken-tests")]
    fn test_signals_through_admin_websocket() {
        let mut conductor = test_conductor(10031, 10032);
        let _ = conductor.start_all_instances();
        conductor.start_all_interfaces();
        thread::sleep(Duration::from_secs(2));
        // parking_lot::Mutex is an alternative Mutex that does not get poisoned if one of the
        // threads panic. Here it helps getting the causing assertion panic to be printed
        // instead of masking that with a panic of the thread below which makes it hard to see
        // why this test fails, if it fails.
        let signals: Arc<parking_lot::Mutex<Vec<String>>> =
            Arc::new(parking_lot::Mutex::new(Vec::new()));
        let signals_clone = signals.clone();
        let websocket_thread = thread::spawn(|| {
            connect("ws://127.0.0.1:10031", move |_| {
                let s = signals_clone.clone();
                move |msg: Message| {
                    s.lock().push(msg.to_string());
                    Ok(())
                }
            })
            .unwrap();
        });

        let result = {
            let lock = conductor.instances.get("bridge-caller").unwrap();
            let mut bridge_caller = lock.write().unwrap();
            let cap_call = {
                let context = bridge_caller.context();
                make_cap_request_for_call(
                    context.clone(),
                    Address::from(context.clone().agent_id.address()),
                    "call_bridge",
                    JsonString::empty_object(),
                )
            };
            bridge_caller.call(
                "test_zome",
                cap_call,
                "call_bridge",
                &JsonString::empty_object().to_string(),
            )
        };

        assert!(result.is_ok());
        thread::sleep(Duration::from_secs(2));
        conductor.stop_all_interfaces();
        websocket_thread
            .join()
            .expect("Could not join websocket thread");
        let received_signals = signals.lock().clone();

        assert!(received_signals.len() >= 3);
        assert!(received_signals[0]
            .starts_with("{\"signal\":{\"Trace\":\"SignalZomeFunctionCall(ZomeFnCall {"));
        assert!(received_signals[1]
            .starts_with("{\"signal\":{\"Trace\":\"SignalZomeFunctionCall(ZomeFnCall {"));
        assert!(received_signals[2].starts_with(
            "{\"signal\":{\"Trace\":\"ReturnZomeFunctionResult(ExecuteZomeFnResponse {"
        ));
    }

    #[test]
    fn test_start_stop_instance() {
        let mut conductor = test_conductor(10051, 10052);
        assert_eq!(
            conductor.start_instance(&String::from("test-instance-1")),
            Ok(()),
        );
        assert_eq!(
            conductor.start_instance(&String::from("test-instance-1")),
            Err(HolochainInstanceError::InstanceAlreadyActive),
        );
        assert_eq!(
            conductor.start_instance(&String::from("non-existant-id")),
            Err(HolochainInstanceError::NoSuchInstance),
        );
        assert_eq!(
            conductor.stop_instance(&String::from("test-instance-1")),
            Ok(())
        );
        assert_eq!(
            conductor.stop_instance(&String::from("test-instance-1")),
            Err(HolochainInstanceError::InstanceNotActiveYet),
        );
    }
}<|MERGE_RESOLUTION|>--- conflicted
+++ resolved
@@ -1202,23 +1202,13 @@
         Ok(())
     }
 
-<<<<<<< HEAD
     /// Default DnaLoader that properly obtains DNA files from their specified location
     pub fn load_dna(location: &DnaLocation) -> HcResult<Dna> {
         notify(format!("Reading DNA from {}", location));
         let contents = location.get_content()?;
-        Dna::try_from(JsonString::from_json(&contents)).map_err(|err| err.into())
-=======
-    /// Default DnaLoader that actually reads files from the filesystem
-    pub fn load_dna(file: &PathBuf) -> HcResult<Dna> {
-        notify(format!("Reading DNA from {}", file.display()));
-        let mut f = File::open(file)?;
-        let mut contents = String::new();
-        f.read_to_string(&mut contents)?;
         let dna: Dna = Dna::try_from(JsonString::from_json(&contents))?;
         dna.verify()?;
         Ok(dna)
->>>>>>> 8ffd987f
     }
 
     /// Default KeyLoader that actually reads files from the filesystem
