use crate::{
    conductor::broadcaster::Broadcaster,
    config::{
        serialize_configuration, Configuration, InterfaceConfiguration, InterfaceDriver,
        NetworkConfig, StorageConfiguration,
    },
    context_builder::ContextBuilder,
    dpki_instance::DpkiInstance,
    error::HolochainInstanceError,
    key_loaders::test_keystore,
    keystore::{Keystore, PRIMARY_KEYBUNDLE_ID},
    port_utils::{try_with_port, INTERFACE_CONNECT_ATTEMPTS_MAX},
    Holochain,
};
use crossbeam_channel::{unbounded, Receiver, Sender};
use holochain_common::paths::DNA_EXTENSION;
use holochain_core::{logger::Logger, signal::Signal};
use holochain_core_types::{
    agent::AgentId,
    dna::Dna,
    error::{HcResult, HolochainError},
};
use holochain_dpki::{key_bundle::KeyBundle, password_encryption::PwHashConfig};
use holochain_json_api::json::JsonString;
use holochain_locksmith::{Mutex, RwLock};
use holochain_logging::{rule::RuleFilter, FastLogger, FastLoggerBuilder};
use holochain_persistence_api::{cas::content::AddressableContent, hash::HashString};
use holochain_tracing as ht;
use jsonrpc_ws_server::jsonrpc_core::IoHandler;
use std::{
    clone::Clone,
    collections::HashMap,
    convert::TryFrom,
    fs::{self, File},
    io::prelude::*,
    option::NoneError,
    path::PathBuf,
    str::FromStr,
    sync::Arc,
    thread,
    time::Duration,
};

#[cfg(unix)]
use crate::conductor::passphrase_manager::PassphraseServiceUnixSocket;
use crate::{
    conductor::passphrase_manager::{
        PassphraseManager, PassphraseService, PassphraseServiceCmd, PassphraseServiceMock,
    },
    config::{AgentConfiguration, PassphraseServiceConfig, TracingConfiguration},
    interface::{ConductorApiBuilder, InstanceMap, Interface},
    port_utils::get_free_port,
    signal_wrapper::SignalWrapper,
    static_file_server::ConductorStaticFileServer,
    static_server_impls::NickelStaticServer as StaticServer,
};
use boolinator::Boolinator;
use holochain_core::context::InstanceStats;
use holochain_core_types::dna::bridges::BridgePresence;
use holochain_net::{
    connection::net_connection::NetHandler,
    ipc::spawn::{ipc_spawn, SpawnResult},
    p2p_config::{BackendConfig, P2pBackendKind, P2pConfig},
    p2p_network::P2pNetwork,
};

pub const MAX_DYNAMIC_PORT: u16 = std::u16::MAX;

/// Special string to be printed on stdout, which clients must parse
/// in order to discover which port the interface bound to.
/// DO NOT CHANGE!
fn magic_port_binding_string(interface_config_id: &str, port: u16) -> String {
    format!(
        "*** Bound interface '{}' to port: {}",
        interface_config_id, port
    )
}

lazy_static! {
    /// This is a global and mutable Conductor singleton.
    /// (Ok, not really. I've made Conductor::from_config public again so holochain_nodejs
    /// is not forced to use Conductor as a singleton so we don't run into problems with
    /// tests affecting each other. The consequence is that Rustc can't help us in enforcing
    /// the conductor to be singleton otherwise. The only point this is important anyway is in
    /// the interfaces. That code needs this static variable to be set in order to be able to
    /// call ConductorAdmin functions.)
    /// In order to call from interface threads Conductor admin functions that change
    /// the config and hence mutate the Conductor, we need something that owns the Conductor
    /// and is accessible from everywhere (esp. those conductor interface method closures
    /// in interface.rs).
    pub static ref CONDUCTOR: Arc<Mutex<Option<Conductor>>> = Arc::new(Mutex::new(None));
}

/// Conductor constructor that makes sure the Conductor instance object is mounted
/// in above static CONDUCTOR.
/// It replaces any Conductor instance that was mounted before to CONDUCTOR with a new one
/// create from the given configuration.
pub fn mount_conductor_from_config(config: Configuration) {
    let conductor = Conductor::from_config(config);
    CONDUCTOR.lock().unwrap().replace(conductor);
}

/// Main representation of the conductor.
/// Holds a `HashMap` of Holochain instances referenced by ID.
/// A primary point in this struct is
/// `load_config(&mut self, config: &Configuration) -> Result<(), String>`
/// which takes a `config::Configuration` struct and tries to instantiate all configured instances.
/// While doing so it has to load DNA files referenced in the configuration.
/// In order to not bind this code to the assumption that there is a filesystem
/// and also enable easier testing, a DnaLoader ()which is a closure that returns a
/// Dna object for a given path string) has to be injected on creation.
pub struct Conductor {
    pub(in crate::conductor) instances: InstanceMap,
    instance_signal_receivers: Arc<RwLock<HashMap<String, Receiver<Signal>>>>,
    trace_reporters:
        Arc<RwLock<HashMap<String, (Receiver<ht::FinishedSpan>, ht::reporter::JaegerCompactReporter)>>>,
    agent_keys: HashMap<String, Arc<Mutex<Keystore>>>,
    pub(in crate::conductor) config: Configuration,
    pub(in crate::conductor) static_servers: HashMap<String, StaticServer>,
    pub(in crate::conductor) interface_threads: HashMap<String, Sender<()>>,
    pub(in crate::conductor) interface_broadcasters: Arc<RwLock<HashMap<String, Broadcaster>>>,
    signal_multiplexer_kill_switch: Option<Sender<()>>,
    stats_thread_kill_switch: Option<Sender<()>>,
    stats_signal_receiver: Option<Receiver<HashMap<String, InstanceStats>>>,
    pub key_loader: KeyLoader,
    pub(in crate::conductor) dna_loader: DnaLoader,
    pub(in crate::conductor) ui_dir_copier: UiDirCopier,
    signal_tx: Option<SignalSender>,
    logger: FastLogger,
    p2p_config: Option<P2pConfig>,
    network_spawn: Option<SpawnResult>,
    pub passphrase_manager: Arc<PassphraseManager>,
    pub hash_config: Option<PwHashConfig>, // currently this has to be pub for testing.  would like to remove
    // TODO: remove this when n3h gets deprecated
    n3h_keepalive_network: Option<P2pNetwork>, // hack needed so that n3h process stays alive even if all instances get shutdown.
}

impl Drop for Conductor {
    fn drop(&mut self) {
        if let Some(ref mut network_spawn) = self.network_spawn {
            if let Some(mut kill) = network_spawn.kill.take() {
                kill();
            }
        }

        self.shutdown()
            .unwrap_or_else(|err| println!("Error during shutdown, continuing anyway: {:?}", err));

        // Flushing the logger's buffer writer
        self.logger.flush();
        // Do not shut down the logging thread if there is multiple concurrent conductor thread
        // like during unit testing because they all use the same registered logger
        // self.logger.shutdown();

        if let Some(mut network) = self.n3h_keepalive_network.take() {
            network.stop()
        }
    }
}

type SignalSender = Sender<Signal>;
pub type KeyLoader = Arc<
    Box<
        dyn FnMut(
                &PathBuf,
                Arc<PassphraseManager>,
                Option<PwHashConfig>,
            ) -> Result<Keystore, HolochainError>
            + Send
            + Sync,
    >,
>;
pub type DnaLoader = Arc<Box<dyn FnMut(&PathBuf) -> Result<Dna, HolochainError> + Send + Sync>>;
pub type UiDirCopier =
    Arc<Box<dyn FnMut(&PathBuf, &PathBuf) -> Result<(), HolochainError> + Send + Sync>>;

/// preparing for having conductor notifiers go to one of the log streams
pub fn notify(msg: String) {
    println!("{}", msg);
}

<<<<<<< HEAD
#[autotrace]
=======
#[holochain_tracing_macros::newrelic_autotrace(HOLOCHAIN_CONDUCTOR_LIB)]
>>>>>>> 72013bae
impl Conductor {
    pub fn from_config(config: Configuration) -> Self {
        lib3h_sodium::check_init();
        let _rules = config.logger.rules.clone();
        let mut logger_builder = FastLoggerBuilder::new();
        logger_builder.set_level_from_str(&config.logger.logger_level.as_str());

        for rule in config.logger.rules.rules.iter() {
            logger_builder.add_rule_filter(RuleFilter::new(
                rule.pattern.as_str(),
                rule.exclude,
                rule.color.as_ref().unwrap_or(&String::default()).as_str(),
            ));
        }

        let logger = logger_builder
            .build()
            .expect("Fail to instanciate the logging factory.");

        if config.ui_bundles.len() > 0 || config.ui_interfaces.len() > 0 {
            println!();
            println!("{}", std::iter::repeat("!").take(20).collect::<String>());
            println!("DEPRECATION WARNING - Hosting a static UI via the conductor will not be supported in future releases");
            println!("{}", std::iter::repeat("!").take(20).collect::<String>());
            println!();
        }

        let passphrase_service: Arc<Mutex<dyn PassphraseService + Send>> =
            if let PassphraseServiceConfig::UnixSocket { path } = config.passphrase_service.clone()
            {
                #[cfg(not(unix))]
                let _ = path;
                #[cfg(not(unix))]
                panic!("Unix domain sockets are not available on non-Unix systems. Can't create a PassphraseServiceUnixSocket.");

                #[cfg(unix)]
                Arc::new(Mutex::new(PassphraseServiceUnixSocket::new(path)))
            } else {
                match config.passphrase_service.clone() {
                    PassphraseServiceConfig::Cmd => Arc::new(Mutex::new(PassphraseServiceCmd {})),
                    PassphraseServiceConfig::Mock { passphrase } => {
                        Arc::new(Mutex::new(PassphraseServiceMock { passphrase }))
                    }
                    _ => unreachable!(),
                }
            };

        Conductor {
            instances: HashMap::new(),
            instance_signal_receivers: Arc::new(RwLock::new(HashMap::new())),
            trace_reporters: Arc::new(RwLock::new(HashMap::new())),
            agent_keys: HashMap::new(),
            interface_threads: HashMap::new(),
            static_servers: HashMap::new(),
            interface_broadcasters: Arc::new(RwLock::new(HashMap::new())),
            signal_multiplexer_kill_switch: None,
            stats_thread_kill_switch: None,
            stats_signal_receiver: None,
            config,
            key_loader: Arc::new(Box::new(Self::load_key)),
            dna_loader: Arc::new(Box::new(Self::load_dna)),
            ui_dir_copier: Arc::new(Box::new(Self::copy_ui_dir)),
            signal_tx: None,
            logger,
            p2p_config: None,
            network_spawn: None,
            passphrase_manager: Arc::new(PassphraseManager::new(passphrase_service)),
            hash_config: None,
            n3h_keepalive_network: None,
        }
    }

    pub fn spawn_stats_thread(&mut self) {
        self.stop_stats_thread();
        let instances = self.instances.clone();
        let (kill_switch_tx, kill_switch_rx) = unbounded();
        let (stats_tx, stats_rx) = unbounded();
        self.stats_thread_kill_switch = Some(kill_switch_tx);
        self.stats_signal_receiver = Some(stats_rx);
        thread::Builder::new()
            .name("stats".to_string())
            .spawn(move || loop {
                // Get stats for all instances:
                let mut instance_stats: HashMap<String, InstanceStats> = HashMap::new();
                for (id, instance) in instances.iter() {
                    if let Err(error) = instance
                        .read()
                        .map_err(|_| {
                            HolochainInstanceError::InternalFailure(HolochainError::new(
                                "Could not get lock on instance",
                            ))
                        })
                        .and_then(|instance| instance.context())
                        .and_then(|context| context.get_stats().map_err(|e| e.into()))
                        .and_then(|stats| {
                            instance_stats.insert(id.clone(), stats);
                            Ok(())
                        })
                    {
                        error!(
                            "Could not get stats for instance '{}'. Error: {:?}",
                            id, error
                        );
                    }
                }

                if let Err(e) = stats_tx.send(instance_stats) {
                    error!("Could not send stats signal over channel: {:?}", e);
                }

                if kill_switch_rx.try_recv().is_ok() {
                    break;
                }
                thread::sleep(Duration::from_millis(500));
            })
            .expect("");
    }

    pub fn add_agent_keystore(&mut self, agent_id: String, keystore: Keystore) {
        self.agent_keys
            .insert(agent_id, Arc::new(Mutex::new(keystore)));
    }

    pub fn with_signal_channel(mut self, signal_tx: Sender<Signal>) -> Self {
        // TODO: clean up the conductor creation process to prevent loading config before proper setup,
        // especially regarding the signal handler.
        // (see https://github.com/holochain/holochain-rust/issues/739)
        if !self.instances.is_empty() {
            panic!("Cannot set a signal channel after having run from_config()");
        }
        self.signal_tx = Some(signal_tx);
        self
    }

    pub fn p2p_bindings(&self) -> Option<Vec<String>> {
        self.network_spawn
            .as_ref()
            .map(|spawn| spawn.p2p_bindings.clone())
    }

    pub fn config(&self) -> Configuration {
        self.config.clone()
    }

    /// Starts a new thread which monitors each instance's signal channel and pushes signals out
    /// all interfaces the according instance is part of.
    pub fn start_signal_multiplexer(&mut self) -> thread::JoinHandle<()> {
        self.stop_signal_multiplexer();
        let broadcasters = self.interface_broadcasters.clone();
        let instance_signal_receivers = self.instance_signal_receivers.clone();
        let signal_tx = self.signal_tx.clone();
        let config = self.config.clone();
        let (kill_switch_tx, kill_switch_rx) = unbounded();
        self.signal_multiplexer_kill_switch = Some(kill_switch_tx);
        self.spawn_stats_thread();
        let stats_signal_receiver = self.stats_signal_receiver.clone().expect(
            "Receiver must be Some after calling spawn_stats_thread() above which should set it",
        );

        debug!("starting signal loop");
        thread::Builder::new()
            .name("signal_multiplexer".to_string())
            .spawn(move || loop {
                let broadcasters = broadcasters.read().unwrap();
                let admin_interfaces = config
                    .interfaces
                    .iter()
                    .filter(|interface_config| interface_config.admin)
                    .collect::<Vec<_>>();
                {
                    for (instance_id, receiver) in instance_signal_receivers.read().unwrap().iter()
                    {
                        if let Ok(signal) = receiver.try_recv() {
                            signal_tx.clone().map(|s| s.send(signal.clone()));
                            let interfaces_with_instance: Vec<&InterfaceConfiguration> =
                                match signal {
                                    // Send internal signals only to admin interfaces, if signals.trace is set:
                                    Signal::Trace(_) => {
                                        if config.signals.trace {
                                            admin_interfaces.clone()
                                        } else {
                                            Vec::new()
                                        }
                                    }

                                    // Send internal signals only to admin interfaces, if signals.consistency is set:
                                    Signal::Consistency(_) => {
                                        if config.signals.consistency {
                                            config
                                                .interfaces
                                                .iter()
                                                .filter(|interface_config| interface_config.admin)
                                                .collect()
                                        } else {
                                            Vec::new()
                                        }
                                    }

                                    // Pass through user-defined  signals to the according interfaces
                                    // in which the source instance is exposed:
                                    Signal::User(_) => {
                                        println!(
                                            "SIGNAL for instance[{}]: {:?}",
                                            instance_id, signal
                                        );
                                        let interfaces = config
                                            .interfaces
                                            .iter()
                                            .filter(|interface_config| {
                                                let contains_instance = interface_config
                                                    .instances
                                                    .iter()
                                                    .any(|instance| instance.id == *instance_id);
                                                let is_admin = interface_config.admin;

                                                contains_instance || is_admin
                                            })
                                            .collect();
                                        println!("INTERFACEs for SIGNAL: {:?}", interfaces);
                                        interfaces
                                    }
                                };

                            for interface in interfaces_with_instance {
                                if let Some(broadcaster) = broadcasters.get(&interface.id) {
                                    if let Err(error) =
                                        broadcaster.send(SignalWrapper::InstanceSignal {
                                            signal: signal.clone(),
                                            instance_id: instance_id.clone(),
                                        })
                                    {
                                        notify(error.to_string());
                                    }
                                };
                            }
                        }
                    }
                }

                // Process stats signals and send them over admin interfaces:
                while let Ok(instance_stats) = stats_signal_receiver.try_recv() {
                    for interface in &admin_interfaces {
                        if let Some(broadcaster) = broadcasters.get(&interface.id) {
                            if let Err(error) = broadcaster.send(SignalWrapper::InstanceStats {
                                instance_stats: instance_stats.clone(),
                            }) {
                                notify(error.to_string());
                            }
                        };
                    }
                }

                if kill_switch_rx.try_recv().is_ok() {
                    break;
                }
                thread::sleep(Duration::from_millis(1));
            })
            .expect("Must be able to spawn thread")
    }

    pub fn spawn_trace_reporter_thread(&mut self) -> thread::JoinHandle<()> {
        let reporters = self.trace_reporters.clone();
        thread::Builder::new()
            .name("signal_multiplexer".to_string())
            .spawn(move || loop {
                // TODO: try using crossbeam Select?
                for (rx, reporter) in reporters.read().unwrap().values() {
                    if let Ok(span) = rx.try_recv() {
                        reporter.report(&[span]).expect("could not report span");
                    }
                }
                thread::sleep(Duration::from_millis(1));
            })
            .expect("Must be able to spawn thread")
    }

    pub fn stop_stats_thread(&self) {
        self.stats_thread_kill_switch
            .as_ref()
            .map(|kill_switch| kill_switch.send(()));
    }

    pub fn stop_signal_multiplexer(&self) {
        self.signal_multiplexer_kill_switch
            .as_ref()
            .map(|kill_switch| kill_switch.send(()));
    }

    pub fn start_all_interfaces(&mut self) {
        self.interface_threads = self
            .config
            .interfaces
            .iter()
            .map(|ic| (ic.id.clone(), self.spawn_interface_thread(ic.clone())))
            .collect();

        self.start_signal_multiplexer();
    }

    pub fn stop_all_interfaces(&mut self) {
        for (id, kill_switch) in self.interface_threads.iter() {
            notify(format!("Stopping interface {}", id));
            kill_switch.send(()).unwrap_or_else(|err| {
                let message = format!("Error stopping interface: {}", err);
                notify(message);
            });
        }
    }

    pub fn stop_interface_by_id(&mut self, id: &String) -> Result<(), HolochainError> {
        {
            let kill_switch = self.interface_threads.get(id).ok_or_else(|| {
                HolochainError::ErrorGeneric(format!("Interface {} not found.", id))
            })?;
            notify(format!("Stopping interface {}", id));
            kill_switch.send(()).map_err(|err| {
                let message = format!("Error stopping interface: {}", err);
                notify(message.clone());
                HolochainError::ErrorGeneric(message)
            })?;
        }
        self.interface_threads.remove(id);
        Ok(())
    }

    pub fn start_interface_by_id(&mut self, id: &String) -> Result<(), String> {
        notify(format!("Start interface by id: {}", id));
        self.config
            .interface_by_id(id)
            .ok_or_else(|| format!("Interface does not exist: {}", id))
            .and_then(|config| self.start_interface(&config))
    }

    pub fn start_all_static_servers(&mut self) -> Result<(), String> {
        notify("Starting all servers".into());
        self.static_servers.iter_mut().for_each(|(id, server)| {
            notify(format!("Starting server \"{}|\"", id));
            server
                .start()
                .unwrap_or_else(|_| panic!("Couldn't start server {}", id));
            notify(format!("Server started for \"{}\"", id))
        });
        Ok(())
    }

    pub fn start_instance(&mut self, id: &String) -> Result<(), HolochainInstanceError> {
        let mut instance = self.instances.get(id)?.write().unwrap();
        notify(format!("Starting instance \"{}\"...", id));

        // Get instance DNA so we can read out required bridge definitions:
        let dna =
            instance
                .state()?
                .nucleus()
                .dna()
                .ok_or(HolochainInstanceError::InternalFailure(
                    HolochainError::DnaMissing,
                ))?;

        // Make sure required bridges are configured and started:
        for zome in dna.zomes.values() {
            for bridge in zome.bridges.iter() {
                if bridge.presence == BridgePresence::Required {
                    let handle = bridge.handle.clone();
                    let bridge_config = self
                        .config
                        .bridges
                        .iter()
                        .find(|b| b.handle == handle)
                        .ok_or_else(|| {
                            HolochainInstanceError::RequiredBridgeMissing(handle.clone())
                        })?;
                    self.instances
                        .get(&bridge_config.callee_id)
                        .ok_or_else(|| {
                            HolochainInstanceError::RequiredBridgeMissing(handle.clone())
                        })?
                        .read()
                        .unwrap()
                        .active()
                        .ok_or_else(|| HolochainInstanceError::RequiredBridgeMissing(handle))?;
                }
            }
        }
        instance.start()
    }

    pub fn stop_instance(&mut self, id: &String) -> Result<(), HolochainInstanceError> {
        let instance = self.instances.get(id)?;
        notify(format!("Stopping instance \"{}\"...", id));
        instance.write().unwrap().stop()
    }

    /// Starts all instances
    pub fn start_all_instances(&mut self) -> Result<(), HolochainInstanceError> {
        notify("Start all instances".to_string());
        // TODO: how to stop?
        self.spawn_trace_reporter_thread();
        self.config
            .instances
            .iter()
            .map(|instance_config| instance_config.id.clone())
            .collect::<Vec<String>>()
            .iter()
            .map(|id| {
                let start_result = self.start_instance(&id);
                if Err(HolochainInstanceError::InstanceAlreadyActive) == start_result {
                    Ok(())
                } else {
                    start_result
                }
            })
            .collect::<Result<Vec<()>, _>>()
            .map(|_| ())
    }

    /// Starts dpki_happ instances
    pub fn start_dpki_instance(&mut self) -> Result<(), HolochainInstanceError> {
        let dpki_instance_id = &self.dpki_instance_id().unwrap();
        let mut instance = self
            .instantiate_from_config(dpki_instance_id)
            .map_err(|err| {
                HolochainInstanceError::InternalFailure(HolochainError::ErrorGeneric(err))
            })?;
        instance.start()?;
        self.instances.insert(
            dpki_instance_id.to_string(),
            Arc::new(RwLock::new(instance)),
        );
        Ok(())
    }

    /// Stops all instances
    pub fn stop_all_instances(&mut self) -> Result<(), HolochainInstanceError> {
        self.instances
            .iter_mut()
            .map(|(id, hc)| {
                notify(format!("Stopping instance \"{}\"...", id));
                hc.write()
                    .map(|mut lock| {
                        let _ = lock.stop();
                    })
                    .map_err(|_| {
                        notify(format!("Error stopping instance \"{}\": could not get a lock. Will ignore and proceed shutting down other instances...", id));
                        HolochainInstanceError::InternalFailure(HolochainError::new("Could not get lock on shutdown"))
                    })
            })
            .collect::<Result<Vec<()>, _>>()
            .map(|_| ())
    }

    pub fn instances(&self) -> &InstanceMap {
        &self.instances
    }

    /// Stop and clear all instances
    pub fn shutdown(&mut self) -> Result<(), HolochainInstanceError> {
        // 1. Stop interfaces so we don't have new threads spawned because
        // incoming RPCs while we are spinning down:
        self.stop_all_interfaces();

        // 2. Really make sure nobody can use the conductor through the
        // static reference anymore.
        // Waiting for the conductor lock here also ensure that any
        // running RPC gets finished before we're trying to stop
        // instances (which could lead to a dead-lock)
        let mut conductor_guard = CONDUCTOR.lock().unwrap();
        std::mem::replace(&mut *conductor_guard, None);

        // 3. Stop running instances:
        self.stop_all_instances()?;

        // 4. Kill signal multiplexer threads:
        self.signal_multiplexer_kill_switch
            .as_ref()
            .map(|sender| sender.send(()));

        self.instances = HashMap::new();
        Ok(())
    }

    pub fn spawn_network(&mut self) -> Result<SpawnResult, HolochainError> {
        let network_config = self.config.clone().network.ok_or_else(|| {
            HolochainError::ErrorGeneric("attempt to spawn network when not configured".to_string())
        })?;

        match network_config {
            NetworkConfig::N3h(config) => {
                println!(
                    "Spawning network with working directory: {}",
                    config.n3h_persistence_path
                );
                let spawn_result = ipc_spawn(
                    config.n3h_persistence_path.clone(),
                    P2pConfig::load_end_user_config(config.networking_config_file).to_string(),
                    hashmap! {
                        String::from("N3H_MODE") => config.n3h_mode.clone(),
                        String::from("N3H_WORK_DIR") => config.n3h_persistence_path.clone(),
                        String::from("N3H_IPC_SOCKET") => String::from("tcp://127.0.0.1:*"),
                        String::from("N3H_LOG_LEVEL") => config.n3h_log_level.clone(),
                    },
                    2000,
                    true,
                )
                .map_err(|error| {
                    println!("Error while spawning network process: {:?}", error);
                    HolochainError::ErrorGeneric(error.to_string())
                })?;
                println!(
                    "Network spawned with bindings:\n\t - ipc: {}\n\t - p2p: {:?}",
                    spawn_result.ipc_binding, spawn_result.p2p_bindings
                );
                Ok(spawn_result)
            }
            NetworkConfig::Memory(_) => unimplemented!(),
            NetworkConfig::Sim1h(_) => unimplemented!(),
            NetworkConfig::Sim2h(_) => unimplemented!(),
            NetworkConfig::Lib3h(_) => Err(HolochainError::ErrorGeneric(
                "Lib3h Network not implemented".to_string(),
            )),
        }
    }

    fn get_p2p_config(&self) -> P2pConfig {
        self.p2p_config.clone().map(|p2p_config| {

          // TODO replace this hack with a discovery service trait
          let urls : Vec<url::Url> = self.instances.values().map(|instance| {
                    instance
                        .read()
                        .unwrap()
                        .context()
                        .unwrap()
                        .network_state()
                        .unwrap()
                        .network
                        .as_ref()
                        .expect("Network not initialized")
                        .p2p_endpoint()
                }).collect();
            match p2p_config.to_owned().backend_config {
                BackendConfig::Memory(mut config) => {
                    config.bootstrap_nodes =
                        if config.bootstrap_nodes.is_empty() && !urls.is_empty()
                        { vec![urls[0].clone().into()] }
                        else
                        { config.bootstrap_nodes.clone() };
                    let mut p2p_config = p2p_config;
                    p2p_config.backend_config = BackendConfig::Memory(config);
                    p2p_config
                },
                _ => p2p_config
            }
        }).unwrap_or_else(|| {
            // This should never happen, but we'll throw out an in-memory server config rather than crashing,
            // just to be nice (TODO make proper logging statement)
            println!("warn: instance_network_config called before p2p_config initialized! Using default in-memory network name.");
            P2pConfig::new_with_unique_memory_backend()
        })
    }

    fn initialize_p2p_config(&mut self) -> P2pConfig {
        // if there's no NetworkConfig we won't spawn a network process
        // and instead configure instances to use a unique in-memory network
        if self.config.network.is_none() {
            return P2pConfig::new_with_unique_memory_backend();
        }
        // if there is a config then either we need to spawn a process and get
        // the ipc_uri for it and save it for future calls to `load_config` or
        // we use a (non-empty) uri value that was created from previous calls!
        match self.config.network.clone().unwrap() {
            NetworkConfig::N3h(config) => {
                let uri = config
                    .n3h_ipc_uri
                    .clone()
                    .and_then(|v| if v == "" { None } else { Some(v) })
                    .or_else(|| {
                        self.network_spawn = self.spawn_network().ok();
                        self.network_spawn
                            .as_ref()
                            .map(|spawn| spawn.ipc_binding.clone())
                    });
                let config = P2pConfig::new_ipc_uri(
                    uri,
                    &config.bootstrap_nodes,
                    config.networking_config_file,
                );
                // create an empty network with this config just so the n3h process doesn't
                // kill itself in the case that all instances are closed down (as happens in app-spec)
                let network = P2pNetwork::new(
                    NetHandler::new(Box::new(|_r| Ok(()))),
                    config.clone(),
                    None,
                    None,
                )
                .expect("unable to create conductor keepalive P2pNetwork");
                self.n3h_keepalive_network = Some(network);
                config
            }
            NetworkConfig::Memory(config) => P2pConfig {
                backend_kind: P2pBackendKind::GhostEngineMemory,
                backend_config: BackendConfig::Memory(config),
                maybe_end_user_config: None,
            },
            NetworkConfig::Lib3h(config) => P2pConfig {
                backend_kind: P2pBackendKind::LIB3H,
                backend_config: BackendConfig::Lib3h(config),
                maybe_end_user_config: None,
            },
            NetworkConfig::Sim1h(config) => P2pConfig {
                backend_kind: P2pBackendKind::SIM1H,
                backend_config: BackendConfig::Sim1h(config),
                maybe_end_user_config: None,
            },
            NetworkConfig::Sim2h(config) => P2pConfig {
                backend_kind: P2pBackendKind::SIM2H,
                backend_config: BackendConfig::Sim2h(config),
                maybe_end_user_config: None,
            },
        }
    }

    /// Tries to create all instances configured in the given Configuration object.
    /// Calls `Configuration::check_consistency()` first.
    /// Different to a previous version, it assumes the conductor to be uninitialized.
    /// I.e. it does not try to shutdown running instances or interfaces but assumes
    /// none to be there!
    /// The first time we call this, we also initialize the conductor-wide config
    /// for use with all instances
    pub fn boot_from_config(&mut self) -> Result<(), String> {
        notify("conductor: boot_from_config".into());
        let _ = self.config.check_consistency(&mut self.dna_loader)?;

        if self.p2p_config.is_none() {
            self.p2p_config = Some(self.initialize_p2p_config());
        }

        self.dpki_bootstrap()?;

        for id in self.config.instance_ids_sorted_by_bridge_dependencies()? {
            // We only try to instantiate the instance if it is not running already,
            // which will be the case at least for the DPKI instance which got started
            // specifically in `self.dpki_bootstrap()` above.
            if !self.instances.contains_key(&id) {
                let instance = self.instantiate_from_config(&id).map_err(|error| {
                    format!(
                        "Error while trying to create instance \"{}\": {}",
                        id, error
                    )
                })?;

                self.instances
                    .insert(id.clone(), Arc::new(RwLock::new(instance)));
            }
        }

        for ui_interface_config in self.config.ui_interfaces.clone() {
            notify(format!("adding ui interface {}", &ui_interface_config.id));
            let bundle_config = self
                .config
                .ui_bundle_by_id(&ui_interface_config.bundle)
                .ok_or_else(|| {
                    format!(
                        "UI interface {} references bundle with id {} but no such bundle found",
                        &ui_interface_config.id, &ui_interface_config.bundle
                    )
                })?;
            let connected_dna_interface = ui_interface_config
                .clone()
                .dna_interface
                .map(|interface_id| self.config.interface_by_id(&interface_id).unwrap());

            self.static_servers.insert(
                ui_interface_config.id.clone(),
                StaticServer::from_configs(
                    ui_interface_config,
                    bundle_config,
                    connected_dna_interface,
                ),
            );
        }

        Ok(())
    }

    fn build_tracer_and_reporter_for_instance(
        &self,
        id: &str,
    ) -> Option<(
        ht::Tracer,
        Receiver<ht::FinishedSpan>,
        ht::reporter::JaegerCompactReporter,
    )> {
        match self.config.tracing.clone() {
            TracingConfiguration::Jaeger(jaeger_config) => {
                let (span_tx, span_rx) = crossbeam_channel::unbounded();
                let service_name = format!("{}-{}", jaeger_config.service_name, id);
                let mut reporter = ht::reporter::JaegerCompactReporter::new(&service_name).unwrap();
                if let Some(s) = jaeger_config.socket_address {
                    let addr =
                        std::net::SocketAddr::from_str(&s).expect("Could not parse socket address");
                    reporter
                        .set_agent_addr(addr)
                        .expect("Could not set Jaeger socket address");
                }
                Some((
                    ht::Tracer::with_sender(ht::AllSampler, span_tx),
                    span_rx,
                    reporter,
                ))
            }
            TracingConfiguration::None => None,
        }
    }

    /// Creates one specific Holochain instance from a given Configuration,
    /// id string and DnaLoader.
    pub fn instantiate_from_config(&mut self, id: &String) -> Result<Holochain, String> {
        self.config.check_consistency(&mut self.dna_loader)?;
        self.config
            .instance_by_id(&id)
            .ok_or_else(|| String::from("Instance not found in config"))
            .and_then(|instance_config| {
                // Build context:
                let mut context_builder = ContextBuilder::new();
                let instance_name = instance_config.id.clone();

                // Agent:
                let agent_id = &instance_config.agent;
                let agent_config = self.config.agent_by_id(agent_id).unwrap();
                let agent_address = self.agent_config_to_id(&agent_config)?;
                if agent_config.test_agent.unwrap_or_default() {
                    // Modify the config so that the public_address is correct.
                    // (The public_address is simply ignored for test_agents, as
                    // it is generated from the agent's name instead of read from
                    // a physical keyfile)
                    self.config.update_agent_address_by_id(agent_id, &agent_address);
                    self.save_config()?;
                }

                context_builder = context_builder.with_agent(agent_address);

                context_builder = context_builder.with_p2p_config(self.get_p2p_config());

                // Signal config:
                let (sender, receiver) = unbounded();
                self.instance_signal_receivers
                .write()
                .unwrap()
                .insert(instance_name.clone(), receiver);

                context_builder = context_builder.with_signals(sender);

                if let Some((tracer, span_rx, reporter)) = self.build_tracer_and_reporter_for_instance(&instance_name) {
                    context_builder = context_builder.with_tracer(tracer);
                    self.trace_reporters.write().unwrap().insert(instance_name.clone(), (span_rx, reporter));
                }

                // Storage:
                match instance_config.storage {
                    StorageConfiguration::File { path } => {
                        context_builder =
                            context_builder.with_file_storage(path).map_err(|hc_err| {
                                format!("Error creating context: {}", hc_err.to_string())
                            })?
                    }
                    StorageConfiguration::Memory => {
                        context_builder = context_builder.with_memory_storage()
                    }
                    StorageConfiguration::Pickle { path } => {
                        context_builder =
                            context_builder
                                .with_pickle_storage(path)
                                .map_err(|hc_err| {
                                    format!("Error creating context: {}", hc_err.to_string())
                                })?
                    }
                    StorageConfiguration::Lmdb { path, initial_mmap_bytes } => {
                        context_builder =
                            context_builder
                                .with_lmdb_storage(path, initial_mmap_bytes)
                                .map_err(|hc_err| {
                                    format!("Error creating context: {}", hc_err.to_string())
                                })?
                    }
                }

                // Conductor API
                let api = self.build_conductor_api(instance_config.id)?;
                context_builder = context_builder.with_conductor_api(api);

                if self.config.logger.state_dump {
                    context_builder = context_builder.with_state_dump_logging();
                }

                context_builder = context_builder.with_instance_name(&instance_name);

                if let Some(metric_publisher_config) = &self.config.metric_publisher {
                    debug!("Setting metric publisher in context_builder to: {:?}", metric_publisher_config);
                    context_builder = context_builder.with_metric_publisher(&metric_publisher_config);
                };

                // Spawn context
                let context = context_builder.spawn();

                // Get DNA

                // self.config.dnas.iter_mut().fing(|dna_config| dna_config.id == instance_config.dna)
                // .map(|dna_config| {

                // })
                let dna_config = self.config.dna_by_id(&instance_config.dna).unwrap();
                let dna_file = PathBuf::from(&dna_config.file);
                let mut dna = Arc::get_mut(&mut self.dna_loader).unwrap()(&dna_file).map_err(|_| {
                    HolochainError::ConfigError(format!(
                        "Could not load DNA file \"{}\"",
                        dna_config.file
                    ))
                })?;


                match dna_config.uuid {
                    Some(uuid) => {
                        dna.uuid = uuid;
                        self.config.update_dna_hash_by_id(&dna_config.id, dna.address().to_string());
                        self.save_config()?;
                    },
                    None => {
                        // This is where we are checking the consistency between DNAs: for now we compare
                        // the hash provided in the TOML Conductor config file with the computed hash of
                        // the loaded dna.
                        // NB: we only do this is if the uuid is not set
                        let dna_hash_from_conductor_config = HashString::from(dna_config.hash);
                        let dna_hash_computed = &dna.address();

                        match Arc::get_mut(&mut self.dna_loader)
                            .expect("Fail to get a mutable reference to 'dna loader'.")(&dna_file) {
                            // If the file is correctly loaded, meaning it exists in the file system,
                            // we can operate on its computed DNA hash
                            Ok(dna) => {
                                let dna_hash_computed_from_file = dna.address();
                                Conductor::check_dna_consistency_from_all_sources(
                                    &context,
                                    &dna_hash_from_conductor_config,
                                    &dna_hash_computed,
                                    &dna_hash_computed_from_file, &dna_file)?;
                            },
                            Err(_) => {
                                let msg = format!("Conductor: Could not load DNA file {:?}.", &dna_file);
                                log_error!(context, "{}", msg);

                                // If something is wrong with the DNA file, we only
                                // check the 2 primary sources of DNA's hashes
                                match Conductor::check_dna_consistency(
                                    &dna_hash_from_conductor_config,
                                    &dna_hash_computed) {
                                    Ok(_) => (),
                                    Err(e) => {
                                        let msg = format!("\
                                        Conductor: DNA hashes mismatch: 'Conductor config' != 'Conductor instance': \
                                        '{}' != '{}'",
                                        &dna_hash_from_conductor_config,
                                        &dna_hash_computed);
                                        log_error!(context, "{}", msg);

                                        return Err(e.to_string());
                                    }
                                }
                            }
                        }
                    }
                };

                let mut context_clone = context.clone();
                let context = Arc::new(context);
                Holochain::load(context)
                    .and_then(|hc| {
                       notify(format!(
                            "Successfully loaded instance {} from storage",
                            id.clone()
                        ));
                        Ok(hc)
                    })
                    .or_else(|loading_error| {
                        context_clone.reset_instance();
                        let context = Arc::new(context_clone);
                        // NoneError just means it didn't find a pre-existing state
                        // that's not a problem and so isn't logged as such
                        if loading_error == HolochainError::from(NoneError) {
                           notify("No chain found in the store".to_string());
                        } else {
                            notify(format!(
                                "Failed to load instance {} from storage: {:?}",
                                id.clone(),
                                loading_error
                            ));
                        }
                        notify("Initializing new chain...".to_string());
                        Holochain::new(dna, context)
                        .map_err(|hc_err| hc_err.to_string())
                    })
            })
    }

    pub fn build_conductor_api(
        &mut self,
        instance_id: String,
    ) -> Result<IoHandler, HolochainError> {
        notify(format!(
            "conductor: build_conductor_api instance_id={}, config={:?}",
            instance_id, self.config
        ));
        let instance_config = self.config.instance_by_id(&instance_id)?;
        let agent_id = instance_config.agent.clone();
        let agent_config = self.config.agent_by_id(&agent_id)?;
        let mut api_builder = ConductorApiBuilder::new();
        // Signing callback:
        if let Some(true) = agent_config.holo_remote_key {
            // !!!!!!!!!!!!!!!!!!!!!!!
            // Holo closed-alpha hack:
            // !!!!!!!!!!!!!!!!!!!!!!!
            api_builder = api_builder.with_outsource_signing_callback(
                self.agent_config_to_id(&agent_config)?,
                self.config
                    .signing_service_uri
                    .clone()
                    .expect("holo_remote_key needs signing_service_uri set"),
            );
            api_builder = api_builder.with_outsource_signing_callback(
                self.agent_config_to_id(&agent_config)?,
                self.config
                    .encryption_service_uri
                    .clone()
                    .expect("holo_remote_key needs encryption_service_uri set"),
            );
            api_builder = api_builder.with_outsource_signing_callback(
                self.agent_config_to_id(&agent_config)?,
                self.config
                    .decryption_service_uri
                    .clone()
                    .expect("holo_remote_key needs decryption_service_uri set"),
            );
        } else {
            api_builder = api_builder.with_agent_signature_callback(
                self.get_keybundle_for_agent(&instance_config.agent)?,
            );

            api_builder = api_builder.with_agent_encryption_callback(
                self.get_keybundle_for_agent(&instance_config.agent)?,
            );
            api_builder = api_builder.with_agent_decryption_callback(
                self.get_keybundle_for_agent(&instance_config.agent)?,
            );
            let keystore = self.get_keystore_for_agent(&instance_config.agent)?;
            api_builder = api_builder.with_agent_keystore_functions(keystore);
        }

        // Bridges:
        let id = instance_config.id;
        for bridge in self.config.bridge_dependencies(id.clone()) {
            assert_eq!(bridge.caller_id, id.clone());
            let callee_config = self
                .config
                .instance_by_id(&bridge.callee_id)
                .expect("config.check_consistency()? jumps out if config is broken");
            let callee_instance = self.instances.get(&bridge.callee_id).expect(
                r#"
                    We have to create instances ordered by bridge dependencies such that we
                    can expect the callee to be present here because we need it to create
                    the bridge API"#,
            );

            api_builder =
                api_builder.with_named_instance(bridge.handle.clone(), callee_instance.clone());
            api_builder =
                api_builder.with_named_instance_config(bridge.handle.clone(), callee_config);
        }

        Ok(api_builder.spawn())
    }

    pub fn agent_config_to_id(
        &mut self,
        agent_config: &AgentConfiguration,
    ) -> Result<AgentId, HolochainError> {
        Ok(if let Some(true) = agent_config.holo_remote_key {
            // !!!!!!!!!!!!!!!!!!!!!!!
            // Holo closed-alpha hack:
            // !!!!!!!!!!!!!!!!!!!!!!!
            AgentId::new(&agent_config.name, agent_config.public_address.clone())
        } else {
            let keybundle_arc = self.get_keybundle_for_agent(&agent_config.id)?;
            let keybundle = keybundle_arc.lock().unwrap();
            AgentId::new(&agent_config.name, keybundle.get_id())
        })
    }

    /// Checks if the key for the given agent can be loaded or was already loaded.
    /// Will trigger loading if key is not loaded yet.
    /// Meant to be used in conductor executable to first try to load all keys (which will trigger
    /// passphrase prompts) before bootstrapping the whole config and have prompts appear
    /// in between other initialization output.
    pub fn check_load_key_for_agent(&mut self, agent_id: &String) -> Result<(), String> {
        if let Some(true) = self
            .config
            .agent_by_id(agent_id)
            .and_then(|a| a.holo_remote_key)
        {
            // !!!!!!!!!!!!!!!!!!!!!!!
            // Holo closed-alpha hack:
            // !!!!!!!!!!!!!!!!!!!!!!!
            return Ok(());
        }
        self.get_keystore_for_agent(agent_id)?;
        Ok(())
    }

    /// Checks DNA's hashes from all sources:
    /// - dna_hash_from_conductor_config: from the Conductor configuration
    /// - dna_hash_computed: from the hash computed based on the loaded DNA
    /// and
    /// - dna_hash_computed_from_file: from the hash computed from the loaded DNA of the file.dna
    fn check_dna_consistency_from_all_sources(
        ctx: &holochain_core::context::Context,
        dna_hash_from_conductor_config: &HashString,
        dna_hash_computed: &HashString,
        dna_hash_computed_from_file: &HashString,
        dna_file: &PathBuf,
    ) -> Result<(), HolochainError> {
        match Conductor::check_dna_consistency(&dna_hash_from_conductor_config, &dna_hash_computed)
        {
            Ok(_) => (),
            Err(e) => {
                let msg = format!("\
                                err/Conductor: DNA hashes mismatch: 'Conductor config' != 'Conductor instance': \
                                '{}' != '{}'",
                                &dna_hash_from_conductor_config,
                                &dna_hash_computed);

                log_debug!(ctx, "{}", msg);

                return Err(e);
            }
        }

        match Conductor::check_dna_consistency(
            &dna_hash_from_conductor_config,
            &dna_hash_computed_from_file,
        ) {
            Ok(_) => (),
            Err(e) => {
                let msg = format!("\
                                err/Conductor: DNA hashes mismatch: 'Conductor config' != 'Hash computed from the file {:?}': \
                                '{}' != '{}'",
                                &dna_file,
                                &dna_hash_from_conductor_config,
                                &dna_hash_computed_from_file);

                log_debug!(ctx, "{}", msg);

                return Err(e);
            }
        }

        match Conductor::check_dna_consistency(&dna_hash_computed, &dna_hash_computed_from_file) {
            Ok(_) => (),
            Err(e) => {
                let msg = format!("\
                                err/Conductor: DNA hashes mismatch: 'Conductor instance' != 'Hash computed from the file {:?}': \
                                '{}' != '{}'",
                                &dna_file,
                                &dna_hash_computed,
                                &dna_hash_computed_from_file);
                log_debug!(ctx, "{}", msg);

                return Err(e);
            }
        }
        Ok(())
    }

    /// This is where we check for DNA's hashes consistency.
    /// Only a simple equality check between DNA hashes is currently performed.
    fn check_dna_consistency(
        dna_hash_a: &HashString,
        dna_hash_b: &HashString,
    ) -> Result<(), HolochainError> {
        if *dna_hash_a == *dna_hash_b {
            Ok(())
        } else {
            Err(HolochainError::DnaHashMismatch(
                dna_hash_a.clone(),
                dna_hash_b.clone(),
            ))
        }
    }

    /// Get reference to keystore for given agent ID.
    /// If the key was not loaded (into secure memory) yet, this will use the KeyLoader
    /// to do so.
    pub fn get_keystore_for_agent(
        &mut self,
        agent_id: &String,
    ) -> Result<Arc<Mutex<Keystore>>, String> {
        if !self.agent_keys.contains_key(agent_id) {
            let agent_config = self
                .config
                .agent_by_id(agent_id)
                .ok_or_else(|| format!("Agent '{}' not found", agent_id))?;
            if let Some(true) = agent_config.holo_remote_key {
                return Err("agent is holo_remote, no keystore".to_string());
            }

            let mut keystore = match agent_config.test_agent {
                Some(true) => test_keystore(&agent_config.name),
                _ => {
                    let keystore_file_path = PathBuf::from(agent_config.keystore_file.clone());
                    let keystore = Arc::get_mut(&mut self.key_loader).unwrap()(
                        &keystore_file_path,
                        self.passphrase_manager.clone(),
                        self.hash_config.clone(),
                    )
                    .map_err(|_| {
                        HolochainError::ConfigError(format!(
                            "Could not load keystore \"{}\"",
                            agent_config.keystore_file,
                        ))
                    })?;
                    keystore
                }
            };

            let keybundle = keystore
                .get_keybundle(PRIMARY_KEYBUNDLE_ID)
                .map_err(|err| format!("{}", err,))?;

            if let Some(true) = agent_config.test_agent {
                // don't worry about public_address if this is a test_agent
            } else {
                if agent_config.public_address != keybundle.get_id() {
                    return Err(format!(
                        "Key from file '{}' ('{}') does not match public address {} mentioned in config!",
                        agent_config.keystore_file,
                        keybundle.get_id(),
                        agent_config.public_address,
                    ));
                }
            }

            self.agent_keys
                .insert(agent_id.clone(), Arc::new(Mutex::new(keystore)));
        }
        let keystore_ref = self.agent_keys.get(agent_id).unwrap();
        Ok(keystore_ref.clone())
    }

    /// Get reference to the keybundle stored in the keystore for given agent ID.
    /// If the key was not loaded (into secure memory) yet, this will use the KeyLoader
    /// to do so.
    pub fn get_keybundle_for_agent(
        &mut self,
        agent_id: &String,
    ) -> Result<Arc<Mutex<KeyBundle>>, String> {
        let keystore = self.get_keystore_for_agent(agent_id)?;
        let mut keystore = keystore.lock().unwrap();
        let keybundle = keystore
            .get_keybundle(PRIMARY_KEYBUNDLE_ID)
            .map_err(|err| format!("{}", err))?;
        Ok(Arc::new(Mutex::new(keybundle)))
    }

    fn start_interface(&mut self, config: &InterfaceConfiguration) -> Result<(), String> {
        if self.interface_threads.contains_key(&config.id) {
            return Err(format!("Interface {} already started!", config.id));
        }
        notify(format!("Starting interface '{}'.", config.id));
        let handle = self.spawn_interface_thread(config.clone());
        self.interface_threads.insert(config.id.clone(), handle);
        Ok(())
    }

    /// Default DnaLoader that actually reads files from the filesystem
    pub fn load_dna(file: &PathBuf) -> HcResult<Dna> {
        notify(format!("Reading DNA from {}", file.display()));
        let mut f = File::open(file)?;
        let mut contents = String::new();
        f.read_to_string(&mut contents)?;
        let dna: Dna = Dna::try_from(JsonString::from_json(&contents))?;
        dna.verify()?;
        Ok(dna)
    }

    /// Default KeyLoader that actually reads files from the filesystem
    fn load_key(
        file: &PathBuf,
        passphrase_manager: Arc<PassphraseManager>,
        hash_config: Option<PwHashConfig>,
    ) -> Result<Keystore, HolochainError> {
        notify(format!("Reading keystore from {}", file.display()));

        let keystore = Keystore::new_from_file(file.clone(), passphrase_manager, hash_config)?;
        Ok(keystore)
    }

    fn copy_ui_dir(source: &PathBuf, dest: &PathBuf) -> Result<(), HolochainError> {
        notify(format!(
            "Copying UI from {} to {}",
            source.display(),
            dest.display()
        ));
        fs::create_dir_all(dest).map_err(|_| {
            HolochainError::ErrorGeneric(format!("Could not directory structure {:?}", dest))
        })?;
        fs_extra::dir::copy(&source, &dest, &fs_extra::dir::CopyOptions::new())
            .map_err(|e| HolochainError::ErrorGeneric(e.to_string()))?;
        Ok(())
    }

    fn make_interface_handler(&self, interface_config: &InterfaceConfiguration) -> IoHandler {
        let mut conductor_api_builder = ConductorApiBuilder::new();
        for instance_ref_config in interface_config.instances.iter() {
            let id = &instance_ref_config.id;
            let name = instance_ref_config.alias.as_ref().unwrap_or(id).clone();

            let instance = self.instances.get(id);
            let instance_config = self.config.instance_by_id(id);
            if instance.is_none() || instance_config.is_none() {
                continue;
            }

            let instance = instance.unwrap();
            let instance_config = instance_config.unwrap();

            conductor_api_builder = conductor_api_builder
                .with_named_instance(name.clone(), instance.clone())
                .with_named_instance_config(name.clone(), instance_config)
        }

        if interface_config.admin {
            conductor_api_builder = conductor_api_builder
                .with_admin_dna_functions()
                .with_admin_ui_functions()
                .with_test_admin_functions()
                .with_debug_functions();
        }

        conductor_api_builder.spawn()
    }

    fn spawn_interface_thread(&self, interface_config: InterfaceConfiguration) -> Sender<()> {
        let dispatcher = self.make_interface_handler(&interface_config);
        // The "kill switch" is the channel which allows the interface to be stopped from outside its thread
        let (kill_switch_tx, kill_switch_rx) = unbounded();

        let (broadcaster, _handle) = run_interface(&interface_config, dispatcher, kill_switch_rx)
            .map_err(|error| {
                error!(
                    "conductor: Error running interface, even after {} attempts '{}': {}",
                    INTERFACE_CONNECT_ATTEMPTS_MAX, interface_config.id, error
                );
                error
            })
            .unwrap();

        debug!("conductor: adding broadcaster to map {:?}", broadcaster);

        {
            self.interface_broadcasters
                .write()
                .unwrap()
                .insert(interface_config.id, broadcaster);
        }

        kill_switch_tx
    }

    pub fn dna_dir_path(&self) -> PathBuf {
        self.config.persistence_dir.join("dna")
    }

    pub fn config_path(&self) -> PathBuf {
        self.config.persistence_dir.join("conductor-config.toml")
    }

    pub fn instance_storage_dir_path(&self) -> PathBuf {
        self.config.persistence_dir.join("storage")
    }

    pub fn save_config(&self) -> Result<(), HolochainError> {
        fs::create_dir_all(&self.config.persistence_dir).map_err(|_| {
            HolochainError::ErrorGeneric(format!(
                "Could not directory structure {:?}",
                self.config.persistence_dir
            ))
        })?;
        let mut file = File::create(&self.config_path()).map_err(|_| {
            HolochainError::ErrorGeneric(format!(
                "Could not create file at {:?}",
                self.config_path()
            ))
        })?;

        file.write(serialize_configuration(&self.config)?.as_bytes())
            .map_err(|_| {
                HolochainError::ErrorGeneric(format!(
                    "Could not save config to {:?}",
                    self.config_path()
                ))
            })?;
        Ok(())
    }

    pub fn save_dna(&self, dna: &Dna) -> Result<PathBuf, HolochainError> {
        let file_path = self
            .dna_dir_path()
            .join(dna.address().to_string())
            .with_extension(DNA_EXTENSION);
        fs::create_dir_all(&self.dna_dir_path())?;
        self.save_dna_to(dna, file_path)
    }

    pub fn save_dna_to(&self, dna: &Dna, path: PathBuf) -> Result<PathBuf, HolochainError> {
        let file = File::create(&path).map_err(|e| {
            HolochainError::ConfigError(format!(
                "Error writing DNA to {}, {}",
                path.to_str().unwrap().to_string(),
                e.to_string()
            ))
        })?;
        serde_json::to_writer_pretty(&file, dna)?;
        Ok(path)
    }

    /// check for determining if the conductor is using dpki to manage instance keys
    pub fn using_dpki(&self) -> bool {
        self.config.dpki.is_some()
    }

    /// returns the instance_id of the dpki app if it is configured
    pub fn dpki_instance_id(&self) -> Option<String> {
        match self.config.dpki {
            Some(ref dpki) => Some(dpki.instance_id.clone()),
            None => None,
        }
    }

    /// returns the init_params for the dpki app if it is configured
    pub fn dpki_init_params(&self) -> Option<String> {
        match self.config.dpki {
            Some(ref dpki) => Some(dpki.init_params.clone()),
            None => None,
        }
    }

    /// bootstraps the dpki app if configured
    pub fn dpki_bootstrap(&mut self) -> Result<(), HolochainError> {
        // Checking if there is a dpki instance
        if self.using_dpki() {
            notify("DPKI configured. Starting DPKI instance...".to_string());

            self.start_dpki_instance()
                .map_err(|err| format!("Error starting DPKI instance: {:?}", err))?;
            let dpki_instance_id = self
                .dpki_instance_id()
                .expect("We assume there is a DPKI instance since we just started it above..");

            notify(format!(
                "Instance '{}' running as DPKI instance.",
                dpki_instance_id
            ));

            let instance = self.instances.get(&dpki_instance_id)?;
            let hc_lock = instance.clone();
            let hc_lock_inner = hc_lock;
            let mut hc = hc_lock_inner.write().unwrap();

            if !hc.dpki_is_initialized()? {
                notify("DPKI is not initialized yet (i.e. running for the first time). Calling 'init'...".to_string());
                hc.dpki_init(self.dpki_init_params().unwrap())?;
                notify("DPKI initialization done!".to_string());
            }
        }
        Ok(())
    }
}

/// This can eventually be dependency injected for third party Interface definitions
fn _make_interface(interface_config: &InterfaceConfiguration) -> Box<dyn Interface> {
    use crate::interface_impls::{http::HttpInterface, websocket::WebsocketInterface};
    match interface_config.driver {
        InterfaceDriver::Websocket { port } => Box::new(WebsocketInterface::new(port)),
        InterfaceDriver::Http { port } => Box::new(HttpInterface::new(port)),
        _ => unimplemented!(),
    }
}

#[allow(dead_code)]
#[holochain_tracing_macros::newrelic_autotrace(HOLOCHAIN_CONDUCTOR_LIB)]
fn with_port_heuristic<T, F: FnOnce() -> T>(
    wanted_port: u16,
    find_free_port: bool,
    f: F,
) -> Result<T, HolochainError> {
    let port = if find_free_port {
        get_free_port(wanted_port..MAX_DYNAMIC_PORT).ok_or_else(|| {
            HolochainError::InitializationFailed(String::from("Couldn't find free port"))
        })?
    } else {
        wanted_port
    };
    Ok(try_with_port(port, f))
}

#[holochain_tracing_macros::newrelic_autotrace(HOLOCHAIN_CONDUCTOR_LIB)]
fn run_interface(
    interface_config: &InterfaceConfiguration,
    handler: IoHandler,
    kill_switch: Receiver<()>,
) -> Result<(Broadcaster, thread::JoinHandle<()>), String> {
    use crate::interface_impls::{http::HttpInterface, websocket::WebsocketInterface};

    match interface_config.driver {
        InterfaceDriver::Websocket { port } => {
            let port = if interface_config.choose_free_port.unwrap_or(false) {
                0
            } else {
                port
            };
            let mut interface = WebsocketInterface::new(port);
            let r = interface.run(handler, kill_switch);
            let addr = interface
                .bound_address()
                .expect("Could not bind interface to address");
            println!(
                "{}",
                magic_port_binding_string(&interface_config.id, addr.port())
            );
            r
        }
        InterfaceDriver::Http { port } => {
            let port = if interface_config.choose_free_port.unwrap_or(false) {
                0
            } else {
                port
            };
            let mut interface = HttpInterface::new(port);
            let r = interface.run(handler, kill_switch);
            let addr = interface
                .bound_address()
                .expect("Could not bind interface to address");
            println!(
                "{}",
                magic_port_binding_string(&interface_config.id, addr.port())
            );
            r
        }
        _ => unimplemented!(),
    }
}

#[derive(Clone, Debug)]
struct NullLogger {}

impl Logger for NullLogger {
    fn log(&mut self, _msg: String) {}
}

#[cfg(test)]
pub mod tests {
    use super::*;
    use crate::{
        conductor::{passphrase_manager::PassphraseManager, test_admin::ConductorTestAdmin},
        config::load_configuration,
        key_loaders::mock_passphrase_manager,
        keystore::{test_hash_config, Keystore, Secret, PRIMARY_KEYBUNDLE_ID},
    };
    use holochain_core::{
        action::Action, nucleus::actions::call_zome_function::make_cap_request_for_call,
        signal::signal_channel,
    };
    use holochain_core_types::dna;
    use holochain_dpki::{key_bundle::KeyBundle, password_encryption::PwHashConfig, SEED_SIZE};
    use holochain_persistence_api::cas::content::Address;
    use holochain_wasm_utils::wasm_target_dir;
    use lib3h_sodium::secbuf::SecBuf;
    use std::{
        fs::{File, OpenOptions},
        io::Write,
        path::PathBuf,
    };
    use tempfile;

    use self::tempfile::tempdir;
    use holochain_core_types::dna::{
        bridges::{Bridge, BridgeReference},
        fn_declarations::{FnDeclaration, Trait, TraitFns},
    };
    use std::collections::BTreeMap;
    use test_utils::*;

    //    commented while test_signals_through_admin_websocket is broken
    //    extern crate ws;
    //    use self::ws::{connect, Message};
    //    extern crate parking_lot;

    pub fn test_dna_loader() -> DnaLoader {
        let loader = Box::new(|path: &PathBuf| {
            Ok(match path.to_str().unwrap().as_ref() {
                "bridge/callee.dna" => callee_dna(),
                "bridge/caller.dna" => caller_dna(),
                "bridge/caller_dna_ref.dna" => caller_dna_with_dna_reference(),
                "bridge/caller_bogus_trait_ref.dna" => caller_dna_with_bogus_trait_reference(),
                "bridge/caller_without_required.dna" => caller_dna_without_required(),
                _ => Dna::try_from(JsonString::from_json(&example_dna_string())).unwrap(),
            })
        })
            as Box<dyn FnMut(&PathBuf) -> Result<Dna, HolochainError> + Send + Sync>;
        Arc::new(loader)
    }

    pub fn test_key_loader() -> KeyLoader {
        let loader = Box::new(
            |path: &PathBuf, _pm: Arc<PassphraseManager>, _hash_config: Option<PwHashConfig>| {
                match path.to_str().unwrap().as_ref() {
                    "holo_tester1.key" => Ok(test_keystore(1)),
                    "holo_tester2.key" => Ok(test_keystore(2)),
                    "holo_tester3.key" => Ok(test_keystore(3)),
                    unknown => Err(HolochainError::ErrorGeneric(format!(
                        "No test keystore for {}",
                        unknown
                    ))),
                }
            },
        )
            as Box<
                dyn FnMut(
                        &PathBuf,
                        Arc<PassphraseManager>,
                        Option<PwHashConfig>,
                    ) -> Result<Keystore, HolochainError>
                    + Send
                    + Sync,
            >;
        Arc::new(loader)
    }

    pub fn test_keystore(index: u8) -> Keystore {
        let agent_name = format!("test-agent-{}", index);
        let mut keystore = Keystore::new(
            mock_passphrase_manager(agent_name.clone()),
            test_hash_config(),
        )
        .unwrap();

        // Create deterministic seed
        let mut seed = SecBuf::with_insecure(SEED_SIZE);
        let mock_seed: Vec<u8> = (1..SEED_SIZE).map(|e| e as u8 + index).collect();
        seed.write(0, mock_seed.as_slice())
            .expect("SecBuf must be writeable");

        let secret = Arc::new(Mutex::new(Secret::Seed(seed)));
        keystore.add("root_seed", secret).unwrap();

        keystore
            .add_keybundle_from_seed("root_seed", PRIMARY_KEYBUNDLE_ID)
            .unwrap();
        keystore
    }

    pub fn test_keybundle(index: u8) -> KeyBundle {
        let mut keystore = test_keystore(index);
        keystore.get_keybundle(PRIMARY_KEYBUNDLE_ID).unwrap()
    }

    pub fn test_toml(websocket_port: u16, http_port: u16) -> String {
        format!(
            r#"
    [[agents]]
    id = "test-agent-1"
    name = "Holo Tester 1"
    public_address = "{tkb1}"
    keystore_file = "holo_tester1.key"

    [[agents]]
    id = "test-agent-2"
    name = "Holo Tester 2"
    public_address = "{tkb2}"
    keystore_file = "holo_tester2.key"

    [[agents]]
    id = "test-agent-3"
    name = "Holo Tester 3"
    public_address = "{tkb3}"
    keystore_file = "holo_tester3.key"

    [[dnas]]
    id = "test-dna"
    file = "app_spec.dna.json"
    hash = "QmaJiTs75zU7kMFYDkKgrCYaH8WtnYNkmYX3tPt7ycbtRq"

    [[dnas]]
    id = "bridge-callee"
    file = "bridge/callee.dna"
    hash = "{bridge_callee_hash}"

    [[dnas]]
    id = "bridge-caller"
    file = "bridge/caller.dna"
    hash = "{bridge_caller_hash}"

    [[instances]]
    id = "test-instance-1"
    dna = "bridge-callee"
    agent = "test-agent-1"
        [instances.storage]
        type = "memory"

    [[instances]]
    id = "test-instance-2"
    dna = "test-dna"
    agent = "test-agent-2"
        [instances.storage]
        type = "memory"

    [[instances]]
    id = "bridge-caller"
    dna = "bridge-caller"
    agent = "test-agent-3"
        [instances.storage]
        type = "memory"

    [[interfaces]]
    id = "test-interface-1"
    admin = true
        [interfaces.driver]
        type = "websocket"
        port = {ws_port}
        [[interfaces.instances]]
        id = "test-instance-1"
        [[interfaces.instances]]
        id = "test-instance-2"

    [[interfaces]]
    id = "test-interface-2"
    [interfaces.driver]
    type = "http"
    port = {http_port}
        [[interfaces.instances]]
        id = "test-instance-1"
        [[interfaces.instances]]
        id = "test-instance-2"

    [[bridges]]
    caller_id = "bridge-caller"
    callee_id = "test-instance-1"
    handle = "DPKI"

    [[bridges]]
    caller_id = "bridge-caller"
    callee_id = "test-instance-2"
    handle = "happ-store"

    [[bridges]]
    caller_id = "bridge-caller"
    callee_id = "test-instance-1"
    handle = "test-callee"
    "#,
            tkb1 = test_keybundle(1).get_id(),
            tkb2 = test_keybundle(2).get_id(),
            tkb3 = test_keybundle(3).get_id(),
            ws_port = websocket_port,
            http_port = http_port,
            bridge_callee_hash = callee_dna().address(),
            bridge_caller_hash = caller_dna().address(),
        )
    }

    pub fn test_conductor(websocket_port: u16, http_port: u16) -> Conductor {
        let config =
            load_configuration::<Configuration>(&test_toml(websocket_port, http_port)).unwrap();
        let mut conductor = Conductor::from_config(config.clone());
        conductor.dna_loader = test_dna_loader();
        conductor.key_loader = test_key_loader();
        conductor.boot_from_config().unwrap();
        conductor
    }

    fn test_conductor_with_signals(signal_tx: SignalSender) -> Conductor {
        let config = load_configuration::<Configuration>(&test_toml(8888, 8889)).unwrap();
        let mut conductor = Conductor::from_config(config.clone()).with_signal_channel(signal_tx);
        conductor.dna_loader = test_dna_loader();
        conductor.key_loader = test_key_loader();
        conductor.boot_from_config().unwrap();
        conductor
    }

    pub fn example_dna_string() -> String {
        r#"{
                "name": "my dna",
                "description": "",
                "version": "",
                "uuid": "00000000-0000-0000-0000-000000000001",
                "dna_spec_version": "2.0",
                "properties": {},
                "zomes": {
                    "": {
                        "description": "",
                        "config": {},
                        "entry_types": {
                            "": {
                                "description": "",
                                "sharing": "public"
                            }
                        },
                        "traits": {
                            "test": {
                                "functions": ["test"]
                             }
                        },
                        "fn_declarations": [
                            {
                                "name": "test",
                                "inputs": [
                                    {
                                        "name": "post",
                                        "type": "string"
                                    }
                                ],
                                "outputs" : [
                                    {
                                        "name": "hash",
                                        "type": "string"
                                    }
                                ]
                            }
                        ],
                        "code": {
                            "code": "AAECAw=="
                        },
                        "bridges": [
                            {
                                "presence": "optional",
                                "handle": "my favourite instance!",
                                "reference": {
                                    "traits": {}
                                }
                            }
                        ]
                    }
                }
            }"#
        .to_string()
    }

    #[test]
    fn test_default_dna_loader() {
        let tempdir = tempdir().unwrap();
        let file_path = tempdir.path().join("test.dna.json");
        let mut tmp_file = File::create(file_path.clone()).unwrap();
        writeln!(tmp_file, "{}", example_dna_string()).unwrap();
        match Conductor::load_dna(&file_path) {
            Ok(dna) => {
                assert_eq!(dna.name, "my dna");
            }
            Err(_) => assert!(false),
        }
    }

    #[test]
    fn test_conductor_boot_from_config() {
        let mut conductor = test_conductor(10001, 10002);
        assert_eq!(conductor.instances.len(), 3);

        conductor.start_all_instances().unwrap();
        conductor.start_all_interfaces();
        conductor.stop_all_instances().unwrap();
    }

    #[test]
    /// Here we test if we correctly check for consistency in DNA hashes: possible sources are:
    /// - DNA hash from Conductor configuration
    /// - computed DNA hash from loaded instance
    fn test_check_dna_consistency() {
        let toml = test_toml(10041, 10042);

        let config = load_configuration::<Configuration>(&toml).unwrap();
        let mut conductor = Conductor::from_config(config.clone());
        conductor.dna_loader = test_dna_loader();
        conductor.key_loader = test_key_loader();
        assert_eq!(
            conductor.boot_from_config(),
            Ok(()),
            "Conductor failed to boot from config"
        );

        // Tests equality
        let a = HashString::from("QmYRM4rh8zmSLaxyShYtv9PBDdQkXuyPieJTZ1e5GZqeeh");
        let b = HashString::from("QmYRM4rh8zmSLaxyShYtv9PBDdQkXuyPieJTZ1e5GZqeeh");
        assert_eq!(
            Conductor::check_dna_consistency(&a, &b),
            Ok(()),
            "DNA consistency check Fail."
        );

        // Tests INequality
        let b = HashString::from("QmQVLgFxUpd1ExVkBzvwASshpG6fmaJGxDEgf1cFf7S73a");
        assert_ne!(
            Conductor::check_dna_consistency(&a, &b),
            Ok(()),
            "DNA consistency check Fail."
        );
    }

    #[test]
    /// This is supposed to fail to show if we are properly bailing when there is
    /// a decrepency btween DNA hashes.
    fn test_check_dna_consistency_err() {
        let a = HashString::from("QmYRM4rh8zmSLaxyShYtv9PBDdQkXuyPieJTZ1e5GZqeeh");
        let b = HashString::from("QmZAQkpkXhfRcSgBJX4NYyqWCyMnkvuF7X2RkPgqihGMrR");

        assert_eq!(
            Conductor::check_dna_consistency(&a, &b),
            Err(HolochainError::DnaHashMismatch(a, b)),
            "DNA consistency check Fail."
        );

        let a = HashString::from("QmYRM4rh8zmSLaxyShYtv9PBDdQkXuyPieJTZ1e5GZqeeh");
        let b = HashString::from(String::default());

        assert_eq!(
            Conductor::check_dna_consistency(&a, &b),
            Err(HolochainError::DnaHashMismatch(a, b)),
            "DNA consistency check Fail."
        )
    }

    #[test]
    fn test_serialize_and_load_with_test_agents() {
        let mut conductor = test_conductor(10091, 10092);

        conductor
            .add_test_agent("test-agent-id".into(), "test-agent-name".into())
            .expect("could not add test agent");

        let config_toml_string =
            serialize_configuration(&conductor.config()).expect("Could not serialize config");
        let serialized_config = load_configuration::<Configuration>(&config_toml_string)
            .expect("Could not deserialize toml");

        let mut reanimated_conductor = Conductor::from_config(serialized_config);
        reanimated_conductor.dna_loader = test_dna_loader();
        reanimated_conductor.key_loader = test_key_loader();

        assert_eq!(
            reanimated_conductor
                .config()
                .agents
                .iter()
                .filter_map(|agent| agent.test_agent)
                .count(),
            1
        );
        reanimated_conductor
            .boot_from_config()
            .expect("Could not boot the conductor with test agent")
    }

    #[test]
    fn test_check_dna_consistency_from_dna_file() {
        let fixture = String::from(
            r#"{
                "name": "my dna",
                "description": "",
                "version": "",
                "uuid": "00000000-0000-0000-0000-000000000001",
                "dna_spec_version": "2.0",
                "properties": {},
                "zomes": {
                    "": {
                        "description": "",
                        "config": {},
                        "entry_types": {
                            "": {
                                "description": "",
                                "sharing": "public"
                            }
                        },
                        "traits": {
                            "test": {
                                "functions": ["test"]
                             }
                        },
                        "fn_declarations": [
                            {
                                "name": "test",
                                "inputs": [
                                    {
                                        "name": "post",
                                        "type": "string"
                                    }
                                ],
                                "outputs" : [
                                    {
                                        "name": "hash",
                                        "type": "string"
                                    }
                                ]
                            }
                        ],
                        "code": {
                            "code": "AAECAw=="
                        }
                    }
                }
            }"#,
        );
        let dna_hash_from_file = HashString::from(
            Dna::try_from(JsonString::from_json(&fixture))
                .expect(&format!("Fail to load DNA from raw string: {}", fixture))
                .address(),
        );
        let dna_hash_computed = HashString::from("QmNPCDBhr6BDBBVWG4mBEVFfhyjsScURYdZoV3fDpzjzgb");

        assert_eq!(
            Conductor::check_dna_consistency(&dna_hash_from_file, &dna_hash_computed),
            Ok(()),
            "DNA consistency from DNA file check Fail."
        );
    }

    //#[test]
    // Default config path ~/.holochain/conductor/conductor-config.toml won't work in CI
    fn _test_conductor_save_and_load_config_default_location() {
        let conductor = test_conductor(10011, 10012);
        assert_eq!(conductor.save_config(), Ok(()));

        let mut toml = String::new();

        let mut file = OpenOptions::new()
            .read(true)
            .open(&conductor.config_path())
            .expect("Could not open config file");
        file.read_to_string(&mut toml)
            .expect("Could not read config file");

        let restored_config =
            load_configuration::<Configuration>(&toml).expect("could not load config");
        assert_eq!(
            serialize_configuration(&conductor.config),
            serialize_configuration(&restored_config)
        )
    }

    #[test]
    fn test_conductor_signal_handler() {
        let (signal_tx, signal_rx) = signal_channel();
        let mut conductor = test_conductor_with_signals(signal_tx);
        conductor.start_signal_multiplexer();

        test_utils::expect_action(&signal_rx, |action| match action {
            Action::InitializeChain(_) => true,
            _ => false,
        })
        .unwrap();

        // expect one InitNetwork for each instance

        test_utils::expect_action(&signal_rx, |action| match action {
            Action::InitNetwork(_) => true,
            _ => false,
        })
        .unwrap();

        test_utils::expect_action(&signal_rx, |action| match action {
            Action::InitNetwork(_) => true,
            _ => false,
        })
        .unwrap();
    }

    pub fn callee_wat() -> String {
        r#"
(module

    (memory 1)
    (export "memory" (memory 0))

    (func
        (export "__hdk_validate_app_entry")
        (param $allocation i64)
        (result i64)

        (i64.const 0)
    )

    (func
        (export "__hdk_validate_agent_entry")
        (param $allocation i64)
        (result i64)

        (i64.const 0)
    )

    (func
        (export "__hdk_validate_link")
        (param $allocation i64)
        (result i64)

        (i64.const 0)
    )


    (func
        (export "__hdk_get_validation_package_for_entry_type")
        (param $allocation i64)
        (result i64)

        ;; This writes "Entry" into memory
        (i64.store (i32.const 0) (i64.const 34))
        (i64.store (i32.const 1) (i64.const 69))
        (i64.store (i32.const 2) (i64.const 110))
        (i64.store (i32.const 3) (i64.const 116))
        (i64.store (i32.const 4) (i64.const 114))
        (i64.store (i32.const 5) (i64.const 121))
        (i64.store (i32.const 6) (i64.const 34))

        (i64.const 7)
    )

    (func
        (export "__hdk_get_validation_package_for_link")
        (param $allocation i64)
        (result i64)

        ;; This writes "Entry" into memory
        (i64.store (i32.const 0) (i64.const 34))
        (i64.store (i32.const 1) (i64.const 69))
        (i64.store (i32.const 2) (i64.const 110))
        (i64.store (i32.const 3) (i64.const 116))
        (i64.store (i32.const 4) (i64.const 114))
        (i64.store (i32.const 5) (i64.const 121))
        (i64.store (i32.const 6) (i64.const 34))

        (i64.const 7)
    )

    (func
        (export "__list_traits")
        (param $allocation i64)
        (result i64)

        (i64.const 0)
    )

    (func
        (export "__list_functions")
        (param $allocation i64)
        (result i64)

        (i64.const 0)
    )

    (func
        (export "hello")
        (param $allocation i64)
        (result i64)

        ;; This writes "Holo World" into memory
        (i64.store (i32.const 0) (i64.const 72))
        (i64.store (i32.const 1) (i64.const 111))
        (i64.store (i32.const 2) (i64.const 108))
        (i64.store (i32.const 3) (i64.const 111))
        (i64.store (i32.const 4) (i64.const 32))
        (i64.store (i32.const 5) (i64.const 87))
        (i64.store (i32.const 6) (i64.const 111))
        (i64.store (i32.const 7) (i64.const 114))
        (i64.store (i32.const 8) (i64.const 108))
        (i64.store (i32.const 9) (i64.const 100))

        (i64.const 10)
    )
)
                "#
        .to_string()
    }

    fn bridge_call_fn_declaration() -> FnDeclaration {
        FnDeclaration {
            name: String::from("hello"),
            inputs: vec![],
            outputs: vec![dna::fn_declarations::FnParameter {
                name: String::from("greeting"),
                parameter_type: String::from("String"),
            }],
        }
    }

    fn callee_dna() -> Dna {
        let wat = &callee_wat();
        let mut dna = create_test_dna_with_wat("greeter", Some(wat));
        dna.uuid = String::from("basic_bridge_call");
        let fn_declaration = bridge_call_fn_declaration();

        {
            let zome = dna.zomes.get_mut("greeter").unwrap();
            zome.fn_declarations.push(fn_declaration.clone());
            zome.traits
                .get_mut("hc_public")
                .unwrap()
                .functions
                .push(fn_declaration.name.clone());
            zome.traits.insert(
                String::from("greetable"),
                TraitFns {
                    functions: vec![fn_declaration.name.clone()],
                },
            );
        }

        dna
    }

    fn caller_dna() -> Dna {
        let mut path = PathBuf::new();

        path.push(wasm_target_dir(
            &String::from("conductor_lib").into(),
            &String::from("test-bridge-caller").into(),
        ));
        let wasm_path_component: PathBuf = [
            String::from("wasm32-unknown-unknown"),
            String::from("release"),
            String::from("test_bridge_caller.wasm"),
        ]
        .iter()
        .collect();
        path.push(wasm_path_component);

        let wasm = create_wasm_from_file(&path);
        let defs = create_test_defs_with_fn_names(vec![
            "call_bridge".to_string(),
            "call_bridge_error".to_string(),
        ]);
        let mut dna = create_test_dna_with_defs("test_zome", defs, &wasm);
        dna.uuid = String::from("basic_bridge_call");
        {
            let zome = dna.zomes.get_mut("test_zome").unwrap();
            zome.bridges.push(Bridge {
                presence: BridgePresence::Required,
                handle: String::from("test-callee"),
                reference: BridgeReference::Trait {
                    traits: btreemap! {
                        String::from("greetable") => Trait{
                            functions: vec![bridge_call_fn_declaration()]
                        }
                    },
                },
            });
            zome.bridges.push(Bridge {
                presence: BridgePresence::Optional,
                handle: String::from("DPKI"),
                reference: BridgeReference::Trait {
                    traits: BTreeMap::new(),
                },
            });
            zome.bridges.push(Bridge {
                presence: BridgePresence::Optional,
                handle: String::from("happ-store"),
                reference: BridgeReference::Trait {
                    traits: BTreeMap::new(),
                },
            });
        }

        dna
    }

    #[test]
    fn basic_bridge_call_roundtrip() {
        let config = load_configuration::<Configuration>(&test_toml(10021, 10022)).unwrap();
        let mut conductor = Conductor::from_config(config.clone());
        conductor.dna_loader = test_dna_loader();
        conductor.key_loader = test_key_loader();
        conductor
            .boot_from_config()
            .expect("Test config must be sane");
        conductor
            .start_all_instances()
            .expect("Instances must be spawnable");
        let caller_instance = conductor.instances["bridge-caller"].clone();
        let instance = caller_instance.write().unwrap();

        let cap_call = {
            let context = instance.context().unwrap();
            make_cap_request_for_call(
                context.clone(),
                Address::from(context.clone().agent_id.address()),
                "call_bridge",
                JsonString::empty_object(),
            )
        };
        let result = Holochain::call_zome_function(
            instance.context().unwrap(),
            "test_zome",
            cap_call,
            "call_bridge",
            "{}",
        )
        .unwrap();

        // "Holo World" comes for the callee_wat above which runs in the callee instance
        assert_eq!(result, JsonString::from("Holo World"));
    }

    #[test]
    fn basic_bridge_call_error() {
        let config = load_configuration::<Configuration>(&test_toml(10041, 10042)).unwrap();
        let mut conductor = Conductor::from_config(config.clone());
        conductor.dna_loader = test_dna_loader();
        conductor.key_loader = test_key_loader();
        conductor
            .boot_from_config()
            .expect("Test config must be sane");
        conductor
            .start_all_instances()
            .expect("Instances must be spawnable");
        let caller_instance = conductor.instances["bridge-caller"].clone();
        let instance = caller_instance.write().unwrap();

        let cap_call = {
            let context = instance.context().unwrap();
            make_cap_request_for_call(
                context.clone(),
                Address::from(context.clone().agent_id.address()),
                "call_bridge_error",
                JsonString::empty_object(),
            )
        };
        let result = Holochain::call_zome_function(
            instance.context().unwrap(),
            "test_zome",
            cap_call,
            "call_bridge_error",
            "{}",
        );

        assert!(result.is_ok());
        assert!(result
            .unwrap()
            .to_string()
            .contains("Zome function \'non-existent-function\' not found in Zome \'greeter\'"));
    }

    #[test]
    fn error_if_required_bridge_missing() {
        let mut config = load_configuration::<Configuration>(&test_toml(10061, 10062)).unwrap();
        config.bridges.clear();
        let mut conductor = Conductor::from_config(config.clone());
        conductor.dna_loader = test_dna_loader();
        conductor.key_loader = test_key_loader();

        let result = conductor.boot_from_config();
        assert!(result.is_err());
        assert_eq!(
            result.err().unwrap(),
            "Required bridge \'test-callee\' for instance \'bridge-caller\' missing",
        );
    }

    fn caller_dna_with_dna_reference() -> Dna {
        let mut dna = caller_dna();
        {
            let bridge = dna
                .zomes
                .get_mut("test_zome")
                .unwrap()
                .bridges
                .get_mut(0)
                .unwrap();
            bridge.reference = BridgeReference::Address {
                dna_address: Address::from("fake bridge reference"),
            };
        }
        dna
    }

    fn caller_dna_with_bogus_trait_reference() -> Dna {
        let mut dna = caller_dna();
        {
            let bridge = dna
                .zomes
                .get_mut("test_zome")
                .unwrap()
                .bridges
                .get_mut(0)
                .unwrap();
            let mut fn_declaration = bridge_call_fn_declaration();
            fn_declaration
                .inputs
                .push(dna::fn_declarations::FnParameter {
                    name: String::from("additional_parameter"),
                    parameter_type: String::from("String"),
                });
            bridge.reference = BridgeReference::Trait {
                traits: btreemap! {
                    String::from("greetable") => Trait{
                        functions: vec![fn_declaration]
                    }
                },
            };
        }
        dna
    }

    fn caller_dna_without_required() -> Dna {
        let mut dna = caller_dna();
        {
            let bridge = dna
                .zomes
                .get_mut("test_zome")
                .unwrap()
                .bridges
                .get_mut(0)
                .unwrap();
            bridge.presence = BridgePresence::Optional;
            bridge.reference = BridgeReference::Trait {
                traits: BTreeMap::new(),
            };
        }
        dna
    }

    pub fn bridge_dna_ref_test_toml(caller_dna: &str, callee_dna: &str) -> String {
        format!(
            r#"
    [[agents]]
    id = "test-agent-1"
    name = "Holo Tester 1"
    public_address = "{}"
    keystore_file = "holo_tester1.key"

    [[dnas]]
    id = "bridge-callee"
    file = "{}"
    hash = "Qm328wyq38924y"

    [[dnas]]
    id = "bridge-caller"
    file = "{}"
    hash = "Qm328wyq38924y"

    [[instances]]
    id = "bridge-callee"
    dna = "bridge-callee"
    agent = "test-agent-1"
    [instances.storage]
    type = "memory"

    [[instances]]
    id = "bridge-caller"
    dna = "bridge-caller"
    agent = "test-agent-1"
    [instances.storage]
    type = "memory"

    [[bridges]]
    caller_id = "bridge-caller"
    callee_id = "bridge-callee"
    handle = "test-callee"
    "#,
            test_keybundle(1).get_id(),
            callee_dna,
            caller_dna,
        )
    }

    #[test]
    fn error_if_bridge_reference_dna_mismatch() {
        let config = load_configuration::<Configuration>(&bridge_dna_ref_test_toml(
            "bridge/caller_dna_ref.dna",
            "bridge/callee_dna.dna",
        ))
        .unwrap();
        let mut conductor = Conductor::from_config(config.clone());
        conductor.dna_loader = test_dna_loader();
        conductor.key_loader = test_key_loader();
        let result = conductor.boot_from_config();

        assert!(result.is_err());
        println!("{:?}", result);
        assert!(result.err().unwrap().starts_with(
            "Bridge \'test-callee\' of caller instance \'bridge-caller\' requires callee to be DNA with hash \'fake bridge reference\', but the configured instance \'bridge-callee\' runs DNA with hash"
        ));
    }

    #[test]
    fn error_if_bridge_reference_trait_mismatch() {
        let config = load_configuration::<Configuration>(&bridge_dna_ref_test_toml(
            "bridge/caller_bogus_trait_ref.dna",
            "bridge/callee_dna.dna",
        ))
        .unwrap();
        let mut conductor = Conductor::from_config(config.clone());
        conductor.dna_loader = test_dna_loader();
        conductor.key_loader = test_key_loader();
        let result = conductor.boot_from_config();

        assert!(result.is_err());
        println!("{:?}", result);
        assert_eq!(
            result.err().unwrap(),
            "Bridge \'test-callee\' of instance \'bridge-caller\' requires callee to to implement trait \'greetable\' with functions: [FnDeclaration { name: \"hello\", inputs: [FnParameter { parameter_type: \"String\", name: \"additional_parameter\" }], outputs: [FnParameter { parameter_type: \"String\", name: \"greeting\" }] }]",
        );
    }

    #[test]
    fn fails_if_key_address_does_not_match() {
        // Config with well formatted public address but differing to the deterministic key
        // created by test_key_loader for "holo_tester1.key"
        let config = load_configuration::<Configuration>(r#"
                [[agents]]
                id = "test-agent-1"
                name = "Holo Tester 1"
                public_address = "HoloTester1-----------------------------------------------------------------------AAACZp4xHB"
                keystore_file = "holo_tester1.key"

                [[dnas]]
                id = "test-dna"
                file = "app_spec.dna.json"
                hash = "QmZAQkpkXhfRcSgBJX4NYyqWCyMnkvuF7X2RkPgqihGMrR"

                [[instances]]
                id = "test-instance-1"
                dna = "test-dna"
                agent = "test-agent-1"
                    [instances.storage]
                    type = "memory"
                "#
        ).unwrap();
        let mut conductor = Conductor::from_config(config.clone());
        conductor.dna_loader = test_dna_loader();
        conductor.key_loader = test_key_loader();
        assert_eq!(
            conductor.boot_from_config(),
            Err("Error while trying to create instance \"test-instance-1\": Key from file \'holo_tester1.key\' (\'HcSCI7T6wQ5t4nffbjtUk98Dy9fa79Ds6Uzg8nZt8Fyko46ikQvNwfoCfnpuy7z\') does not match public address HoloTester1-----------------------------------------------------------------------AAACZp4xHB mentioned in config!"
                .to_string()),
        );
    }

    #[test]
    // flaky test
    // signal ordering is not deterministic nor is timing
    // test should poll and allow signals in different orders
    // OR
    // test should be totally removed because this is really an integration test
    #[cfg(feature = "broken-tests")]
    fn test_signals_through_admin_websocket() {
        let mut conductor = test_conductor(10031, 10032);
        let _ = conductor.start_all_instances();
        conductor.start_all_interfaces();
        thread::sleep(Duration::from_secs(2));
        // parking_lot::Mutex is an alternative Mutex that does not get poisoned if one of the
        // threads panic. Here it helps getting the causing assertion panic to be printed
        // instead of masking that with a panic of the thread below which makes it hard to see
        // why this test fails, if it fails.
        let signals: Arc<parking_lot::Mutex<Vec<String>>> =
            Arc::new(parking_lot::Mutex::new(Vec::new()));
        let signals_clone = signals.clone();
        let websocket_thread = thread::spawn(|| {
            connect("ws://127.0.0.1:10031", move |_| {
                let s = signals_clone.clone();
                move |msg: Message| {
                    s.lock().push(msg.to_string());
                    Ok(())
                }
            })
            .unwrap();
        });

        let result = {
            let lock = conductor.instances.get("bridge-caller").unwrap();
            let mut bridge_caller = lock.write().unwrap();
            let cap_call = {
                let context = bridge_caller.context();
                make_cap_request_for_call(
                    context.clone(),
                    Address::from(context.clone().agent_id.address()),
                    "call_bridge",
                    JsonString::empty_object(),
                )
            };
            bridge_caller.call(
                "test_zome",
                cap_call,
                "call_bridge",
                &JsonString::empty_object().to_string(),
            )
        };

        assert!(result.is_ok());
        thread::sleep(Duration::from_secs(2));
        conductor.stop_all_interfaces();
        websocket_thread
            .join()
            .expect("Could not join websocket thread");
        let received_signals = signals.lock().clone();

        assert!(received_signals.len() >= 3);
        assert!(received_signals[0]
            .starts_with("{\"signal\":{\"Trace\":\"SignalZomeFunctionCall(ZomeFnCall {"));
        assert!(received_signals[1]
            .starts_with("{\"signal\":{\"Trace\":\"SignalZomeFunctionCall(ZomeFnCall {"));
        assert!(received_signals[2].starts_with(
            "{\"signal\":{\"Trace\":\"ReturnZomeFunctionResult(ExecuteZomeFnResponse {"
        ));
    }

    #[test]
    fn test_start_stop_instance() {
        let mut conductor = test_conductor(10051, 10052);
        assert_eq!(
            conductor.start_instance(&String::from("test-instance-1")),
            Ok(()),
        );
        assert_eq!(
            conductor.start_instance(&String::from("test-instance-1")),
            Err(HolochainInstanceError::InstanceAlreadyActive),
        );
        assert_eq!(
            conductor.start_instance(&String::from("non-existant-id")),
            Err(HolochainInstanceError::NoSuchInstance),
        );
        assert_eq!(
            conductor.stop_instance(&String::from("test-instance-1")),
            Ok(())
        );
        assert_eq!(
            conductor.stop_instance(&String::from("test-instance-1")),
            Err(HolochainInstanceError::InstanceNotActiveYet),
        );
    }
}<|MERGE_RESOLUTION|>--- conflicted
+++ resolved
@@ -179,11 +179,8 @@
     println!("{}", msg);
 }
 
-<<<<<<< HEAD
 #[autotrace]
-=======
 #[holochain_tracing_macros::newrelic_autotrace(HOLOCHAIN_CONDUCTOR_LIB)]
->>>>>>> 72013bae
 impl Conductor {
     pub fn from_config(config: Configuration) -> Self {
         lib3h_sodium::check_init();
