[package]
name = "sim2h"
version = "0.0.43-alpha3"
authors = ["Holochain Core Dev Team <devcore@holochain.org>"]
edition = "2018"
description = "A simulation of lib3h"
keywords = ["holochain", "holo", "p2p", "network", "simulation"]
categories = ["network-programming"]
license = "GPL-3.0-only"
readme = "README.md"
documentation = "https://github.com/holochain/sim2h"
repository = "https://github.com/holochain/sim2h"

[dependencies]
backtrace = "=0.3.27"
hcid = "=0.0.6"
holochain_persistence_api = "=0.0.16"
holochain_json_api = "=0.0.22"
futures = "=0.3.2"
<<<<<<< HEAD
lib3h = "=0.0.36"
lib3h_crypto_api = "=0.0.36"
lib3h_sodium = "=0.0.36"
lib3h_protocol = "=0.0.36"
lib3h_zombie_actor = "=0.0.36"
holochain_tracing = "=0.0.18"
=======
lib3h = "=0.0.37"
lib3h_crypto_api = "=0.0.37"
lib3h_sodium = "=0.0.37"
lib3h_protocol = "=0.0.37"
lib3h_zombie_actor = "=0.0.37"
holochain_tracing = "=0.0.19"
>>>>>>> 4640c1b3
holochain_core_types = { version = "=0.0.43-alpha3", path = "../core_types" }
holochain_locksmith = { version = "=0.0.43-alpha3", path = "../locksmith" }
holochain_metrics = { version = "=0.0.43-alpha3", path = "../metrics" }
holochain_common = { version = "=0.0.43-alpha3", path = "../common" }
<<<<<<< HEAD
holochain_tracing_macros = "=0.0.18"
=======
holochain_tracing_macros = "=0.0.19"
>>>>>>> 4640c1b3
im = { version = "=14.0.0", features = ["serde"] }
in_stream = { version = "=0.0.43-alpha3", path = "../in_stream" }
uuid = { version = "0.4", features = ["v4"] }
log = "=0.4.8"
env_logger = "=0.6.1"
lazy_static = "=1.4.0"
nanoid = "=0.2.0"
num_cpus = "=1.11.1"
url = "=2.1.0"
url2 = "=0.0.4"
crossbeam-channel = "=0.3.8"
snowflake = "=1.3.0"
parking_lot = "=0.8.0"
serde = "=1.0.104"
serde_derive = "=1.0.104"
serde_json = "=1.0.47"
tokio = { version = "=0.2.11", features = ["full"] }
#tokio-tungstenite = { git = "https://github.com/snapview/tokio-tungstenite.git" }
rand = "=0.7.2"
base64 = "=0.10.1"
chrono = "=0.4.6"
native-tls = "=0.2.3"
openssl = "=0.10.25"
tungstenite = "=0.9.2"
threadpool = "=1.7.1"
chashmap = "=2.2.2"
newrelic="0.2"<|MERGE_RESOLUTION|>--- conflicted
+++ resolved
@@ -17,30 +17,17 @@
 holochain_persistence_api = "=0.0.16"
 holochain_json_api = "=0.0.22"
 futures = "=0.3.2"
-<<<<<<< HEAD
-lib3h = "=0.0.36"
-lib3h_crypto_api = "=0.0.36"
-lib3h_sodium = "=0.0.36"
-lib3h_protocol = "=0.0.36"
-lib3h_zombie_actor = "=0.0.36"
-holochain_tracing = "=0.0.18"
-=======
 lib3h = "=0.0.37"
 lib3h_crypto_api = "=0.0.37"
 lib3h_sodium = "=0.0.37"
 lib3h_protocol = "=0.0.37"
 lib3h_zombie_actor = "=0.0.37"
 holochain_tracing = "=0.0.19"
->>>>>>> 4640c1b3
 holochain_core_types = { version = "=0.0.43-alpha3", path = "../core_types" }
 holochain_locksmith = { version = "=0.0.43-alpha3", path = "../locksmith" }
 holochain_metrics = { version = "=0.0.43-alpha3", path = "../metrics" }
 holochain_common = { version = "=0.0.43-alpha3", path = "../common" }
-<<<<<<< HEAD
-holochain_tracing_macros = "=0.0.18"
-=======
 holochain_tracing_macros = "=0.0.19"
->>>>>>> 4640c1b3
 im = { version = "=14.0.0", features = ["serde"] }
 in_stream = { version = "=0.0.43-alpha3", path = "../in_stream" }
 uuid = { version = "0.4", features = ["v4"] }
