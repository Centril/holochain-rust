--- conflicted
+++ resolved
@@ -17,18 +17,6 @@
 holochain_persistence_api = "=0.0.13"
 holochain_json_api = "=0.0.17"
 detach = "=0.0.19"
-<<<<<<< HEAD
-lib3h = "=0.0.25"
-lib3h_crypto_api = "=0.0.25"
-lib3h_sodium = "=0.0.25"
-lib3h_protocol = "=0.0.25"
-lib3h_zombie_actor = "=0.0.25"
-holochain_tracing = "=0.0.4"
-holochain_core_types = { version = "=0.0.42-alpha2", path = "../core_types" }
-holochain_locksmith = { version = "=0.0.42-alpha2", path = "../locksmith" }
-holochain_walkman_types = { version = "=0.0.42-alpha2", path = "../walkman_types" }
-in_stream = { version = "=0.0.42-alpha2", path = "../in_stream" }
-=======
 lib3h = "=0.0.31"
 lib3h_crypto_api = "=0.0.31"
 lib3h_sodium = "=0.0.31"
@@ -38,9 +26,9 @@
 holochain_core_types = { version = "=0.0.42-alpha5", path = "../core_types" }
 holochain_locksmith = { version = "=0.0.42-alpha5", path = "../locksmith" }
 holochain_metrics = { version = "=0.0.42-alpha5", path = "../metrics" }
+holochain_walkman_types = { version = "=0.0.42-alpha5", path = "../walkman_types" }
 holochain_tracing_macros = "0.0.13"
 in_stream = { version = "=0.0.42-alpha5", path = "../in_stream" }
->>>>>>> 72013bae
 uuid = { version = "0.4", features = ["v4"] }
 log = "=0.4.8"
 env_logger = "=0.6.1"
@@ -61,12 +49,9 @@
 native-tls = "=0.2.3"
 openssl = "=0.10.25"
 tungstenite = "=0.9.2"
-<<<<<<< HEAD
 
 [dev-dependencies]
-sim2h_client = { version = "=0.0.42-alpha2", path = "../sim2h_client" }
-=======
+sim2h_client = { version = "=0.0.42-alpha5", path = "../sim2h_client" }
 threadpool = "=1.7.1"
 chashmap = "=2.2.2"
-newrelic="0.2"
->>>>>>> 72013bae
+newrelic="0.2"