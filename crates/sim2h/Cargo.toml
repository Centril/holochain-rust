[package]
name = "sim2h"
version = "0.0.42-alpha5"
authors = ["Holochain Core Dev Team <devcore@holochain.org>"]
edition = "2018"
description = "A simulation of lib3h"
keywords = ["holochain", "holo", "p2p", "network", "simulation"]
categories = ["network-programming"]
license = "GPL-3.0-only"
readme = "README.md"
documentation = "https://github.com/holochain/sim2h"
repository = "https://github.com/holochain/sim2h"

[dependencies]
backtrace = "=0.3.27"
hcid = "=0.0.6"
holochain_persistence_api = "=0.0.13"
holochain_json_api = "=0.0.17"
detach = "=0.0.19"
<<<<<<< HEAD
futures = { version = "=0.3.1", features = [ "thread-pool" ] }
lib3h = "=0.0.26"
lib3h_crypto_api = "=0.0.26"
lib3h_sodium = "=0.0.26"
lib3h_protocol = "=0.0.26"
lib3h_zombie_actor = "=0.0.26"
holochain_tracing = "=0.0.4"
=======
lib3h = "=0.0.31"
lib3h_crypto_api = "=0.0.31"
lib3h_sodium = "=0.0.31"
lib3h_protocol = "=0.0.31"
lib3h_zombie_actor = "=0.0.31"
holochain_tracing = "=0.0.13"
>>>>>>> 2bd3f8c4
holochain_core_types = { version = "=0.0.42-alpha5", path = "../core_types" }
holochain_locksmith = { version = "=0.0.42-alpha5", path = "../locksmith" }
holochain_metrics = { version = "=0.0.42-alpha5", path = "../metrics" }
in_stream = { version = "=0.0.42-alpha5", path = "../in_stream" }
uuid = { version = "0.4", features = ["v4"] }
log = "=0.4.8"
env_logger = "=0.6.1"
lazy_static = "=1.4.0"
nanoid = "=0.2.0"
num_cpus = "=1.11.1"
url = "=2.1.0"
url2 = "=0.0.4"
crossbeam-channel = "=0.3.8"
snowflake = "=1.3.0"
parking_lot = "=0.8.0"
serde = "=1.0.89"
serde_derive = "=1.0.89"
serde_json = "=1.0.39"
rand = "=0.7.2"
base64 = "=0.10.1"
chrono = "=0.4.6"
native-tls = "=0.2.3"
openssl = "=0.10.25"
tungstenite = "=0.9.2"
threadpool = "=1.7.1"
chashmap = "=2.2.2"<|MERGE_RESOLUTION|>--- conflicted
+++ resolved
@@ -17,22 +17,13 @@
 holochain_persistence_api = "=0.0.13"
 holochain_json_api = "=0.0.17"
 detach = "=0.0.19"
-<<<<<<< HEAD
 futures = { version = "=0.3.1", features = [ "thread-pool" ] }
-lib3h = "=0.0.26"
-lib3h_crypto_api = "=0.0.26"
-lib3h_sodium = "=0.0.26"
-lib3h_protocol = "=0.0.26"
-lib3h_zombie_actor = "=0.0.26"
-holochain_tracing = "=0.0.4"
-=======
 lib3h = "=0.0.31"
 lib3h_crypto_api = "=0.0.31"
 lib3h_sodium = "=0.0.31"
 lib3h_protocol = "=0.0.31"
 lib3h_zombie_actor = "=0.0.31"
 holochain_tracing = "=0.0.13"
->>>>>>> 2bd3f8c4
 holochain_core_types = { version = "=0.0.42-alpha5", path = "../core_types" }
 holochain_locksmith = { version = "=0.0.42-alpha5", path = "../locksmith" }
 holochain_metrics = { version = "=0.0.42-alpha5", path = "../metrics" }
