--- conflicted
+++ resolved
@@ -16,21 +16,12 @@
 hcid = "=0.0.6"
 holochain_persistence_api = { git = "https://github.com/holochain/holochain-persistence", branch = "transactional" }
 holochain_json_api = "=0.0.17"
-<<<<<<< HEAD
-detach = "=0.0.19"
 lib3h = { git = "https://github.com/holochain/lib3h", branch = "transactional" }
 lib3h_crypto_api = { git = "https://github.com/holochain/lib3h", branch = "transactional" }
 lib3h_sodium = { git = "https://github.com/holochain/lib3h", branch = "transactional" }
 lib3h_protocol = { git = "https://github.com/holochain/lib3h", branch = "transactional" }
 lib3h_zombie_actor = { git = "https://github.com/holochain/lib3h", branch = "transactional" }
-=======
 futures = "=0.3.1"
-lib3h = "=0.0.31"
-lib3h_crypto_api = "=0.0.31"
-lib3h_sodium = "=0.0.31"
-lib3h_protocol = "=0.0.31"
-lib3h_zombie_actor = "=0.0.31"
->>>>>>> a43408c6
 holochain_tracing = "=0.0.13"
 holochain_core_types = { version = "=0.0.42-alpha5", path = "../core_types" }
 holochain_locksmith = { version = "=0.0.42-alpha5", path = "../locksmith" }
