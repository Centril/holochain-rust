[package]
name = "sim2h"
version = "0.0.42-alpha5"
authors = ["Holochain Core Dev Team <devcore@holochain.org>"]
edition = "2018"
description = "A simulation of lib3h"
keywords = ["holochain", "holo", "p2p", "network", "simulation"]
categories = ["network-programming"]
license = "GPL-3.0-only"
readme = "README.md"
documentation = "https://github.com/holochain/sim2h"
repository = "https://github.com/holochain/sim2h"

[dependencies]
backtrace = "=0.3.27"
hcid = "=0.0.6"
holochain_persistence_api = "=0.0.11"
holochain_json_api = "=0.0.17"
detach = "=0.0.19"
lib3h = "=0.0.25"
lib3h_crypto_api = "=0.0.25"
lib3h_sodium = "=0.0.25"
lib3h_protocol = "=0.0.25"
lib3h_zombie_actor = "=0.0.25"
holochain_tracing = "=0.0.4"
holochain_core_types = { version = "=0.0.42-alpha5", path = "../core_types" }
holochain_locksmith = { version = "=0.0.42-alpha5", path = "../locksmith" }
<<<<<<< HEAD
im = { version = "=14.0.0", features = ["serde"] }
=======
holochain_metrics = { version = "=0.0.42-alpha5", path = "../metrics" }
>>>>>>> bfdcb908
in_stream = { version = "=0.0.42-alpha5", path = "../in_stream" }
uuid = { version = "0.4", features = ["v4"] }
log = "=0.4.8"
env_logger = "=0.6.1"
lazy_static = "=1.2.0"
nanoid = "=0.2.0"
num_cpus = "=1.11.1"
url = "=2.1.0"
url2 = "=0.0.4"
crossbeam-channel = "=0.3.8"
snowflake = "=1.3.0"
parking_lot = "=0.8.0"
serde = "=1.0.89"
serde_derive = "=1.0.89"
serde_json = "=1.0.39"
rand = "=0.7.2"
base64 = "=0.10.1"
chrono = "=0.4.6"
native-tls = "=0.2.3"
openssl = "=0.10.25"
tungstenite = "=0.9.2"<|MERGE_RESOLUTION|>--- conflicted
+++ resolved
@@ -25,11 +25,8 @@
 holochain_tracing = "=0.0.4"
 holochain_core_types = { version = "=0.0.42-alpha5", path = "../core_types" }
 holochain_locksmith = { version = "=0.0.42-alpha5", path = "../locksmith" }
-<<<<<<< HEAD
+holochain_metrics = { version = "=0.0.42-alpha5", path = "../metrics" }
 im = { version = "=14.0.0", features = ["serde"] }
-=======
-holochain_metrics = { version = "=0.0.42-alpha5", path = "../metrics" }
->>>>>>> bfdcb908
 in_stream = { version = "=0.0.42-alpha5", path = "../in_stream" }
 uuid = { version = "0.4", features = ["v4"] }
 log = "=0.4.8"
