use crate::*;

/// ConnectionJob periodically calls `read` on the underlying websocket stream
/// if there is data or an error, will forward a FrameResult
pub(crate) type FrameResult = Result<WsFrame, Sim2hError>;

/// manages a websocket stream/socket - will periodically poll for data
pub(crate) struct ConnectionJob {
    cont: bool,
    wss: TcpWss,
    msg_send: crossbeam_channel::Sender<(Url2, FrameResult)>,
    frame: Option<WsFrame>,
    outgoing_recv: crossbeam_channel::Receiver<WsFrame>,
}

impl ConnectionJob {
    pub(crate) fn new(
        wss: TcpWss,
        msg_send: crossbeam_channel::Sender<(Url2, FrameResult)>,
    ) -> (Self, crossbeam_channel::Sender<WsFrame>) {
        let (outgoing_send, outgoing_recv) = crossbeam_channel::unbounded();
        (
            Self {
                cont: true,
                wss,
                msg_send,
                frame: None,
                outgoing_recv,
            },
            outgoing_send,
        )
    }

    /// cancel this job - will be dropped next time it is polled.
    pub(crate) fn stop(&mut self) {
        self.cont = false;
    }

    /// internal - report a received message or error
    fn report_msg(&self, msg: FrameResult) {
        self.msg_send.f_send((self.wss.remote_url(), msg));
    }

    fn run(&mut self) -> JobResult {
        match self.run_result() {
            Ok(job_result) => job_result,
            Err(e) => {
                self.report_msg(Err(e));
                // got connection error - stop this job
                JobResult::done()
            }
        }
    }

    fn run_result(&mut self) -> Result<JobResult, Sim2hError> {
        if !self.cont {
            return Ok(JobResult::done());
        }
        if self.frame.is_none() {
            self.frame = Some(WsFrame::default());
        }
        match self.outgoing_recv.try_recv() {
            Ok(frame) => {
                if let Err(e) = self.wss.write(frame) {
                    error!("error in write to {}: {:?}", self.wss.remote_url(), e);
                    return Err(e.into());
                }
            }
            Err(crossbeam_channel::TryRecvError::Disconnected) => {
                error!("parent channel disconnect");
                return Err("parent channel disconnect".into());
            }
            Err(crossbeam_channel::TryRecvError::Empty) => (),
        }
        match self.wss.read(self.frame.as_mut().unwrap()) {
            Ok(_) => {
                trace!(
                    "run_result: read from {} in connection",
                    self.wss.remote_url()
                );
                let frame = self.frame.take().unwrap();
<<<<<<< HEAD
                trace!("run_result: frame read {:?}", frame);
=======
                trace!("frame read from {} {:?}", self.wss.remote_url(), frame);
>>>>>>> 04d8bb85
                self.report_msg(Ok(frame));
                // we got data this time, check again right away
                return Ok(JobResult::default());
            }
            Err(e) if e.would_block() => (),
            Err(e) => {
                error!("error in read for {}: {:?}", self.wss.remote_url(), e,);
                return Err(e.into());
            }
        }
        // no data this round, wait 5ms before checking again
        Ok(JobResult::default().wait_ms(5))
    }
}

impl Job for Arc<Mutex<ConnectionJob>> {
    fn run(&mut self) -> JobResult {
        self.f_lock().run()
    }
}<|MERGE_RESOLUTION|>--- conflicted
+++ resolved
@@ -79,11 +79,7 @@
                     self.wss.remote_url()
                 );
                 let frame = self.frame.take().unwrap();
-<<<<<<< HEAD
-                trace!("run_result: frame read {:?}", frame);
-=======
                 trace!("frame read from {} {:?}", self.wss.remote_url(), frame);
->>>>>>> 04d8bb85
                 self.report_msg(Ok(frame));
                 // we got data this time, check again right away
                 return Ok(JobResult::default());
