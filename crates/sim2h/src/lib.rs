--- conflicted
+++ resolved
@@ -11,11 +11,8 @@
 extern crate serde;
 #[macro_use]
 extern crate lazy_static;
-<<<<<<< HEAD
 extern crate holochain_walkman_types;
-=======
 extern crate newrelic;
->>>>>>> 72013bae
 
 #[allow(dead_code)]
 mod naive_sharding;
@@ -47,14 +44,11 @@
 };
 use url2::prelude::*;
 
-<<<<<<< HEAD
 use debug::{DebugData, DebugLimboData};
-=======
 pub use wire_message::{
     HelloData, StatusData, WireError, WireMessage, WireMessageVersion, WIRE_VERSION,
 };
 
->>>>>>> 72013bae
 use in_stream::*;
 use log::*;
 use parking_lot::RwLock;
@@ -68,14 +62,11 @@
 pub use wire_message::{StatusData, WireError, WireMessage, WIRE_VERSION};
 
 use holochain_locksmith::Mutex;
-<<<<<<< HEAD
 use holochain_walkman_types::{walkman_log_sim2h, WalkmanSim2hEvent};
-=======
 use holochain_metrics::{
     config::MetricPublisherConfig, with_latency_publishing, Metric, MetricPublisher,
 };
 use threadpool::ThreadPool;
->>>>>>> 72013bae
 
 /// if we can't acquire a lock in 20 seconds, panic!
 const MAX_LOCK_TIMEOUT: u64 = 20000;
@@ -119,12 +110,9 @@
     }
 }
 
-<<<<<<< HEAD
-static RETRY_FETCH_MISSING_ASPECTS_INTERVAL: Duration = Duration::from_secs(10);
+static RETRY_FETCH_MISSING_ASPECTS_INTERVAL: Duration = Duration::from_secs(30);
 static DEBUG_DUMP_INTERVAL: Duration = Duration::from_secs(1);
 const DEBUG_DUMP_PREFIX: &str = "<SIM2H-DEBUG-DUMP> ";
-=======
-const RETRY_FETCH_MISSING_ASPECTS_INTERVAL_MS: u64 = 30000; // 30 seconds
 
 fn conn_lifecycle(desc: &str, uuid: &str, obj: &ConnectionState, uri: &Lib3hUri) {
     debug!(
@@ -136,7 +124,6 @@
 fn open_lifecycle(desc: &str, uuid: &str, uri: &Lib3hUri) {
     debug!("connection event open_conns: {} for {}@{}", desc, uuid, uri);
 }
->>>>>>> 72013bae
 
 //pub(crate) type TcpWssServer = InStreamListenerWss<InStreamListenerTls<InStreamListenerTcp>>;
 //pub(crate) type TcpWss = InStreamWss<InStreamTls<InStreamTcp>>;
@@ -257,6 +244,7 @@
                     }
                 }
             }
+            walkman_log(|| WalkmanSim2hEvent::Disconnect(uri.0.to_string()));
             trace!("disconnect done");
         })
     }
@@ -772,19 +760,16 @@
             msg_recv,
             num_ticks: 0,
             dht_algorithm: DhtAlgorithm::FullSync,
-<<<<<<< HEAD
             missing_aspects_resync: Instant::now(),
             debug_dump_time: if debug_dump {
                 Some(Instant::now())
             } else {
                 None
             },
-=======
             threadpool: ThreadPool::new(num_cpus::get()),
             tp_send,
             tp_recv,
             metric_publisher,
->>>>>>> 72013bae
         };
 
         sim2h.priv_bind_listening_socket(url::Url::from(bind_spec).into(), wss_send);
@@ -844,15 +829,11 @@
                     false
                 }
             }
-<<<<<<< HEAD
             walkman_log(|| WalkmanSim2hEvent::Connect(url.0.to_string()));
             self.open_connections
                 .insert(url, (job.clone(), outgoing_send));
             self.pool.push_job(Box::new(job));
         }
-=======
-        )
->>>>>>> 72013bae
     }
 
     /// we received some kind of error related to a stream/socket
@@ -866,32 +847,6 @@
     }
 
     /// if our connections sent us any data, process it
-<<<<<<< HEAD
-    fn priv_check_incoming_messages(&mut self) {
-        if let Ok((url, msg)) = self.msg_recv.try_recv() {
-            let url: Lib3hUri = url::Url::from(url).into();
-
-            match msg {
-                Ok(frame) => match frame {
-                    WsFrame::Text(s) => self.priv_drop_connection_for_error(
-                        url,
-                        format!("unexpected text message: {:?}", s).into(),
-                    ),
-                    WsFrame::Binary(b) => {
-                        let payload: Opaque = b.into();
-                        match Sim2h::verify_payload(payload.clone()) {
-                            Ok((source, wire_message)) => {
-                                walkman_log(|| {
-                                    let signed_message =
-                                        SignedWireMessage::try_from(payload.clone()).unwrap();
-                                    let msg_serialized = serde_json::to_string(&signed_message)
-                                        .expect("SignedWireMessage serialized");
-                                    WalkmanSim2hEvent::Message(url.to_string(), msg_serialized)
-                                });
-                                if let Err(error) = self.handle_message(&url, wire_message, &source)
-                                {
-                                    error!("Error handling message: {:?}", error);
-=======
     fn priv_check_incoming_messages(&mut self) -> bool {
         with_latency_publishing!(
             "sim2h-priv_check_incoming_messages",
@@ -919,6 +874,13 @@
                                 let payload: Opaque = b.into();
                                 match Sim2h::verify_payload(payload.clone()) {
                                     Ok((source, wire_message)) => {
+                                        walkman_log(|| {
+                                            let signed_message =
+                                                SignedWireMessage::try_from(payload.clone()).unwrap();
+                                            let msg_serialized = serde_json::to_string(&signed_message)
+                                                .expect("SignedWireMessage serialized");
+                                            WalkmanSim2hEvent::Message(url.to_string(), msg_serialized)
+                                        });
                                         if let Err(error) =
                                             self.handle_message(&url, wire_message, &source)
                                         {
@@ -932,7 +894,6 @@
                                             error, payload
                                         );
                                     }
->>>>>>> 72013bae
                                 }
                             }
                             // TODO - we should use websocket ping/pong
@@ -1029,49 +990,9 @@
             } else {
                 Err(format!("no agent found at {} ", uri).into())
             };
-<<<<<<< HEAD
-        trace!("join done");
-        result
-    }
-
-    // removes an agent from a space
-    fn leave(&mut self, uri: &Lib3hUri, data: &SpaceData) -> Sim2hResult<()> {
-        if let Some(ConnectionState::Joined(space_address, agent_id)) = self.get_connection(uri) {
-            if (data.agent_id != agent_id) || (data.space_address != space_address) {
-                Err(SPACE_MISMATCH_ERR_STR.into())
-            } else {
-                self.disconnect(uri);
-                Ok(())
-            }
-        } else {
-            Err(format!("no joined agent found at {} ", &uri).into())
-        }
-    }
-
-    // removes a uri from connection and from spaces
-    fn disconnect(&mut self, uri: &Lib3hUri) {
-        trace!("disconnect entered");
-
-        if let Some((con, _outgoing_send)) = self.open_connections.remove(uri) {
-            con.f_lock().stop();
-        }
-
-        if let Some(ConnectionState::Joined(space_address, agent_id)) =
-            self.connection_states.write().remove(uri)
-        {
-            if let Some(space_lock) = self.spaces.get(&space_address) {
-                if space_lock.write().remove_agent(&agent_id) == 0 {
-                    self.spaces.remove(&space_address);
-                }
-            }
-        }
-        walkman_log(|| WalkmanSim2hEvent::Disconnect(uri.0.to_string()));
-        trace!("disconnect done");
-=======
             trace!("join done");
             result
         })
->>>>>>> 72013bae
     }
 
     // get the connection status of an agent
@@ -1117,42 +1038,6 @@
         message: WireMessage,
         signer: &AgentId,
     ) -> Sim2hResult<()> {
-<<<<<<< HEAD
-        // TODO: anyway, but especially with this Ping/Pong, mitigate DoS attacks.
-        if message == WireMessage::Ping {
-            trace!("Ping -> Pong");
-            self.send(signer.clone(), uri.clone(), &WireMessage::Pong);
-            return Ok(());
-        }
-        if message == WireMessage::Status {
-            trace!("Status -> StatusResponse");
-            self.send(
-                signer.clone(),
-                uri.clone(),
-                &WireMessage::StatusResponse(self.get_status_data()),
-            );
-            return Ok(());
-        }
-        MESSAGE_LOGGER
-            .lock()
-            .log_in(signer.clone(), uri.clone(), message.clone());
-        trace!("handle_message entered");
-        let mut agent = self
-            .get_connection(uri)
-            .ok_or_else(|| format!("no connection for {}", uri))?;
-
-        match agent {
-            // if the agent sending the message is in limbo, then the only message
-            // allowed is a join message.
-            ConnectionState::Limbo(ref mut pending_messages) => {
-                if let WireMessage::ClientToLib3h(ClientToLib3h::JoinSpace(data)) = message {
-                    if &data.agent_id != signer {
-                        return Err(format!(
-                            "{}: agent_id={} != signer={}",
-                            SIGNER_MISMATCH_ERR_STR, data.agent_id, signer
-                        )
-                        .into());
-=======
         with_latency_publishing!("sim2h-handle_messsage", self.metric_publisher, || {
             trace!("handle_message entered for {}", uri);
 
@@ -1198,7 +1083,6 @@
                     let mut state = self.state.write();
                     if let Some(conn) = state.open_connections.get_mut(uri) {
                         conn.version = version;
->>>>>>> 72013bae
                     }
                 }
                 self.send(
@@ -1216,17 +1100,6 @@
                 return Ok(());
             }
 
-<<<<<<< HEAD
-            // if the agent sending the messages has been vetted and is in the space
-            // then build a message to be proxied to the correct destination, and forward it
-            ConnectionState::Joined(space_address, agent_id) => {
-                if &agent_id != signer {
-                    return Err(format!(
-                        "{}: agent_id={} != signer={}",
-                        SIGNER_MISMATCH_ERR_STR, agent_id, signer
-                    )
-                    .into());
-=======
             match agent {
                 // if the agent sending the message is in limbo, then the only message
                 // allowed is a join message.
@@ -1263,7 +1136,6 @@
                         return Err(SIGNER_MISMATCH_ERR_STR.into());
                     }
                     self.handle_joined(uri, &space_address, &agent_id, message)
->>>>>>> 72013bae
                 }
             }
         })
@@ -1334,12 +1206,6 @@
                 self.num_ticks = 0;
             }
 
-<<<<<<< HEAD
-        if Instant::now() >= self.missing_aspects_resync {
-            self.missing_aspects_resync = Instant::now()
-                .checked_add(RETRY_FETCH_MISSING_ASPECTS_INTERVAL)
-                .expect("can add interval ms");
-=======
             match self.tp_recv.try_recv() {
                 Ok(PoolTask::Disconnect(disconnects)) => {
                     for url in disconnects {
@@ -1357,43 +1223,38 @@
                     //      }
                 _ => (),
             };
->>>>>>> 72013bae
 
             let did_work_1 = self.priv_check_incoming_connections();
             let did_work_2 = self.priv_check_incoming_messages();
             let did_work = did_work_1 || did_work_2;
 
-<<<<<<< HEAD
-        if let Some(time) = self.debug_dump_time {
-            if Instant::now() >= time {
-                self.debug_dump_time = Some(
-                    Instant::now()
-                        .checked_add(DEBUG_DUMP_INTERVAL)
-                        .expect("can add interval ms"),
-                );
-
-                println!(
-                    "{}{}",
-                    DEBUG_DUMP_PREFIX,
-                    serde_json::to_string(&self.get_debug_data())
-                        .expect("Can't serialize sim2h debug data")
-                );
-            }
-        }
-
-        Ok(())
-    }
-=======
             if std::time::Instant::now() >= self.missing_aspects_resync {
                 self.missing_aspects_resync = std::time::Instant::now()
                     .checked_add(std::time::Duration::from_millis(
                         RETRY_FETCH_MISSING_ASPECTS_INTERVAL_MS,
                     ))
                     .expect("can add interval ms");
->>>>>>> 72013bae
 
                 self.retry_sync_missing_aspects();
             }
+
+            if let Some(time) = self.debug_dump_time {
+                if Instant::now() >= time {
+                    self.debug_dump_time = Some(
+                        Instant::now()
+                            .checked_add(DEBUG_DUMP_INTERVAL)
+                            .expect("can add interval ms"),
+                    );
+
+                    println!(
+                        "{}{}",
+                        DEBUG_DUMP_PREFIX,
+                        serde_json::to_string(&self.get_debug_data())
+                            .expect("Can't serialize sim2h debug data")
+                    );
+                }
+            }
+
             Ok(did_work)
         })
     }
@@ -1561,11 +1422,7 @@
                 debug!("HANDLE FETCH ENTRY RESULT: {:?}", fetch_result);
                 if fetch_result.request_id == "" {
                     debug!("Got FetchEntry result from {} without request id - must be from authoring list", agent_id);
-<<<<<<< HEAD
-                    self.handle_new_entry_data(fetch_result.entry, space_address.clone(), agent_id.clone());
-=======
                     self.state.write().handle_new_entry_data(fetch_result.entry, space_address.clone(), agent_id.clone(),self.dht_algorithm.clone());
->>>>>>> 72013bae
                 } else {
                     debug!("Got FetchEntry result with request id {} - this is for gossiping to agent with incomplete data", fetch_result.request_id);
                     let to_agent_id = AgentPubKey::from(fetch_result.request_id);
@@ -1598,53 +1455,6 @@
             }
             WireMessage::ClientToLib3h(ClientToLib3h::QueryEntry(query_data)) => {
                 if let DhtAlgorithm::NaiveSharding {redundant_count} = self.dht_algorithm {
-<<<<<<< HEAD
-                    let entry_loc = entry_location(&self.crypto, &query_data.entry_address);
-                    let agent_pool = self
-                        .get_or_create_space(&space_address)
-                        .read()
-                        .agents_supposed_to_hold_entry(entry_loc, redundant_count)
-                        .keys()
-                        .cloned()
-                        .collect::<Vec<_>>();
-
-                    let query_target = if agent_pool.is_empty() {
-                        // If there is nobody we could ask, just send the query back
-                        query_data.requester_agent_id.clone()
-                    } else {
-                        let agents_with_all_aspects_for_entry = agent_pool.iter()
-                            .filter(|agent|{
-                                !self
-                                    .get_or_create_space(&space_address)
-                                    .read()
-                                    .agent_is_missing_some_aspect_for_entry(agent, &query_data.entry_address)
-                            })
-                            .cloned()
-                            .collect::<Vec<AgentId>>();
-
-                        let mut agents_to_sample_from = if agents_with_all_aspects_for_entry.is_empty() {
-                            // If there is nobody who as all aspects of an entry, just
-                            // ask somebody of that shard:
-                            agent_pool
-                        } else {
-                            agents_with_all_aspects_for_entry
-                        };
-
-                        let agent_slice = &mut agents_to_sample_from[..];
-                        agent_slice.shuffle(&mut thread_rng());
-                        agent_slice[0].clone()
-                    };
-
-
-                    let maybe_url = self.lookup_joined(space_address, &query_target);
-                    if maybe_url.is_none() {
-                        error!("Got QueryEntry with unknown agent id. I guess we lost that agent before we could deliver missing aspects.");
-                        return Ok(())
-                    }
-                    let url = maybe_url.unwrap();
-                    let query_message = WireMessage::Lib3hToClient(Lib3hToClient::HandleQueryEntry(query_data));
-                    self.send(query_target, url, &query_message);
-=======
                     let state = self.state.clone();
                     let tx = self.tp_send.clone();
                     let space_address = space_address.clone();
@@ -1656,7 +1466,6 @@
                         tx.send(PoolTask::Disconnect(disconnects))
                             .expect("should send");
                     });
->>>>>>> 72013bae
                     Ok(())
                 } else {
                     Err("Got ClientToLib3h::QueryEntry in full-sync mode".into())
