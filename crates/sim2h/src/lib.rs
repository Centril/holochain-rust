--- conflicted
+++ resolved
@@ -463,57 +463,6 @@
             self.retry_sync_missing_aspects();
         }
 
-<<<<<<< HEAD
-        trace!("process transport");
-        let (_did_work, messages) = self.stream_manager.process()?;
-
-        trace!("process transport done");
-        for transport_message in messages {
-            match transport_message {
-                StreamEvent::ReceivedData(uri, payload) => {
-                    let payload: Opaque = payload.into();
-                    debug!("{:?}", payload);
-                    match Sim2h::verify_payload(payload.clone()) {
-                        Ok((source, wire_message)) => {
-                            if let Err(error) =
-                                self.handle_message(&uri.into(), wire_message, &source)
-                            {
-                                error!("Error handling message: {:?}", error);
-                            }
-                        }
-                        Err(error) => error!(
-                            "Could not verify payload!\nError: {:?}\nPayload was: {:?}",
-                            error, payload
-                        ),
-                    }
-                }
-                StreamEvent::IncomingConnectionEstablished(uri) => {
-                    if let Err(error) = self.handle_incoming_connect(uri.into()) {
-                        error!("Error handling incomming connection: {:?}", error);
-                    }
-                }
-                StreamEvent::ConnectionClosed(uri) => {
-                    debug!("Disconnecting {} after connection reset", uri);
-                    self.disconnect(&uri.into());
-                }
-                StreamEvent::ConnectResult(uri, net_id) => {
-                    debug!("Connected to {} (net_id = {})", uri, net_id);
-                }
-                StreamEvent::ErrorOccured(uri, error) => {
-                    error!(
-                        "Transport error occurred on connection to {}: {:?}",
-                        uri, error,
-                    );
-                    info!("Dropping connection to {} because of error", uri);
-                    if let Err(e) = self.stream_manager.close(&uri) {
-                        error!("Error closing connection to {}: {:?}", uri, e);
-                    }
-                    self.disconnect(&uri.into());
-                }
-            }
-        }
-=======
->>>>>>> fe6b16be
         trace!("process done");
         Ok(())
     }
