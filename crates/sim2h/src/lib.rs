#![feature(vec_remove_item)]

extern crate backtrace;
extern crate env_logger;
extern crate lib3h_crypto_api;
extern crate log;
extern crate nanoid;
#[macro_use]
extern crate serde;
#[macro_use]
extern crate lazy_static;

#[allow(dead_code)]
mod naive_sharding;

pub mod cache;
pub mod connection_state;
pub mod crypto;
pub mod error;
use lib3h_protocol::types::{AgentPubKey, AspectHash, EntryHash};
mod message_log;
pub mod websocket;
pub mod wire_message;

pub use crate::message_log::MESSAGE_LOGGER;
use crate::{crypto::*, error::*};
use cache::*;
use connection_state::*;
use lib3h_crypto_api::CryptoSystem;
use lib3h_protocol::{
    data_types::{
        EntryData, EntryListData, FetchEntryData, GetListData, Opaque, SpaceData,
        StoreEntryAspectData,
    },
    protocol::*,
    types::SpaceHash,
    uri::Lib3hUri,
};
use url2::prelude::*;

pub use wire_message::{StatusData, WireError, WireMessage, WIRE_VERSION};

use in_stream::*;
use log::*;
use parking_lot::RwLock;
use rand::{seq::SliceRandom, thread_rng};
use std::{
    collections::{HashMap, HashSet},
    convert::TryFrom,
    sync::Arc,
};

use holochain_locksmith::Mutex;
use holochain_metrics::{metrics::MetricPublisher, self_with_latency_publishing};

/// if we can't acquire a lock in 20 seconds, panic!
const MAX_LOCK_TIMEOUT: u64 = 20000;

/// extention trait for making sure deadlocks are fatal
pub(crate) trait MutexExt<T> {
    /// will attempt to aquire a lock within a time-frame and panic after
    /// this way deadlocks don't just lock forever
    fn f_lock(&self) -> holochain_locksmith::MutexGuard<T>;
}

impl<T> MutexExt<T> for Mutex<T> {
    fn f_lock(&self) -> holochain_locksmith::MutexGuard<T> {
        // if we can't acquire a lock in 20 seconds, panic!
        self.try_lock_for(std::time::Duration::from_millis(MAX_LOCK_TIMEOUT))
            .expect("failed to obtain mutex lock")
    }
}

/// if a channel send fails, it means it is disconnected
/// this extension trait simplifies panic!ing in that case
/// in a lot of places, we expect the channel to always be open
/// and don't have the infrustructure to deal with degenerate cases
/// this trait makes sending more readable when we want to panic! on disconnects
pub(crate) trait SendExt<T> {
    fn f_send(&self, v: T);
}

impl<T> SendExt<T> for crossbeam_channel::Sender<T> {
    fn f_send(&self, v: T) {
        self.send(v).expect("failed to send on crossbeam_channel");
    }
}

const RECALC_RRDHT_ARC_RADIUS_INTERVAL_MS: u64 = 20000; // 20 seconds
const RETRY_FETCH_MISSING_ASPECTS_INTERVAL_MS: u64 = 10000; // 10 seconds

//pub(crate) type TcpWssServer = InStreamListenerWss<InStreamListenerTls<InStreamListenerTcp>>;
//pub(crate) type TcpWss = InStreamWss<InStreamTls<InStreamTcp>>;
pub(crate) type TcpWssServer = InStreamListenerWss<InStreamListenerTcp>;
pub type TcpWss = InStreamWss<InStreamTcp>;

mod job;
//use crate::naive_sharding::{anything_to_location, entry_location, naive_sharding_should_store};
use job::*;
//use lib3h::rrdht_util::Location;

#[derive(Clone)]
pub enum DhtAlgorithm {
    FullSync,
    NaiveSharding { redundant_count: u64 },
}

pub struct Sim2h {
    crypto: Box<dyn CryptoSystem>,
    pub bound_uri: Option<Lib3hUri>,
    connection_states: RwLock<HashMap<Lib3hUri, ConnectionState>>,
    spaces: HashMap<SpaceHash, RwLock<Space>>,
    pool: Pool,
    wss_recv: crossbeam_channel::Receiver<TcpWss>,
    msg_send: crossbeam_channel::Sender<(Url2, FrameResult)>,
    msg_recv: crossbeam_channel::Receiver<(Url2, FrameResult)>,
    open_connections: HashMap<
        Lib3hUri,
        (
            Arc<Mutex<ConnectionJob>>,
            crossbeam_channel::Sender<WsFrame>,
        ),
    >,
    num_ticks: u64,
    /// when should we recalculated the rrdht_arc_radius
    rrdht_arc_radius_recalc: std::time::Instant,
    /// when should we try to resync nodes that are still missing aspect data
    missing_aspects_resync: std::time::Instant,
<<<<<<< HEAD
    metric_publisher: Arc<std::sync::RwLock<holochain_metrics::logger::LoggerMetricPublisher>>,
=======
    dht_algorithm: DhtAlgorithm,
>>>>>>> 6cca0575
}

impl Sim2h {
    pub fn new(crypto: Box<dyn CryptoSystem>, bind_spec: Lib3hUri) -> Self {
        let pool = Pool::new();
        pool.push_job(Box::new(Arc::new(Mutex::new(Tick::new()))));

        let (wss_send, wss_recv) = crossbeam_channel::unbounded();
        let (msg_send, msg_recv) = crossbeam_channel::unbounded();

        let mut sim2h = Sim2h {
            crypto,
            bound_uri: None,
            connection_states: RwLock::new(HashMap::new()),
            spaces: HashMap::new(),
            pool,
            wss_recv,
            msg_send,
            msg_recv,
            open_connections: HashMap::new(),
            num_ticks: 0,
            rrdht_arc_radius_recalc: std::time::Instant::now(),
            missing_aspects_resync: std::time::Instant::now(),
<<<<<<< HEAD
            metric_publisher: Default::default(),
=======
            dht_algorithm: DhtAlgorithm::FullSync,
>>>>>>> 6cca0575
        };

        sim2h.priv_bind_listening_socket(url::Url::from(bind_spec).into(), wss_send);

        sim2h
    }

    pub fn set_dht_algorithm(&mut self, new_algo: DhtAlgorithm) {
        self.dht_algorithm = new_algo;
    }

    /// bind a listening socket, and set up the polling job to accept connections
    fn priv_bind_listening_socket(
        &mut self,
        url: Url2,
        wss_send: crossbeam_channel::Sender<TcpWss>,
    ) {
        let config = TcpBindConfig::default();
        //        let config = TlsBindConfig::new(config).dev_certificate();
        let config = WssBindConfig::new(config);
        let listen: TcpWssServer = InStreamListenerWss::bind(&url, config).unwrap();
        self.bound_uri = Some(url::Url::from(listen.binding()).into());
        self.pool
            .push_job(Box::new(Arc::new(Mutex::new(ListenJob::new(
                listen, wss_send,
            )))));
    }

    /// if our listening socket has accepted any new connections, set them up
    fn priv_check_incoming_connections(&mut self) {
        let limbo_cnt = self
            .connection_states
            .read()
            .iter()
            .filter(|(_k, v)| {
                if let ConnectionState::Limbo(_) = v {
                    true
                } else {
                    false
                }
            })
            .count() as f64;

        let limbo_states_metric = holochain_metrics::Metric::new_timestamped_now(
            "sim2h.connection_states.limbo",
            None,
            limbo_cnt,
        );

        let joined_states_metric = holochain_metrics::Metric::new_timestamped_now(
            "sim2h.connection_states.joined",
            None,
            self.connection_states.read().len() as f64 - limbo_cnt,
        );

        self.metric_publisher
            .write()
            .unwrap()
            .publish(&limbo_states_metric);
        self.metric_publisher
            .write()
            .unwrap()
            .publish(&joined_states_metric);

        if let Ok(wss) = self.wss_recv.try_recv() {
            let url: Lib3hUri = url::Url::from(wss.remote_url()).into();
            let (job, outgoing_send) = ConnectionJob::new(wss, self.msg_send.clone());
            let job = Arc::new(Mutex::new(job));
            if let Err(error) = self.handle_incoming_connect(url.clone()) {
                error!("Error handling incoming connection: {:?}", error);
                return;
            }
            self.open_connections
                .insert(url, (job.clone(), outgoing_send));
            self.pool.push_job(Box::new(job));
        }
    }

    /// we received some kind of error related to a stream/socket
    /// print some debugging and disconnect it
    fn priv_drop_connection_for_error(&mut self, uri: Lib3hUri, error: Sim2hError) {
        error!(
            "Transport error occurred on connection to {}: {:?}",
            uri, error,
        );
        info!("Dropping connection to {} because of error", uri);
        self.disconnect(&uri);
    }

    /// if our connections sent us any data, process it
    fn priv_check_incoming_messages(&mut self) {
        if let Ok((url, msg)) = self.msg_recv.try_recv() {
            let url: Lib3hUri = url::Url::from(url).into();
            match msg {
                Ok(frame) => match frame {
                    WsFrame::Text(s) => self.priv_drop_connection_for_error(
                        url,
                        format!("unexpected text message: {:?}", s).into(),
                    ),
                    WsFrame::Binary(b) => {
                        let payload: Opaque = b.into();
                        match Sim2h::verify_payload(payload.clone()) {
                            Ok((source, wire_message)) => {
                                if let Err(error) = self.handle_message(&url, wire_message, &source)
                                {
                                    error!("Error handling message: {:?}", error);
                                }
                            }
                            Err(error) => error!(
                                "Could not verify payload!\nError: {:?}\nPayload was: {:?}",
                                error, payload
                            ),
                        }
                    }
                    // TODO - we should use websocket ping/pong
                    //        instead of rolling our own on top of Binary
                    WsFrame::Ping(_) => (),
                    WsFrame::Pong(_) => (),
                    WsFrame::Close(c) => {
                        debug!("Disconnecting {} after connection reset {:?}", url, c);
                        self.disconnect(&url);
                    }
                },
                Err(e) => self.priv_drop_connection_for_error(url, e),
            }
        }
    }

    /// recalculate arc radius for our connections
    fn recalc_rrdht_arc_radius(&mut self) {
        for (_, space) in self.spaces.iter_mut() {
            space.write().recalc_rrdht_arc_radius();
        }
    }

    fn request_authoring_list(
        &mut self,
        uri: Lib3hUri,
        space_address: SpaceHash,
        provider_agent_id: AgentId,
    ) {
        let wire_message =
            WireMessage::Lib3hToClient(Lib3hToClient::HandleGetAuthoringEntryList(GetListData {
                request_id: "".into(),
                space_address,
                provider_agent_id: provider_agent_id.clone(),
            }));
        self.send(provider_agent_id, uri, &wire_message);
    }

    fn request_gossiping_list(
        &mut self,
        uri: Lib3hUri,
        space_address: SpaceHash,
        provider_agent_id: AgentId,
    ) {
        let wire_message =
            WireMessage::Lib3hToClient(Lib3hToClient::HandleGetGossipingEntryList(GetListData {
                request_id: "".into(),
                space_address,
                provider_agent_id: provider_agent_id.clone(),
            }));
        self.send(provider_agent_id, uri, &wire_message);
    }

    fn get_or_create_space(&mut self, space_address: &SpaceHash) -> &RwLock<Space> {
        if !self.spaces.contains_key(space_address) {
            self.spaces.insert(
                space_address.clone(),
                RwLock::new(Space::new(self.crypto.box_clone())),
            );
            info!(
                "\n\n+++++++++++++++\nNew Space: {}\n+++++++++++++++\n",
                space_address
            );
        }
        self.spaces.get(space_address).unwrap()
    }

    // adds an agent to a space
    fn join(&mut self, uri: &Lib3hUri, data: &SpaceData) -> Sim2hResult<()> {
        trace!("join entered");
        let result =
            if let Some(ConnectionState::Limbo(pending_messages)) = self.get_connection(uri) {
                let _ = self.connection_states.write().insert(
                    uri.clone(),
                    ConnectionState::new_joined(data.space_address.clone(), data.agent_id.clone())?,
                );

                self.get_or_create_space(&data.space_address)
                    .write()
                    .join_agent(data.agent_id.clone(), uri.clone())?;
                info!(
                    "Agent {:?} joined space {:?}",
                    data.agent_id, data.space_address
                );
                self.request_authoring_list(
                    uri.clone(),
                    data.space_address.clone(),
                    data.agent_id.clone(),
                );
                self.request_gossiping_list(
                    uri.clone(),
                    data.space_address.clone(),
                    data.agent_id.clone(),
                );
                for message in *pending_messages {
                    if let Err(err) = self.handle_message(uri, message.clone(), &data.agent_id) {
                        error!(
                            "Error while handling limbo pending message {:?} for {}: {}",
                            message, uri, err
                        );
                    }
                }
                Ok(())
            } else {
                Err(format!("no agent found in limbo at {} ", uri).into())
            };
        trace!("join done");
        result
    }

    // removes an agent from a space
    fn leave(&mut self, uri: &Lib3hUri, data: &SpaceData) -> Sim2hResult<()> {
        if let Some(ConnectionState::Joined(space_address, agent_id)) = self.get_connection(uri) {
            if (data.agent_id != agent_id) || (data.space_address != space_address) {
                Err(SPACE_MISMATCH_ERR_STR.into())
            } else {
                self.disconnect(uri);
                Ok(())
            }
        } else {
            Err(format!("no joined agent found at {} ", &uri).into())
        }
    }

    // removes a uri from connection and from spaces
    fn disconnect(&mut self, uri: &Lib3hUri) {
        trace!("disconnect entered");

        if let Some((con, _outgoing_send)) = self.open_connections.remove(uri) {
            con.f_lock().stop();
        }

        if let Some(ConnectionState::Joined(space_address, agent_id)) =
            self.connection_states.write().remove(uri)
        {
            if let Some(space_lock) = self.spaces.get(&space_address) {
                if space_lock.write().remove_agent(&agent_id) == 0 {
                    self.spaces.remove(&space_address);
                }
            }
        }
        trace!("disconnect done");
    }

    // get the connection status of an agent
    fn get_connection(&self, uri: &Lib3hUri) -> Option<ConnectionState> {
        let reader = self.connection_states.read();
        reader.get(uri).map(|ca| (*ca).clone())
    }

    // find out if an agent is in a space or not and return its URI
    fn lookup_joined(&self, space_address: &SpaceHash, agent_id: &AgentId) -> Option<Lib3hUri> {
        self.spaces
            .get(space_address)?
            .read()
            .agent_id_to_uri(agent_id)
    }

    // handler for incoming connections
    fn handle_incoming_connect(&self, uri: Lib3hUri) -> Sim2hResult<bool> {
        trace!("handle_incoming_connect entered");
        info!("New connection from {:?}", uri);
        if let Some(_old) = self
            .connection_states
            .write()
            .insert(uri.clone(), ConnectionState::new())
        {
            println!("TODO should remove {}", uri); //TODO
        };
        trace!("handle_incoming_connect done");
        Ok(true)
    }

    // handler for messages sent to sim2h
    fn handle_message(
        &mut self,
        uri: &Lib3hUri,
        message: WireMessage,
        signer: &AgentId,
    ) -> Sim2hResult<()> {
        // TODO: anyway, but especially with this Ping/Pong, mitigate DoS attacks.
        if message == WireMessage::Ping {
            trace!("Ping -> Pong");
            self.send(signer.clone(), uri.clone(), &WireMessage::Pong);
            return Ok(());
        }
        if message == WireMessage::Status {
            trace!("Status -> StatusResponse");
            self.send(
                signer.clone(),
                uri.clone(),
                &WireMessage::StatusResponse(StatusData {
                    spaces: self.spaces.len(),
                    connections: self.open_connections.len(),
                    redundant_count: match self.dht_algorithm {
                        DhtAlgorithm::FullSync => 0,
                        DhtAlgorithm::NaiveSharding { redundant_count } => redundant_count,
                    },
                    version: WIRE_VERSION,
                }),
            );
            return Ok(());
        }
        MESSAGE_LOGGER
            .lock()
            .log_in(signer.clone(), uri.clone(), message.clone());
        trace!("handle_message entered");
        let mut agent = self
            .get_connection(uri)
            .ok_or_else(|| format!("no connection for {}", uri))?;

        match agent {
            // if the agent sending the message is in limbo, then the only message
            // allowed is a join message.
            ConnectionState::Limbo(ref mut pending_messages) => {
                if let WireMessage::ClientToLib3h(ClientToLib3h::JoinSpace(data)) = message {
                    if &data.agent_id != signer {
                        return Err(SIGNER_MISMATCH_ERR_STR.into());
                    }
                    self.join(uri, &data)
                } else {
                    // TODO: maybe have some upper limit on the number of messages
                    // we allow to queue before dropping the connections
                    pending_messages.push(message);
                    let _ = self.connection_states.write().insert(uri.clone(), agent);
                    self.send(
                        signer.clone(),
                        uri.clone(),
                        &WireMessage::Err(WireError::MessageWhileInLimbo),
                    );
                    Ok(())
                }
            }

            // if the agent sending the messages has been vetted and is in the space
            // then build a message to be proxied to the correct destination, and forward it
            ConnectionState::Joined(space_address, agent_id) => {
                if &agent_id != signer {
                    return Err(SIGNER_MISMATCH_ERR_STR.into());
                }
                self.handle_joined(uri, &space_address, &agent_id, message)
            }
        }
    }

    fn verify_payload(payload: Opaque) -> Sim2hResult<(AgentId, WireMessage)> {
        let signed_message = SignedWireMessage::try_from(payload)?;
        let result = signed_message.verify().unwrap();
        if !result {
            return Err(VERIFY_FAILED_ERR_STR.into());
        }
        let wire_message = WireMessage::try_from(signed_message.payload)?;
        Ok((signed_message.provenance.source().into(), wire_message))
    }

    pub fn process(&mut self) -> Sim2hResult<()> {
<<<<<<< HEAD
        self_with_latency_publishing!(
            "sim2h.process",
            self.metric_publisher,
            process_internal,
            self
        )
    }

    // process transport and  incoming messages from it
    fn process_internal(&mut self) -> Sim2hResult<()> {
        trace!("process");
=======
>>>>>>> 6cca0575
        self.num_ticks += 1;
        if self.num_ticks % 60000 == 0 {
            debug!(".");
            self.num_ticks = 0;
        }

        self.priv_check_incoming_connections();
        self.priv_check_incoming_messages();

        if std::time::Instant::now() >= self.rrdht_arc_radius_recalc {
            self.rrdht_arc_radius_recalc = std::time::Instant::now()
                .checked_add(std::time::Duration::from_millis(
                    RECALC_RRDHT_ARC_RADIUS_INTERVAL_MS,
                ))
                .expect("can add interval ms");

            self.recalc_rrdht_arc_radius();
            //trace!("recalc rrdht_arc_radius got: {}", self.rrdht_arc_radius);
        }

        if std::time::Instant::now() >= self.missing_aspects_resync {
            self.missing_aspects_resync = std::time::Instant::now()
                .checked_add(std::time::Duration::from_millis(
                    RETRY_FETCH_MISSING_ASPECTS_INTERVAL_MS,
                ))
                .expect("can add interval ms");

            self.retry_sync_missing_aspects();
        }

        Ok(())
    }

    fn handle_unseen_aspects(
        &mut self,
        uri: &Lib3hUri,
        space_address: &SpaceHash,
        agent_id: &AgentId,
        list_data: &EntryListData,
    ) {
        let unseen_aspects = AspectList::from(list_data.address_map.clone())
            .diff(self.get_or_create_space(space_address).read().all_aspects());
        debug!("UNSEEN ASPECTS:\n{}", unseen_aspects.pretty_string());
        for entry_address in unseen_aspects.entry_addresses() {
            if let Some(aspect_address_list) = unseen_aspects.per_entry(entry_address) {
                let wire_message =
                    WireMessage::Lib3hToClient(Lib3hToClient::HandleFetchEntry(FetchEntryData {
                        request_id: "".into(),
                        space_address: space_address.clone(),
                        provider_agent_id: agent_id.clone(),
                        entry_address: entry_address.clone(),
                        aspect_address_list: Some(aspect_address_list.clone()),
                    }));
                self.send(agent_id.clone(), uri.clone(), &wire_message);
            }
        }
    }

    // given an incoming messages, prepare a proxy message and whether it's an publish or request
    #[allow(clippy::cognitive_complexity)]
    fn handle_joined(
        &mut self,
        uri: &Lib3hUri,
        space_address: &SpaceHash,
        agent_id: &AgentId,
        message: WireMessage,
    ) -> Sim2hResult<()> {
        trace!("handle_joined entered");
        debug!(
            "<<IN<< {} from {}",
            message.message_type(),
            agent_id.to_string()
        );
        match message {
            // First make sure we are not receiving a message in the wrong direction.
            // Panic for now so we can easily spot a mistake.
            // Should maybe break up WireMessage into two different structs so we get the
            // error already when parsing an incoming payload.
            WireMessage::Lib3hToClient(_) | WireMessage::ClientToLib3hResponse(_) =>
                panic!("This is soo wrong. Clients should never send a message that only servers can send."),
            // -- Space -- //
            WireMessage::ClientToLib3h(ClientToLib3h::JoinSpace(_)) => {
                Err("join message should have been processed elsewhere and can't be proxied".into())
            }
            WireMessage::ClientToLib3h(ClientToLib3h::LeaveSpace(data)) => {
                self.leave(uri, &data)
            }

            // -- Direct Messaging -- //
            // Send a message directly to another agent on the network
            WireMessage::ClientToLib3h(ClientToLib3h::SendDirectMessage(dm_data)) => {
                if (dm_data.from_agent_id != *agent_id) || (dm_data.space_address != *space_address)
                {
                    return Err(SPACE_MISMATCH_ERR_STR.into());
                }
                let to_url = self
                    .lookup_joined(space_address, &dm_data.to_agent_id)
                    .ok_or_else(|| format!("unvalidated proxy agent {}", &dm_data.to_agent_id))?;
                self.send(
                    dm_data.to_agent_id.clone(),
                    to_url,
                    &WireMessage::Lib3hToClient(Lib3hToClient::HandleSendDirectMessage(dm_data))
                );
                Ok(())
            }
            // Direct message response
            WireMessage::Lib3hToClientResponse(Lib3hToClientResponse::HandleSendDirectMessageResult(
                dm_data,
            )) => {
                if (dm_data.from_agent_id != *agent_id) || (dm_data.space_address != *space_address)
                {
                    return Err(SPACE_MISMATCH_ERR_STR.into());
                }
                let to_url = self
                    .lookup_joined(space_address, &dm_data.to_agent_id)
                    .ok_or_else(|| format!("unvalidated proxy agent {}", &dm_data.to_agent_id))?;
                self.send(
                    dm_data.to_agent_id.clone(),
                    to_url,
                    &WireMessage::Lib3hToClient(Lib3hToClient::SendDirectMessageResult(dm_data))
                );
                Ok(())
            }
            WireMessage::ClientToLib3h(ClientToLib3h::PublishEntry(data)) => {
                if (data.provider_agent_id != *agent_id) || (data.space_address != *space_address) {
                    return Err(SPACE_MISMATCH_ERR_STR.into());
                }
                self.handle_new_entry_data(data.entry, space_address.clone(), agent_id.clone());
                Ok(())
            }
            WireMessage::Lib3hToClientResponse(Lib3hToClientResponse::HandleGetAuthoringEntryListResult(list_data)) => {
                debug!("GOT AUTHORING LIST from {}", agent_id);
                if (list_data.provider_agent_id != *agent_id) || (list_data.space_address != *space_address) {
                    return Err(SPACE_MISMATCH_ERR_STR.into());
                }
                self.handle_unseen_aspects(uri, space_address, agent_id, &list_data);
                Ok(())
            }
            WireMessage::Lib3hToClientResponse(Lib3hToClientResponse::HandleGetGossipingEntryListResult(list_data)) => {
                debug!("GOT GOSSIPING LIST from {}", agent_id);
                if (list_data.provider_agent_id != *agent_id) || (list_data.space_address != *space_address) {
                    return Err(SPACE_MISMATCH_ERR_STR.into());
                }
                self.handle_unseen_aspects(uri, space_address, agent_id, &list_data);

                let dht_algorithm = self.dht_algorithm.clone();

                // Check if the node is missing any aspects
                let aspects_missing_at_node = match dht_algorithm {
                    DhtAlgorithm::FullSync => self
                        .get_or_create_space(&space_address)
                        .read()
                        .all_aspects()
                        .diff(&AspectList::from(list_data.address_map)),
                    DhtAlgorithm::NaiveSharding {redundant_count} => self
                        .get_or_create_space(&space_address)
                        .read()
                        .aspects_in_shard_for_agent(agent_id, redundant_count)
                        .diff(&AspectList::from(list_data.address_map))
                };

                if aspects_missing_at_node.entry_addresses().count() > 0 {
                    warn!("MISSING ASPECTS at {}:\n{}", agent_id, aspects_missing_at_node.pretty_string());

                    // Cache info about what this agent is missing so we can make sure it got it
                    let missing_hashes: HashSet<(EntryHash, AspectHash)> = (&aspects_missing_at_node).into();
                    if missing_hashes.len() > 0 {
                        let mut space = self
                            .get_or_create_space(&space_address)
                            .write();
                        for (entry_hash, aspect_hash) in missing_hashes {
                            space.add_missing_aspect(agent_id.clone(), entry_hash, aspect_hash);
                        }
                    }

                    match dht_algorithm {

                        DhtAlgorithm::FullSync => {
                            let all_agents_in_space = self
                                .get_or_create_space(&space_address)
                                .read()
                                .all_agents()
                                .keys()
                                .cloned()
                                .collect::<Vec<AgentPubKey>>();
                            if all_agents_in_space.len() == 1 {
                                error!("MISSING ASPECTS and no way to get them. Agent is alone in space..");
                            } else {
                                self.fetch_aspects_from_arbitrary_agent(
                                    aspects_missing_at_node,
                                    agent_id.clone(),
                                    all_agents_in_space,
                                    space_address.clone()
                                );
                            }
                        },

                        DhtAlgorithm::NaiveSharding {redundant_count} => {
                            for entry_address in aspects_missing_at_node.entry_addresses() {
                                let agent_pool = self
                                    .get_or_create_space(&space_address)
                                    .read()
                                    .agents_supposed_to_hold_entry(entry_address.clone(), redundant_count)
                                    .keys()
                                    .cloned()
                                    .collect::<Vec<AgentPubKey>>();
                                self.fetch_aspects_from_arbitrary_agent(
                                    aspects_missing_at_node.filtered_by_entry_hash(|e| e == entry_address),
                                    agent_id.clone(),
                                    agent_pool,
                                    space_address.clone()
                                );
                            }
                        }
                    }
                }

                Ok(())
            }
            WireMessage::Lib3hToClientResponse(
                Lib3hToClientResponse::HandleFetchEntryResult(fetch_result)) => {
                if (fetch_result.provider_agent_id != *agent_id) || (fetch_result.space_address != *space_address) {
                    return Err(SPACE_MISMATCH_ERR_STR.into());
                }
                debug!("HANDLE FETCH ENTRY RESULT: {:?}", fetch_result);
                if fetch_result.request_id == "" {
                    debug!("Got FetchEntry result form {} without request id - must be from authoring list", agent_id);
                    self.handle_new_entry_data(fetch_result.entry, space_address.clone(), agent_id.clone());
                } else {
                    debug!("Got FetchEntry result with request id {} - this is for gossiping to agent with incomplete data", fetch_result.request_id);
                    let to_agent_id = AgentPubKey::from(fetch_result.request_id);
                    let maybe_url = self.lookup_joined(space_address, &to_agent_id);
                    if maybe_url.is_none() {
                        error!("Got FetchEntryResult with request id that is not a known agent id. I guess we lost that agent before we could deliver missing aspects.");
                        return Ok(())
                    }
                    let url = maybe_url.unwrap();
                    for aspect in fetch_result.entry.aspect_list {
                        self
                            .get_or_create_space(&space_address)
                            .write()
                            .remove_missing_aspect(&to_agent_id, &fetch_result.entry.entry_address, &aspect.aspect_address);
                        let store_message = WireMessage::Lib3hToClient(Lib3hToClient::HandleStoreEntryAspect(
                            StoreEntryAspectData {
                                request_id: "".into(),
                                space_address: space_address.clone(),
                                provider_agent_id: agent_id.clone(),
                                entry_address: fetch_result.entry.entry_address.clone(),
                                entry_aspect: aspect,
                            },
                        ));
                        self.send(to_agent_id.clone(), url.clone(), &store_message);
                    }
                }

                Ok(())
            }
            WireMessage::ClientToLib3h(ClientToLib3h::QueryEntry(query_data)) => {
                if let DhtAlgorithm::NaiveSharding {redundant_count} = self.dht_algorithm {
                    let agent_pool = self
                        .get_or_create_space(&space_address)
                        .read()
                        .agents_supposed_to_hold_entry(query_data.entry_address.clone(), redundant_count)
                        .keys()
                        .cloned()
                        .collect::<Vec<_>>();

                    let query_target = if agent_pool.is_empty() {
                        // If there is nobody we could ask, just send the query back
                        query_data.requester_agent_id.clone()
                    } else {
                        let agents_with_all_aspects_for_entry = agent_pool.iter()
                            .filter(|agent|{
                                !self
                                    .get_or_create_space(&space_address)
                                    .read()
                                    .agent_is_missing_some_aspect_for_entry(agent, &query_data.entry_address)
                            })
                            .cloned()
                            .collect::<Vec<AgentId>>();

                        let mut agents_to_sample_from = if agents_with_all_aspects_for_entry.is_empty() {
                            // If there is nobody who as all aspects of an entry, just
                            // ask somebody of that shard:
                            agent_pool
                        } else {
                            agents_with_all_aspects_for_entry
                        };

                        let agent_slice = &mut agents_to_sample_from[..];
                        agent_slice.shuffle(&mut thread_rng());
                        agent_slice[0].clone()
                    };


                    let maybe_url = self.lookup_joined(space_address, &query_target);
                    if maybe_url.is_none() {
                        error!("Got FetchEntryResult with request id that is not a known agent id. I guess we lost that agent before we could deliver missing aspects.");
                        return Ok(())
                    }
                    let url = maybe_url.unwrap();
                    let query_message = WireMessage::Lib3hToClient(Lib3hToClient::HandleQueryEntry(query_data));
                    self.send(query_target, url, &query_message);
                    Ok(())
                } else {
                    Err("Got ClientToLib3h::QueryEntry in full-sync mode".into())
                }
            }
            WireMessage::Lib3hToClientResponse(Lib3hToClientResponse::HandleQueryEntryResult(query_result)) => {
                if (query_result.responder_agent_id != *agent_id) || (query_result.space_address != *space_address)
                {
                    return Err(SPACE_MISMATCH_ERR_STR.into());
                }
                let to_url = self
                    .lookup_joined(space_address, &query_result.requester_agent_id)
                    .ok_or_else(|| format!("unvalidated proxy agent {}", &query_result.requester_agent_id))?;
                self.send(
                    query_result.requester_agent_id.clone(),
                    to_url,
                    &WireMessage::ClientToLib3hResponse(ClientToLib3hResponse::QueryEntryResult(query_result))
                );
                Ok(())
            }
            _ => {
                warn!("Ignoring unimplemented message: {:?}", message );
                Err(format!("Message not implemented: {:?}", message).into())
            }
        }
    }

    fn fetch_aspects_from_arbitrary_agent(
        &mut self,
        aspects_to_fetch: AspectList,
        for_agent_id: AgentId,
        mut agent_pool: Vec<AgentId>,
        space_address: SpaceHash,
    ) {
        let agent_pool = &mut agent_pool[..];
        agent_pool.shuffle(&mut thread_rng());
        for entry_address in aspects_to_fetch.entry_addresses() {
            if let Some(aspect_address_list) = aspects_to_fetch.per_entry(entry_address) {
                if let Some(arbitrary_agent) = self.get_agent_not_missing_aspects(
                    entry_address,
                    aspect_address_list,
                    &for_agent_id,
                    agent_pool,
                    &space_address,
                ) {
                    debug!(
                        "FETCHING missing contents from RANDOM AGENT: {}",
                        arbitrary_agent
                    );

                    let maybe_url = self.lookup_joined(&space_address, &arbitrary_agent);
                    if maybe_url.is_none() {
                        error!("Could not find URL for randomly selected agent. This should not happen!");
                        return;
                    }
                    let random_url = maybe_url.unwrap();

                    let wire_message = WireMessage::Lib3hToClient(Lib3hToClient::HandleFetchEntry(
                        FetchEntryData {
                            request_id: for_agent_id.clone().into(),
                            space_address: space_address.clone(),
                            provider_agent_id: arbitrary_agent.clone(),
                            entry_address: entry_address.clone(),
                            aspect_address_list: Some(aspect_address_list.clone()),
                        },
                    ));
                    debug!("SENDING fetch with request ID: {:?}", wire_message);
                    self.send(arbitrary_agent.clone(), random_url.clone(), &wire_message);
                } else {
                    warn!("Could not find an agent that has any of the missing aspects. Trying again later...")
                }
            }
        }
    }

    /// Get an agent who has at least one of the aspects specified, and who is not the same as for_agent_id.
    /// `agent_pool` is expected to be randomly shuffled, to ensure that no hotspots are created.
    fn get_agent_not_missing_aspects(
        &self,
        entry_hash: &EntryHash,
        aspects: &Vec<AspectHash>,
        for_agent_id: &AgentId,
        agent_pool: &[AgentId],
        space_address: &SpaceHash,
    ) -> Option<AgentId> {
        let space_lock = self.spaces.get(space_address)?.read();
        agent_pool
            .into_iter()
            // We ignore all agents that are missing all of the same aspects as well since
            // they can't help us.
            .find(|a| {
                **a != *for_agent_id
                    && !space_lock.agent_is_missing_all_aspects(*a, entry_hash, aspects)
            })
            .cloned()
    }

    fn handle_new_entry_data(
        &mut self,
        entry_data: EntryData,
        space_address: SpaceHash,
        provider: AgentPubKey,
    ) {
        // Calculate list of agents that should store new data:
        let dht_agents = match self.dht_algorithm {
            DhtAlgorithm::FullSync => {
                self.all_agents_except_one(space_address.clone(), Some(&provider))
            }
            DhtAlgorithm::NaiveSharding { redundant_count } => self.agents_in_neighbourhood(
                space_address.clone(),
                entry_data.entry_address.clone(),
                redundant_count,
            ),
        };

        let aspect_addresses = entry_data
            .aspect_list
            .iter()
            .cloned()
            .map(|aspect_data| aspect_data.aspect_address)
            .collect::<Vec<_>>();
        let mut map = HashMap::new();
        map.insert(entry_data.entry_address.clone(), aspect_addresses);
        let aspect_list = AspectList::from(map);
        debug!("GOT NEW ASPECTS:\n{}", aspect_list.pretty_string());

        for aspect in entry_data.aspect_list {
            // 1. Add hashes to our global list of all aspects in this space:
            {
                let mut space = self.get_or_create_space(&space_address).write();
                space.add_aspect(
                    entry_data.entry_address.clone(),
                    aspect.aspect_address.clone(),
                );
                debug!(
                    "Space {} now knows about these aspects:\n{}",
                    &space_address,
                    space.all_aspects().pretty_string()
                );
            }

            // 2. Create store message
            let store_message = WireMessage::Lib3hToClient(Lib3hToClient::HandleStoreEntryAspect(
                StoreEntryAspectData {
                    request_id: "".into(),
                    space_address: space_address.clone(),
                    provider_agent_id: provider.clone(),
                    entry_address: entry_data.entry_address.clone(),
                    entry_aspect: aspect,
                },
            ));

            // 3. Send store message to selected nodes
            self.broadcast(&store_message, dht_agents.clone());
        }
    }

    fn broadcast(&mut self, msg: &WireMessage, agents: Vec<(AgentId, AgentInfo)>) {
        for (agent, info) in agents {
            debug!("Broadcast: Sending to {:?}", info.uri);
            self.send(agent, info.uri, msg);
        }
    }

    fn all_agents_except_one(
        &mut self,
        space: SpaceHash,
        except: Option<&AgentId>,
    ) -> Vec<(AgentId, AgentInfo)> {
        self.get_or_create_space(&space)
            .read()
            .all_agents()
            .clone()
            .into_iter()
            .filter(|(a, _)| {
                if let Some(exception) = except {
                    *a != *exception
                } else {
                    true
                }
            })
            .collect::<Vec<(AgentId, AgentInfo)>>()
    }

    fn agents_in_neighbourhood(
        &mut self,
        space: SpaceHash,
        entry_hash: EntryHash,
        redundant_count: u64,
    ) -> Vec<(AgentId, AgentInfo)> {
        self.get_or_create_space(&space)
            .read()
            .agents_supposed_to_hold_entry(entry_hash, redundant_count)
            .into_iter()
            .collect::<Vec<(AgentId, AgentInfo)>>()
    }

    fn send(&mut self, agent: AgentId, uri: Lib3hUri, msg: &WireMessage) {
        match msg {
            WireMessage::Ping | WireMessage::Pong => debug!("PingPong: {} at {}", agent, uri),
            _ => {
                debug!(">>OUT>> {} to {}", msg.message_type(), uri);
                MESSAGE_LOGGER
                    .lock()
                    .log_out(agent, uri.clone(), msg.clone());
            }
        }

        let payload: Opaque = msg.clone().into();

        match self.open_connections.get_mut(&uri) {
            None => {
                error!("FAILED TO SEND, NO ROUTE: {}", uri);
                return;
            }
            Some((_con, outgoing_send)) => {
                if let Err(_) = outgoing_send.send(payload.as_bytes().into()) {
                    self.disconnect(&uri);
                }
            }
        }

        match msg {
            WireMessage::Ping | WireMessage::Pong => {}
            _ => debug!("sent."),
        }
    }

    fn retry_sync_missing_aspects(&mut self) {
        debug!("Checking for nodes with missing aspects to retry sync...");
        // Extract all needed info for the call to self.request_gossiping_list() below
        // as copies so we don't have to keep a reference to self.
        let spaces_with_agents_and_uris = self
            .spaces
            .iter()
            .filter_map(|(space_hash, space_lock)| {
                let space = space_lock.read();
                let agents = space.agents_with_missing_aspects();
                // If this space doesn't have any agents with missing aspects,
                // ignore it:
                if agents.is_empty() {
                    None
                } else {
                    // For spaces with agents with missing aspects,
                    // annotate all agent IDs with their corresponding URI:
                    let agent_ids_with_uris: Vec<(AgentId, Lib3hUri)> = agents
                        .iter()
                        .filter_map(|agent_id| {
                            space
                                .agent_id_to_uri(agent_id)
                                .map(|uri| (agent_id.clone(), uri))
                        })
                        .collect();

                    Some((space_hash.clone(), agent_ids_with_uris))
                }
            })
            .collect::<HashMap<SpaceHash, Vec<_>>>();

        for (space_hash, agents) in spaces_with_agents_and_uris {
            for (agent_id, uri) in agents {
                debug!("Re-requesting gossip list from {} at {}", agent_id, uri);
                self.request_gossiping_list(uri, space_hash.clone(), agent_id);
            }
        }
    }
}<|MERGE_RESOLUTION|>--- conflicted
+++ resolved
@@ -126,11 +126,8 @@
     rrdht_arc_radius_recalc: std::time::Instant,
     /// when should we try to resync nodes that are still missing aspect data
     missing_aspects_resync: std::time::Instant,
-<<<<<<< HEAD
     metric_publisher: Arc<std::sync::RwLock<holochain_metrics::logger::LoggerMetricPublisher>>,
-=======
     dht_algorithm: DhtAlgorithm,
->>>>>>> 6cca0575
 }
 
 impl Sim2h {
@@ -154,11 +151,8 @@
             num_ticks: 0,
             rrdht_arc_radius_recalc: std::time::Instant::now(),
             missing_aspects_resync: std::time::Instant::now(),
-<<<<<<< HEAD
             metric_publisher: Default::default(),
-=======
             dht_algorithm: DhtAlgorithm::FullSync,
->>>>>>> 6cca0575
         };
 
         sim2h.priv_bind_listening_socket(url::Url::from(bind_spec).into(), wss_send);
@@ -527,7 +521,6 @@
     }
 
     pub fn process(&mut self) -> Sim2hResult<()> {
-<<<<<<< HEAD
         self_with_latency_publishing!(
             "sim2h.process",
             self.metric_publisher,
@@ -539,8 +532,6 @@
     // process transport and  incoming messages from it
     fn process_internal(&mut self) -> Sim2hResult<()> {
         trace!("process");
-=======
->>>>>>> 6cca0575
         self.num_ticks += 1;
         if self.num_ticks % 60000 == 0 {
             debug!(".");
