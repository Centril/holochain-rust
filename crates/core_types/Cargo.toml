--- conflicted
+++ resolved
@@ -36,13 +36,9 @@
 holochain_persistence_api = "=0.0.11"
 holochain_json_derive = "=0.0.17"
 holochain_json_api = "=0.0.17"
-<<<<<<< HEAD
-holochain_locksmith = { version = "=0.0.38-alpha14", path = "../locksmith" }
+holochain_locksmith = { version = "=0.0.39-alpha4", path = "../locksmith" }
 holochain_tracing = { version = "=0.0.4", path = "../../../holochain-tracing/crates/tracing" }
 holochain_tracing_macros = { version = "=0.0.1", path = "../../../holochain-tracing/crates/tracing_macros" }
-=======
-holochain_locksmith = { version = "=0.0.39-alpha4", path = "../locksmith" }
->>>>>>> 5d5b0523
 uuid = { version = "=0.7.1", features = ["v4"] }
 regex = "=1.1.2"
 shrinkwraprs = "=0.2.1"
