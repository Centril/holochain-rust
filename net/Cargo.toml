--- conflicted
+++ resolved
@@ -9,18 +9,10 @@
 
 [dependencies]
 failure = "=0.1.5"
-<<<<<<< HEAD
-lib3h = { git = "https://github.com/holochain/lib3h", branch = "simchat-integration" }
-lib3h_protocol = { git = "https://github.com/holochain/lib3h", branch = "simchat-integration" }
-lib3h_crypto_api = { git = "https://github.com/holochain/lib3h", branch = "simchat-integration" }
-lib3h_sodium = { git = "https://github.com/holochain/lib3h", branch = "simchat-integration" }
 sim1h = { git = "https://github.com/holochain/sim1h", branch = "master" }
-=======
+lib3h_sodium = { git = "https://github.com/holochain/lib3h", branch = "develop" }
+lib3h_protocol = { git = "https://github.com/holochain/lib3h", branch = "develop" }
 lib3h = { git = "https://github.com/holochain/lib3h", branch = "develop" }
-lib3h_protocol = { git = "https://github.com/holochain/lib3h", branch = "develop" }
-lib3h_crypto_api = { git = "https://github.com/holochain/lib3h", branch = "develop" }
-lib3h_sodium = { git = "https://github.com/holochain/lib3h", branch = "develop" }
->>>>>>> aa1b7c70
 holochain_tracing = { git = "https://github.com/holochain/holochain-tracing", branch = "master" }
 holochain_common = { path = "../common" }
 holochain_core_types = { path = "../core_types" }
@@ -38,13 +30,8 @@
 serde_bytes = "=0.10.5"
 regex = "=1.1.2"
 snowflake = "=1.3.0"
-<<<<<<< HEAD
 tungstenite = "=0.9.1"
-url = "=2.1.0"
-=======
-tungstenite = "=0.6.1"
 url = { version = "=2.1.0", features = ["serde"] }
->>>>>>> aa1b7c70
 native-tls = "=0.2.2"
 crossbeam-channel = "=0.3.8"
 parking_lot = "=0.8.0"
