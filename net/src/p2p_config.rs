--- conflicted
+++ resolved
@@ -330,12 +330,8 @@
 
     #[test]
     fn it_can_json_round_trip() {
-<<<<<<< HEAD
         let server_name = "memory";
         let p2p_config =P2pConfig::new_with_memory_backend(server_name);
-=======
-        let p2p_config =P2pConfig::new_with_unique_memory_backend();
->>>>>>> 503727a9
         let json_str = p2p_config.as_str();
         let p2p_config_2 = P2pConfig::from_str(&json_str).unwrap();
         assert_eq!(p2p_config, p2p_config_2);
