//! provides fake in-memory p2p worker for use in scenario testing

use super::memory_server::*;
use crate::connection::{
    net_connection::{NetHandler, NetWorker},
    NetResult,
};

<<<<<<< HEAD
use lib3h_protocol::{
    protocol_client::Lib3hClientProtocol,
    protocol_server::Lib3hServerProtocol,
};
=======
use lib3h_protocol::{protocol_client::Lib3hClientProtocol, protocol_server::Lib3hServerProtocol};
>>>>>>> c43e7e10

use holochain_json_api::json::JsonString;
use holochain_persistence_api::{cas::content::Address, hash::HashString};
use std::{
    collections::{hash_map::Entry, HashMap},
    sync::{mpsc, Mutex},
};

/// a p2p worker for mocking in-memory scenario tests
#[allow(non_snake_case)]
pub struct InMemoryWorker {
    handler: NetHandler,
    receiver_per_dna: HashMap<Address, mpsc::Receiver<Lib3hServerProtocol>>,
    server_name: String,
    can_send_P2pReady: bool,
}

impl NetWorker for InMemoryWorker {
    /// we got a message from holochain core
    /// forward to our in-memory server
    fn receive(&mut self, data: Lib3hClientProtocol) -> NetResult<()> {
        // InMemoryWorker doesn't have to do anything on shutdown
<<<<<<< HEAD
         if data == Lib3hClientProtocol::Shutdown {
=======
        if data == Lib3hClientProtocol::Shutdown {
>>>>>>> c43e7e10
            self.handler.handle(Ok(Lib3hServerProtocol::Terminated))?;
            return Ok(());
        }
        let server_map = MEMORY_SERVER_MAP.read().unwrap();
        let mut server = server_map
            .get(&self.server_name)
            .expect("InMemoryServer should have been initialized by now")
            .lock()
            .unwrap();
        match &data {
            Lib3hClientProtocol::JoinSpace(track_msg) => {
                let dna_address: HashString = track_msg.space_address.clone();
                match self.receiver_per_dna.entry(dna_address.clone()) {
                    Entry::Occupied(_) => (),
                    Entry::Vacant(e) => {
                        let (tx, rx) = mpsc::channel();
                        println!("register_chain: {}::{}", dna_address, track_msg.agent_id);
                        server.register_chain(&dna_address, &track_msg.agent_id, tx)?;
                        e.insert(rx);
                    }
                };
            }
            _ => (),
        };
        // Serve
        server.serve(data.clone())?;
        // After serve
        match &data {
            Lib3hClientProtocol::LeaveSpace(untrack_msg) => {
                let dna_address: HashString = untrack_msg.space_address.clone();
                match self.receiver_per_dna.entry(dna_address.clone()) {
                    Entry::Vacant(_) => (),
                    Entry::Occupied(e) => {
                        server.unregister_chain(&dna_address, &untrack_msg.agent_id);
                        e.remove();
                    }
                };
            }
            _ => (),
        };
        // Done
        Ok(())
    }

    /// check for messages from our InMemoryServer
    fn tick(&mut self) -> NetResult<bool> {
        // Send p2pready on first tick
        if self.can_send_P2pReady {
            self.can_send_P2pReady = false;
            self.handler.handle(Ok(Lib3hServerProtocol::P2pReady))?;
        }
        // check for messages from our InMemoryServer
        let mut did_something = false;
        for (_, receiver) in self.receiver_per_dna.iter_mut() {
            if let Ok(data) = receiver.try_recv() {
                did_something = true;
                self.handler.handle(Ok(data))?;
            }
        }
        Ok(did_something)
    }

    /// stop the net worker
    fn stop(self: Box<Self>) -> NetResult<()> {
        Ok(())
    }

    /// Set server's name as worker's endpoint
    fn endpoint(&self) -> Option<String> {
        Some(self.server_name.clone())
    }
}

impl InMemoryWorker {
    /// create a new memory worker connected to an in-memory server
    pub fn new(handler: NetHandler, backend_config: &JsonString) -> NetResult<Self> {
        // Get server name from config
        let config: serde_json::Value = serde_json::from_str(backend_config.into())?;
        // println!("InMemoryWorker::new() config = {:?}", config);
        let server_name = config["serverName"]
            .as_str()
            .unwrap_or("(unnamed)")
            .to_string();
        // Create server with that name if it doesn't already exist
        let mut server_map = MEMORY_SERVER_MAP.write().unwrap();
        if !server_map.contains_key(&server_name) {
            server_map.insert(
                server_name.clone(),
                Mutex::new(InMemoryServer::new(server_name.clone())),
            );
        }
        let mut server = server_map
            .get(&server_name)
            .expect("InMemoryServer should exist")
            .lock()
            .unwrap();
        server.clock_in();

        Ok(InMemoryWorker {
            handler,
            receiver_per_dna: HashMap::new(),
            server_name,
            can_send_P2pReady: true,
        })
    }
}

// unregister on Drop
impl Drop for InMemoryWorker {
    fn drop(&mut self) {
        let server_map = MEMORY_SERVER_MAP.read().unwrap();
        let mut server = server_map
            .get(&self.server_name)
            .expect("InMemoryServer should exist")
            .lock()
            .unwrap();
        server.clock_out();
    }
}

#[cfg(test)]
mod tests {
    use super::*;
    use crate::p2p_config::P2pConfig;
    use crossbeam_channel::unbounded;
    use holochain_persistence_api::{cas::content::Address, hash::HashString};
    use lib3h_protocol::data_types::SpaceData;

    fn example_dna_address() -> Address {
        "QmYsFu7QGaVeUUac1E4BWST7BR38cYvzRaaTc3YS9WqsTu".into()
    }

    static AGENT_ID_1: &'static str = "QmY6MfiuhHnQ1kg7RwNZJNUQhwDxTFL45AAPnpJMNPEoxk";
    // TODO - AgentIds need to be HcSyada base32 format
    //        currently HashString try_into Vec<u8> is doing only base58
    //static AGENT_ID_1: &'static str = "HcScIkRaAaaaaaaaaaAaaaAAAAaaaaaaaaAaaaaAaaaaaaaaAaaAAAAatzu4aqa";

    #[test]
    #[cfg_attr(tarpaulin, skip)]
    fn can_memory_worker_double_track() {
        // setup client 1
        let memory_config = &JsonString::from(P2pConfig::unique_memory_backend_json());
        let (handler_send_1, handler_recv_1) = unbounded::<Lib3hServerProtocol>();

        let mut memory_worker_1 = Box::new(
            InMemoryWorker::new(
                NetHandler::new(Box::new(move |r| {
                    handler_send_1.send(r?)?;
                    Ok(())
                })),
                memory_config,
            )
            .unwrap(),
        );

        // Should receive p2pready on first tick
        memory_worker_1.tick().unwrap();
        let message = handler_recv_1.recv().unwrap();
        assert!(match message {
            Lib3hServerProtocol::P2pReady => true,
            _ => false,
        });
        // First Track
        memory_worker_1
<<<<<<< HEAD
            .receive(
                Lib3hClientProtocol::JoinSpace(SpaceData {
                    request_id: "test_req1".to_string(),
                    space_address: example_dna_address(),
                    agent_id: HashString::from(AGENT_ID_1),
                })
            )
=======
            .receive(Lib3hClientProtocol::JoinSpace(SpaceData {
                request_id: "test_req1".to_string(),
                space_address: example_dna_address(),
                agent_id: HashString::from(AGENT_ID_1),
            }))
>>>>>>> c43e7e10
            .unwrap();

        // Should receive PeerConnected
        memory_worker_1.tick().unwrap();
        let _res: Lib3hServerProtocol = handler_recv_1.recv().unwrap();

        // Second Track
        memory_worker_1
<<<<<<< HEAD
            .receive(
                Lib3hClientProtocol::JoinSpace(SpaceData {
                    request_id: "test_req2".to_string(),
                    space_address: example_dna_address(),
                    agent_id: HashString::from(AGENT_ID_1),
                })
            )
=======
            .receive(Lib3hClientProtocol::JoinSpace(SpaceData {
                request_id: "test_req2".to_string(),
                space_address: example_dna_address(),
                agent_id: HashString::from(AGENT_ID_1),
            }))
>>>>>>> c43e7e10
            .unwrap();

        memory_worker_1.tick().unwrap();
    }
}<|MERGE_RESOLUTION|>--- conflicted
+++ resolved
@@ -6,14 +6,7 @@
     NetResult,
 };
 
-<<<<<<< HEAD
-use lib3h_protocol::{
-    protocol_client::Lib3hClientProtocol,
-    protocol_server::Lib3hServerProtocol,
-};
-=======
 use lib3h_protocol::{protocol_client::Lib3hClientProtocol, protocol_server::Lib3hServerProtocol};
->>>>>>> c43e7e10
 
 use holochain_json_api::json::JsonString;
 use holochain_persistence_api::{cas::content::Address, hash::HashString};
@@ -36,11 +29,7 @@
     /// forward to our in-memory server
     fn receive(&mut self, data: Lib3hClientProtocol) -> NetResult<()> {
         // InMemoryWorker doesn't have to do anything on shutdown
-<<<<<<< HEAD
-         if data == Lib3hClientProtocol::Shutdown {
-=======
         if data == Lib3hClientProtocol::Shutdown {
->>>>>>> c43e7e10
             self.handler.handle(Ok(Lib3hServerProtocol::Terminated))?;
             return Ok(());
         }
@@ -205,21 +194,11 @@
         });
         // First Track
         memory_worker_1
-<<<<<<< HEAD
-            .receive(
-                Lib3hClientProtocol::JoinSpace(SpaceData {
-                    request_id: "test_req1".to_string(),
-                    space_address: example_dna_address(),
-                    agent_id: HashString::from(AGENT_ID_1),
-                })
-            )
-=======
             .receive(Lib3hClientProtocol::JoinSpace(SpaceData {
                 request_id: "test_req1".to_string(),
                 space_address: example_dna_address(),
                 agent_id: HashString::from(AGENT_ID_1),
             }))
->>>>>>> c43e7e10
             .unwrap();
 
         // Should receive PeerConnected
@@ -228,21 +207,11 @@
 
         // Second Track
         memory_worker_1
-<<<<<<< HEAD
-            .receive(
-                Lib3hClientProtocol::JoinSpace(SpaceData {
-                    request_id: "test_req2".to_string(),
-                    space_address: example_dna_address(),
-                    agent_id: HashString::from(AGENT_ID_1),
-                })
-            )
-=======
             .receive(Lib3hClientProtocol::JoinSpace(SpaceData {
                 request_id: "test_req2".to_string(),
                 space_address: example_dna_address(),
                 agent_id: HashString::from(AGENT_ID_1),
             }))
->>>>>>> c43e7e10
             .unwrap();
 
         memory_worker_1.tick().unwrap();
