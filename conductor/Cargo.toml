[package]
name = "holochain"
version = "0.0.24-alpha2"
authors = ["Holochain Core Dev Team <devcore@holochain.org>"]

[dependencies]
holochain_core_types = { path = "../core_types" }
holochain_conductor_api = { path = "../conductor_api" }
<<<<<<< HEAD
lib3h_sodium = "=0.0.4-alpha1"
=======
lib3h_sodium = "=0.0.7"
>>>>>>> 3103868e
holochain_common = { path = "../common" }
structopt = "=0.2.15"
tiny_http = "=0.6.2"
ws = "=0.8.0"<|MERGE_RESOLUTION|>--- conflicted
+++ resolved
@@ -6,11 +6,7 @@
 [dependencies]
 holochain_core_types = { path = "../core_types" }
 holochain_conductor_api = { path = "../conductor_api" }
-<<<<<<< HEAD
-lib3h_sodium = "=0.0.4-alpha1"
-=======
 lib3h_sodium = "=0.0.7"
->>>>>>> 3103868e
 holochain_common = { path = "../common" }
 structopt = "=0.2.15"
 tiny_http = "=0.6.2"
