#![warn(unused_extern_crates)]
/// Holochain Conductor executable
///
/// This is (the beginnings) of the main conductor implementation maintained by the
/// Holochain Core team.
///
/// This executable will become what was referred to as the "pro" version of the conductor.
/// A GUI less background system service that manages multiple Holochain instances,
/// controlled through configuration files like [this example](conductor/example-config/basic.toml).
///
/// The interesting aspects of the conductor code is going on in [conductor_api](conductor_api).
/// This is mainly a thin wrapper around the structs and functions defined there.
///
/// If called without arguments, this executable tries to load a configuration from
/// ~/.holochain/conductor/conductor_config.toml.
/// A custom config can be provided with the --config, -c flag.
extern crate holochain_conductor_api;
extern crate holochain_core_types;
extern crate lib3h_sodium;
#[cfg(unix)]
extern crate signal_hook;
extern crate structopt;

use holochain_conductor_api::{
    conductor::{mount_conductor_from_config, Conductor, CONDUCTOR},
    config::{self, load_configuration, Configuration},
};
use holochain_core_types::{error::HolochainError, sync::spawn_hc_guard_watcher};
#[cfg(unix)]
use signal_hook::{iterator::Signals, SIGINT, SIGTERM};
use std::{
    fs::File,
    io::prelude::*,
    path::{Path, PathBuf},
    sync::Arc,
};
use structopt::StructOpt;

#[derive(StructOpt, Debug)]
#[structopt(name = "holochain")]
struct Opt {
    /// Path to the toml configuration file for the conductor
    #[structopt(short = "c", long = "config", parse(from_os_str))]
    config: Option<PathBuf>,
}

pub enum SignalConfiguration {
    Unix,
    Windows,
}

impl Default for SignalConfiguration {
    fn default() -> Self {
        if cfg!(target_os = "windows") {
            SignalConfiguration::Windows
        } else {
            SignalConfiguration::Unix
        }
    }
}

#[cfg_attr(tarpaulin, skip)]
fn main() {
    lib3h_sodium::check_init();
    let opt = Opt::from_args();
    let config_path = opt
        .config
        .unwrap_or_else(|| config::default_persistence_dir().join("conductor-config.toml"));

<<<<<<< HEAD
    println!("Using config path: {:?}", config_path);
    match bootstrap_from_config(&config_path) {
=======
    let _ = spawn_hc_guard_watcher();

    println!("Using config path: {}", config_path_str);
    match bootstrap_from_config(config_path_str) {
>>>>>>> 13b1de5a
        Ok(()) => {
            {
                let mut conductor_guard = CONDUCTOR.lock().unwrap();
                let conductor = conductor_guard.as_mut().expect("Conductor must be mounted");
                println!(
                    "Successfully loaded {} instance configurations",
                    conductor.instances().len()
                );
                println!("Starting instances...");
                conductor
                    .start_all_instances()
                    .expect("Could not start instances!");
                println!("Starting interfaces...");
                conductor.start_all_interfaces();
                println!("Done.");
                println!("Starting UI servers");
                conductor
                    .start_all_static_servers()
                    .expect("Could not start UI servers!");
            }

            match SignalConfiguration::default() {
                #[cfg(unix)]
                SignalConfiguration::Unix => {
                    let termination_signals =
                        Signals::new(&[SIGINT, SIGTERM]).expect("Couldn't create signals list");

                    // Wait forever until we get one of the signals defined above
                    let _sig = termination_signals.forever().next();

                    // So we're here because we received a shutdown signal.
                    // Let's shut down.
                    let mut conductor_guard = CONDUCTOR.lock().unwrap();
                    let conductor = std::mem::replace(&mut *conductor_guard, None);
                    let refs = Arc::strong_count(&CONDUCTOR);
                    if refs == 1 {
                        println!("Gracefully shutting down conductor...");
                    } else {
                        println!(
                                "Explicitly shutting down conductor. {} other threads were referencing it, so if unwrap errors follow, that might be why.",
                                refs - 1
                            );
                        conductor
                            .expect("No conductor running")
                            .shutdown()
                            .expect("Error shutting down conductor");
                    }
                    // NB: conductor is dropped here and should shut down itself
                }
                _ => (),
            }
        }
        Err(error) => println!("Error while trying to boot from config: {:?}", error),
    };
}

#[cfg_attr(tarpaulin, skip)]
fn bootstrap_from_config(path: &Path) -> Result<(), HolochainError> {
    let config = load_config_file(path)?;
    config
        .check_consistency(&mut Arc::new(Box::new(Conductor::load_dna)))
        .map_err(|string| HolochainError::ConfigError(string))?;
    mount_conductor_from_config(config);
    let mut conductor_guard = CONDUCTOR.lock().unwrap();
    let conductor = conductor_guard.as_mut().expect("Conductor must be mounted");
    println!("Unlocking agent keys:");
    conductor
        .config()
        .agents
        .iter()
        .map(|agent_config| {
            println!("Unlocking key for agent '{}': ", &agent_config.id);
            conductor.check_load_key_for_agent(&agent_config.id)
        })
        .collect::<Result<Vec<()>, String>>()
        .map_err(|error| HolochainError::ConfigError(error))?;
    conductor.boot_from_config()?;
    Ok(())
}

#[cfg_attr(tarpaulin, skip)]
fn load_config_file(path: &Path) -> Result<Configuration, HolochainError> {
    let mut f = File::open(path)?;
    let mut contents = String::new();
    f.read_to_string(&mut contents)?;
    Ok(load_configuration::<Configuration>(&contents)?)
}<|MERGE_RESOLUTION|>--- conflicted
+++ resolved
@@ -25,8 +25,7 @@
     conductor::{mount_conductor_from_config, Conductor, CONDUCTOR},
     config::{self, load_configuration, Configuration},
 };
-use holochain_core_types::{error::HolochainError, sync::spawn_hc_guard_watcher};
-#[cfg(unix)]
+use holochain_core_types::{error::HolochainError};
 use signal_hook::{iterator::Signals, SIGINT, SIGTERM};
 use std::{
     fs::File,
@@ -67,15 +66,8 @@
         .config
         .unwrap_or_else(|| config::default_persistence_dir().join("conductor-config.toml"));
 
-<<<<<<< HEAD
     println!("Using config path: {:?}", config_path);
     match bootstrap_from_config(&config_path) {
-=======
-    let _ = spawn_hc_guard_watcher();
-
-    println!("Using config path: {}", config_path_str);
-    match bootstrap_from_config(config_path_str) {
->>>>>>> 13b1de5a
         Ok(()) => {
             {
                 let mut conductor_guard = CONDUCTOR.lock().unwrap();
