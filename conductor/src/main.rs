--- conflicted
+++ resolved
@@ -81,9 +81,6 @@
     mount_conductor_from_config(config);
     let mut conductor_guard = CONDUCTOR.lock().unwrap();
     let conductor = conductor_guard.as_mut().expect("Conductor must be mounted");
-<<<<<<< HEAD
-    conductor.load_config(None)?;
-=======
     println!("Unlocking agent keys:");
     conductor
         .config()
@@ -95,8 +92,7 @@
         })
         .collect::<Result<Vec<()>, String>>()
         .map_err(|error| HolochainError::ConfigError(error))?;
-    conductor.load_config()?;
->>>>>>> 29da1d60
+    conductor.load_config(None)?;
     Ok(())
 }
 
