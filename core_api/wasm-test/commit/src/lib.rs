--- conflicted
+++ resolved
@@ -3,13 +3,9 @@
 extern crate holochain_wasm_utils;
 
 use holochain_wasm_utils::{
-<<<<<<< HEAD
-  memory_allocation::*, memory_serialization::*
-=======
   api_serialization::commit::{CommitEntryArgs, CommitEntryResult},
   memory_allocation::*, memory_serialization::*,
   holochain_core_types::error::HolochainError,
->>>>>>> d23223b0
 };
 use holochain_core_types::json::JsonString;
 use holochain_core_types::entry::SerializedEntry;
@@ -44,7 +40,6 @@
     encoded_allocation_of_result = hc_commit_entry(allocation_of_input.encode() as i32);
   }
   // Deserialize complex result stored in memory
-<<<<<<< HEAD
   let result: ZomeApiInternalResult = load_json(encoded_allocation_of_result as u32)?;
 
   // Free result & input allocations and all allocations made inside commit()
@@ -57,15 +52,6 @@
   } else {
       Err(ZomeApiError::from(result.error))
   }
-=======
-  let result: Result<CommitEntryResult, HolochainError> = load_json(encoded_allocation_of_result as u32);
-  // Free result & input allocations
-  mem_stack.deallocate(allocation_of_input).expect("deallocate failed");
-  // Done
-  result
-      .map(|entry| entry.address.to_string())
-      .map_err(|hc_err| hc_err.to_string())
->>>>>>> d23223b0
 }
 
 
@@ -78,16 +64,7 @@
   -> Result<Address, ZomeApiError>
 {
   // Put args in struct and serialize into memory
-<<<<<<< HEAD
-  let input = ZomeApiInternalResult {
-    ok: false,
-    value: String::from(JsonString::from(Address::from("whatever"))),
-    error: String::from("")
-=======
-  let input = CommitEntryResult {
-    address: HashString::from("whatever"),
->>>>>>> d23223b0
-  };
+  let input = ZomeApiInternalResult::failure(Address::from("whatever"));
   let allocation_of_input =  store_as_json(mem_stack, input)?;
 
   // Call WASMI-able commit
@@ -96,7 +73,6 @@
     encoded_allocation_of_result = hc_commit_entry(allocation_of_input.encode() as i32);
   }
   // Deserialize complex result stored in memory
-<<<<<<< HEAD
   let result: ZomeApiInternalResult = load_json(encoded_allocation_of_result as u32)?;
 
   // Free result & input allocations and all allocations made inside commit()
@@ -109,15 +85,6 @@
   } else {
       Err(ZomeApiError::from(result.error))
   }
-=======
-  let result: Result<CommitEntryResult, HolochainError> = load_json(encoded_allocation_of_result as u32);
-  // Free result & input allocations
-  mem_stack.deallocate(allocation_of_input).expect("deallocate failed");
-  // Done
-  result
-      .map(|entry| entry.address.to_string())
-      .map_err(|hc_err| hc_err.to_string())
->>>>>>> d23223b0
 }
 
 
