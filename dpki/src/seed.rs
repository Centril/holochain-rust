use crate::{
    key_bundle::KeyBundle,
    password_encryption::*,
    utils::{secbuf_from_array, generate_derived_seed_buf, SeedContext},
    SecBuf, AGENT_ID_CTX, CRYPTO, SEED_SIZE,
};
use bip39::{Language, Mnemonic, MnemonicType};
use holochain_core_types::error::{HcResult, HolochainError};
use serde_derive::{Deserialize, Serialize};
use std::str;

//--------------------------------------------------------------------------------------------------
// SeedInitializer
//--------------------------------------------------------------------------------------------------

/// Enum of all possible ways to initialize a Seed
pub enum SeedInitializer {
    Seed(SecBuf),
    Mnemonic(String),
}

//--------------------------------------------------------------------------------------------------
// Seed Types
//--------------------------------------------------------------------------------------------------

/// Enum of all the types of seeds
#[derive(Serialize, Deserialize, Clone, Debug, PartialEq, Eq)]
pub enum SeedType {
    /// Root / Master seed
    Root,
    /// Revocation seed
    Revocation,
    /// Device seed
    Device,
    /// Derivative of a Device seed with a PIN
    DevicePin,
    /// DNA specific seed
    DNA,
    /// Seed for a one use only key
    OneShot,
    /// Seed used only in tests or mocks
    Mock,
}

/// Enum of all the different behaviors a Seed can have
pub enum TypedSeed {
    Root(RootSeed),
    Device(DeviceSeed),
    DevicePin(DevicePinSeed),
}

/// Common Trait for TypedSeeds
pub trait SeedTrait {
    fn seed(&self) -> &Seed;
    fn seed_mut(&mut self) -> &mut Seed;
    /// encrypt the contents of a seed with a passphrase
    /// Encrypted seeds preserve their seed type
    // TODO: passphrase should use SecBuf across the board
    fn encrypt(
        &mut self,
        passphrase: String,
        config: Option<PwHashConfig>,
    ) -> HcResult<EncryptedSeed> {
        let mut passphrase_buf = SecBuf::with_insecure_from_string(passphrase);
        let encrypted_data =
            pw_enc_zero_nonce(&mut self.seed_mut().buf, &mut passphrase_buf, config)?;
        Ok(EncryptedSeed::new(encrypted_data, self.seed().kind.clone()))
    }
}

pub trait MnemonicableSeed
where
    Self: Sized,
{
    fn new_with_mnemonic(phrase: String, seed_type: SeedType) -> HcResult<Self>;
    fn get_mnemonic(&mut self) -> HcResult<String>;
}

//--------------------------------------------------------------------------------------------------
// Seed
//--------------------------------------------------------------------------------------------------

// Data of a seed
#[derive(Debug)]
pub struct Seed {
    pub kind: SeedType,
    pub buf: SecBuf,
}

impl Seed {
    pub fn new(seed_buf: SecBuf, seed_type: SeedType) -> Self {
        assert_eq!(seed_buf.len(), SEED_SIZE);
        Seed {
            kind: seed_type,
            buf: seed_buf,
        }
    }

<<<<<<< HEAD
    // TODO: We need some way of zeroing the internal memory used by mnemonic
    pub fn new_with_mnemonic(phrase: String, seed_type: SeedType) -> HcResult<Self> {
        let mnemonic = Mnemonic::from_phrase(phrase, Language::English).map_err(|e| {
            HolochainError::ErrorGeneric(format!("Error loading Mnemonic phrase: {}", e))
        })?;

        let entropy = mnemonic.entropy().to_owned();
        assert_eq!(entropy.len(), SEED_SIZE);
        let mut seed_buf = CRYPTO.buf_new_secure(entropy.len());
        secbuf_from_array(&mut seed_buf, entropy.as_slice())?;
        // Done
        Ok(Seed {
            kind: seed_type,
            buf: seed_buf,
        })
    }

=======
>>>>>>> b9c05b9a
    ///  Construct this seed struct from a SeedInitializer
    ///  @param {string} seed_type -
    ///  @param {SecBuf|string} initializer - data (buffer or mnemonic) for constructing the Seed
    pub fn new_with_initializer(initializer: SeedInitializer, seed_type: SeedType) -> Self {
        match initializer {
            SeedInitializer::Seed(seed_buf) => Seed::new(seed_buf, seed_type),
            SeedInitializer::Mnemonic(phrase) => Seed::new_with_mnemonic(phrase, seed_type)
                .expect("Invalid Mnemonic Seed initializer"),
        }
    }

    pub fn into_typed(self) -> HcResult<TypedSeed> {
        match self.kind {
            SeedType::Root => Ok(TypedSeed::Root(RootSeed::new(self.buf))),
            SeedType::Device => Ok(TypedSeed::Device(DeviceSeed::new(self.buf))),
            SeedType::DevicePin => Ok(TypedSeed::DevicePin(DevicePinSeed::new(self.buf))),
            _ => Err(HolochainError::ErrorGeneric(
                "Seed does have specific behavior for its type".to_string(),
            )),
        }
    }
}

impl MnemonicableSeed for Seed {
    // TODO: We need some way of zeroing the internal memory used by mnemonic
    fn new_with_mnemonic(phrase: String, seed_type: SeedType) -> HcResult<Self> {
        let mnemonic = Mnemonic::from_phrase(phrase, Language::English).map_err(|e| {
            HolochainError::ErrorGeneric(format!("Error loading Mnemonic phrase: {}", e))
        })?;

        let entropy = mnemonic.entropy().to_owned();
        assert_eq!(entropy.len(), SEED_SIZE);
        let mut seed_buf = SecBuf::with_secure(entropy.len());
        seed_buf.from_array(entropy.as_slice())?;
        // Done
        Ok(Self {
            kind: seed_type,
            buf: seed_buf,
        })
    }

    /// Generate a mnemonic for the seed.
    // TODO: We need some way of zeroing the internal memory used by mnemonic
    fn get_mnemonic(&mut self) -> HcResult<String> {
        let entropy = self.buf.read_lock();
        let e = &*entropy;
        let mnemonic = Mnemonic::from_entropy(e, Language::English).map_err(|e| {
            HolochainError::ErrorGeneric(format!("Error generating Mnemonic phrase: {}", e))
        })?;
        Ok(mnemonic.into_phrase())
    }
}

//--------------------------------------------------------------------------------------------------
// RootSeed
//--------------------------------------------------------------------------------------------------

#[derive(Debug)]
pub struct RootSeed {
    inner: Seed,
}

impl SeedTrait for RootSeed {
    fn seed(&self) -> &Seed {
        &self.inner
    }
    fn seed_mut(&mut self) -> &mut Seed {
        &mut self.inner
    }
}

impl RootSeed {
    /// Construct from a 32 bytes seed buffer
    pub fn new(seed_buf: SecBuf) -> Self {
        RootSeed {
            inner: Seed::new_with_initializer(SeedInitializer::Seed(seed_buf), SeedType::Root),
        }
    }

    /// Generate Device Seed
    /// @param {number} index - the index number in this seed group, must not be zero
    pub fn generate_device_seed(
        &mut self,
        seed_context: &SeedContext,
        index: u64,
    ) -> HcResult<DeviceSeed> {
        let device_seed_buf =
            generate_derived_seed_buf(&mut self.inner.buf, seed_context, index, SEED_SIZE)?;
        Ok(DeviceSeed::new(device_seed_buf))
    }
}

//--------------------------------------------------------------------------------------------------
// DeviceSeed
//--------------------------------------------------------------------------------------------------

#[derive(Debug)]
pub struct DeviceSeed {
    inner: Seed,
}

impl SeedTrait for DeviceSeed {
    fn seed(&self) -> &Seed {
        &self.inner
    }
    fn seed_mut(&mut self) -> &mut Seed {
        &mut self.inner
    }
}

impl DeviceSeed {
    /// Construct from a 32 bytes seed buffer
    pub fn new(seed_buf: SecBuf) -> Self {
        DeviceSeed {
            inner: Seed::new_with_initializer(SeedInitializer::Seed(seed_buf), SeedType::Device),
        }
    }

    /// generate a device pin seed by applying pwhash of pin with this seed as the salt
    /// @param {string} pin - should be >= 4 characters 1-9
    /// @return {DevicePinSeed} Resulting Device Pin Seed
    pub fn generate_device_pin_seed(&mut self, pin: &mut SecBuf) -> HcResult<DevicePinSeed> {
        let mut hash = CRYPTO.buf_new_secure(CRYPTO.pwhash_bytes());
        let mut salt = CRYPTO.buf_new_secure(CRYPTO.pwhash_salt_bytes());
        //hash the seed into a salt sized buf
        CRYPTO.generic_hash(&mut salt, &mut self.inner.buf, None)?;
        pw_hash(&mut hash, pin, &mut salt)?;
        Ok(DevicePinSeed::new(hash))
    }
}

//--------------------------------------------------------------------------------------------------
// DevicePinSeed
//--------------------------------------------------------------------------------------------------

#[derive(Debug)]
pub struct DevicePinSeed {
    inner: Seed,
}

impl SeedTrait for DevicePinSeed {
    fn seed(&self) -> &Seed {
        &self.inner
    }
    fn seed_mut(&mut self) -> &mut Seed {
        &mut self.inner
    }
}

impl DevicePinSeed {
    /// Construct from a 32 bytes seed buffer
    pub fn new(seed_buf: SecBuf) -> Self {
        DevicePinSeed {
            inner: Seed::new_with_initializer(SeedInitializer::Seed(seed_buf), SeedType::DevicePin),
        }
    }

    /// generate a DNA agent KeyBundle given an index based on this seed
    /// @param {number} index - must not be zero
    /// @return {KeyBundle} Resulting keybundle
    pub fn generate_dna_key(&mut self, index: u64) -> HcResult<KeyBundle> {
        if index == 0 {
            return Err(HolochainError::ErrorGeneric("Invalid index".to_string()));
        }
        let mut dna_seed_buf = CRYPTO.buf_new_secure(SEED_SIZE);
        let context = SeedContext::new(AGENT_ID_CTX);
        let mut context = context.to_sec_buf();
        CRYPTO.kdf(&mut dna_seed_buf, index, &mut context, &mut self.inner.buf)?;

        Ok(KeyBundle::new_from_seed_buf(&mut dna_seed_buf)?)
    }
}

//--------------------------------------------------------------------------------------------------
// Encrypted Seed
//--------------------------------------------------------------------------------------------------

pub struct EncryptedSeed {
    pub kind: SeedType,
    data: EncryptedData,
}

impl EncryptedSeed {
    fn new(data: EncryptedData, kind: SeedType) -> Self {
        Self { kind, data }
    }

    pub fn decrypt(
        &mut self,
        passphrase: String,
        config: Option<PwHashConfig>,
    ) -> HcResult<TypedSeed> {
        let mut passphrase_buf = SecBuf::with_insecure_from_string(passphrase);
        let mut decrypted_data = SecBuf::with_secure(SEED_SIZE);
        pw_dec(&self.data, &mut passphrase_buf, &mut decrypted_data, config)?;
        Ok(
            Seed::new_with_initializer(SeedInitializer::Seed(decrypted_data), self.kind.clone())
                .into_typed()?,
        )
    }
}

impl MnemonicableSeed for EncryptedSeed {
    fn new_with_mnemonic(phrase: String, seed_type: SeedType) -> HcResult<Self> {
        // split out the two phrases, decode then combine the bytes
        let entropy: Vec<u8> = phrase
            .split(' ')
            .collect::<Vec<&str>>()
            .chunks(MnemonicType::Words24.word_count())
            .map(|chunk| {
                Mnemonic::from_phrase(chunk.join(" "), Language::English)
                    .unwrap()
                    .entropy()
                    .to_owned()
            })
            .flatten()
            .collect();

        assert_eq!(entropy.len(), SEED_SIZE + ABYTES + SALTBYTES);

        let enc_data = EncryptedData {
            nonce: [0; NONCEBYTES].to_vec(), // zero nonce
            cipher: entropy[..SEED_SIZE + ABYTES].to_vec(),
            salt: entropy[SEED_SIZE + ABYTES..].to_vec(),
        };
        Ok(Self {
            kind: seed_type,
            data: enc_data,
        })
    }

    /// Generate a mnemonic for the seed.
    /// Encrypted seeds produce a 48 word mnemonic as the encrypted output also contains auth bytes and salt bytes
    /// which adds an extra 32 bytes. This fits nicely into two 24 word BIP39 mnemonics.
    fn get_mnemonic(&mut self) -> HcResult<String> {
        let bytes: Vec<u8> = self
            .data
            .cipher
            .iter()
            .cloned()
            .chain(self.data.salt.iter().cloned())
            .collect();
        let entropy = bytes.as_slice();

        assert_eq!(entropy.len(), SEED_SIZE + ABYTES + SALTBYTES);

        let mnemonic = entropy
            .chunks(SEED_SIZE)
            .map(|sub_entropy| {
                Mnemonic::from_entropy(&*sub_entropy, Language::English)
                    .expect("Could not generate mnemonic")
                    .into_phrase()
            })
            .collect::<Vec<String>>()
            .join(" ");

        Ok(mnemonic)
    }
}

//--------------------------------------------------------------------------------------------------
// Tests
//--------------------------------------------------------------------------------------------------

#[cfg(test)]
mod tests {
    use super::*;
    use crate::{
        utils::{self, generate_random_seed_buf},
        SEED_SIZE,
    };

    #[test]
    fn it_should_create_a_new_seed() {
        let seed_buf = utils::generate_random_seed_buf();
        let seed_type = SeedType::OneShot;
        let seed = Seed::new_with_initializer(SeedInitializer::Seed(seed_buf), seed_type.clone());
        assert_eq!(seed_type, seed.kind);
    }

    #[test]
    fn it_should_create_a_new_root_seed() {
        let seed_buf = generate_random_seed_buf();
        let root_seed = RootSeed::new(seed_buf);
        assert_eq!(SeedType::Root, root_seed.seed().kind);
    }

    #[test]
    fn it_should_create_a_device_seed() {
        let seed_buf = generate_random_seed_buf();
        let context = SeedContext::new(*b"HCDEVICE");
        let mut root_seed = RootSeed::new(seed_buf);

        let mut device_seed_3 = root_seed.generate_device_seed(&context, 3).unwrap();
        assert_eq!(SeedType::Device, device_seed_3.seed().kind);
        let _ = root_seed.generate_device_seed(&context, 0).unwrap_err();
        let mut device_seed_1 = root_seed.generate_device_seed(&context, 1).unwrap();
        let mut device_seed_3_b = root_seed.generate_device_seed(&context, 3).unwrap();
        assert!(
            device_seed_3
                .seed_mut()
                .buf
                .compare(&mut device_seed_3_b.seed_mut().buf)
                == 0
        );
        assert!(
            device_seed_3
                .seed_mut()
                .buf
                .compare(&mut device_seed_1.seed_mut().buf)
                != 0
        );
    }

    #[test]
    fn it_should_create_a_device_pin_seed() {
        let seed_buf = generate_random_seed_buf();
        let mut pin = generate_random_seed_buf();

        let context = SeedContext::new(*b"HCDEVICE");
        let mut root_seed = RootSeed::new(seed_buf);
        let mut device_seed = root_seed.generate_device_seed(&context, 3).unwrap();
        let device_pin_seed = device_seed.generate_device_pin_seed(&mut pin).unwrap();
        assert_eq!(SeedType::DevicePin, device_pin_seed.seed().kind);
    }

    #[test]
    fn it_should_create_dna_key_from_root_seed() {
        let seed_buf = generate_random_seed_buf();
        let mut pin = generate_random_seed_buf();

        let context = SeedContext::new(*b"HCDEVICE");
        let mut rs = RootSeed::new(seed_buf);
        let mut ds = rs.generate_device_seed(&context, 3).unwrap();
        let mut dps = ds.generate_device_pin_seed(&mut pin).unwrap();
        let mut keybundle_5 = dps.generate_dna_key(5).unwrap();

        assert_eq!(crate::SIGNATURE_SIZE, keybundle_5.sign_keys.private.len());
        assert_eq!(SEED_SIZE, keybundle_5.enc_keys.private.len());

        let res = dps.generate_dna_key(0);
        assert!(res.is_err());

        let mut keybundle_1 = dps.generate_dna_key(1).unwrap();
        let mut keybundle_5_b = dps.generate_dna_key(5).unwrap();
        assert!(keybundle_5.is_same(&mut keybundle_5_b));
        assert!(!keybundle_5.is_same(&mut keybundle_1));
    }

    #[test]
    fn it_should_roundtrip_mnemonic() {
        let mut seed_buf = CRYPTO.buf_new_insecure(SEED_SIZE);
        {
            let mut seed_buf = seed_buf.write_lock();
            seed_buf[0] = 12;
            seed_buf[1] = 70;
            seed_buf[2] = 88;
        }
        let mut seed = Seed::new(seed_buf, SeedType::Root);
        let mnemonic = seed.get_mnemonic().unwrap();
        println!("mnemonic: {:?}", mnemonic);
        assert_eq!(mnemonic.split(" ").count(), 24);

        let mut seed_2 = Seed::new_with_mnemonic(mnemonic, SeedType::Root).unwrap();
        assert_eq!(seed.kind, seed_2.kind);
        assert_eq!(0, seed.buf.compare(&mut seed_2.buf));
    }

    #[test]
    fn it_should_change_into_typed() {
        // Root
        let seed_buf = generate_random_seed_buf();
        let seed = Seed::new(seed_buf, SeedType::Root);
        let unknown_seed = seed.into_typed().unwrap();
        let _ = match unknown_seed {
            TypedSeed::Root(typed_seed) => typed_seed,
            _ => unreachable!(),
        };
        // Device
        let seed_buf = generate_random_seed_buf();
        let seed = Seed::new(seed_buf, SeedType::Device);
        let unknown_seed = seed.into_typed().unwrap();
        let _ = match unknown_seed {
            TypedSeed::Device(typed_seed) => typed_seed,
            _ => unreachable!(),
        };
        // DevicePin
        let seed_buf = generate_random_seed_buf();
        let seed = Seed::new(seed_buf, SeedType::DevicePin);
        let unknown_seed = seed.into_typed().unwrap();
        let _ = match unknown_seed {
            TypedSeed::DevicePin(typed_seed) => typed_seed,
            _ => unreachable!(),
        };
        // App
        let seed_buf = generate_random_seed_buf();
        let seed = Seed::new(seed_buf, SeedType::DNA);
        let maybe_seed = seed.into_typed();
        assert!(maybe_seed.is_err());
    }

    #[test]
    fn it_should_encrypt_and_decrypt_seed() {
        let seed_buf = generate_random_seed_buf();
        let mut seed = match Seed::new(seed_buf, SeedType::Root).into_typed().unwrap() {
            TypedSeed::Root(s) => s,
            _ => unreachable!(),
        };
        let mut enc_seed = seed.encrypt("some passphrase".to_string(), None).unwrap();
        let dec_seed_untyped = enc_seed
            .decrypt("some passphrase".to_string(), None)
            .unwrap();
        let mut dec_seed = match dec_seed_untyped {
            TypedSeed::Root(s) => s,
            _ => unreachable!(),
        };
        assert_eq!(seed.seed().kind, dec_seed.seed().kind);
        assert_eq!(0, seed.seed_mut().buf.compare(&mut dec_seed.seed_mut().buf));
    }

    #[test]
    fn it_should_roundtrip_encrypted_seed_mnemonic() {
        let seed_buf = generate_random_seed_buf();
        let mut seed = match Seed::new(seed_buf, SeedType::Root).into_typed().unwrap() {
            TypedSeed::Root(s) => s,
            _ => unreachable!(),
        };
        let mut enc_seed = seed.encrypt("some passphrase".to_string(), None).unwrap();
        let mnemonic = enc_seed.get_mnemonic().unwrap();
        println!("mnemonic: {:?}", mnemonic);
        assert_eq!(
            mnemonic.split(" ").count(),
            MnemonicType::Words24.word_count() * 2
        );

        let mut enc_seed_2 = EncryptedSeed::new_with_mnemonic(mnemonic, SeedType::Root).unwrap();
        let mut seed_2 = match enc_seed_2
            .decrypt("some passphrase".to_string(), None)
            .unwrap()
        {
            TypedSeed::Root(s) => s,
            _ => unreachable!(),
        };
        assert_eq!(seed.seed().kind, seed_2.seed().kind);
        assert_eq!(0, seed.seed_mut().buf.compare(&mut seed_2.seed_mut().buf));
    }
}<|MERGE_RESOLUTION|>--- conflicted
+++ resolved
@@ -1,7 +1,7 @@
 use crate::{
     key_bundle::KeyBundle,
     password_encryption::*,
-    utils::{secbuf_from_array, generate_derived_seed_buf, SeedContext},
+    utils::{secbuf_from_array, secbuf_new_insecure_from_string, generate_derived_seed_buf, SeedContext},
     SecBuf, AGENT_ID_CTX, CRYPTO, SEED_SIZE,
 };
 use bip39::{Language, Mnemonic, MnemonicType};
@@ -23,7 +23,7 @@
 // Seed Types
 //--------------------------------------------------------------------------------------------------
 
-/// Enum of all the types of seeds
+/// Enum of all the types of seedss
 #[derive(Serialize, Deserialize, Clone, Debug, PartialEq, Eq)]
 pub enum SeedType {
     /// Root / Master seed
@@ -59,11 +59,10 @@
     fn encrypt(
         &mut self,
         passphrase: String,
-        config: Option<PwHashConfig>,
     ) -> HcResult<EncryptedSeed> {
-        let mut passphrase_buf = SecBuf::with_insecure_from_string(passphrase);
+        let mut passphrase_buf = secbuf_new_insecure_from_string(passphrase);
         let encrypted_data =
-            pw_enc_zero_nonce(&mut self.seed_mut().buf, &mut passphrase_buf, config)?;
+            pw_enc_zero_nonce(&mut self.seed_mut().buf, &mut passphrase_buf)?;
         Ok(EncryptedSeed::new(encrypted_data, self.seed().kind.clone()))
     }
 }
@@ -96,7 +95,6 @@
         }
     }
 
-<<<<<<< HEAD
     // TODO: We need some way of zeroing the internal memory used by mnemonic
     pub fn new_with_mnemonic(phrase: String, seed_type: SeedType) -> HcResult<Self> {
         let mnemonic = Mnemonic::from_phrase(phrase, Language::English).map_err(|e| {
@@ -114,8 +112,6 @@
         })
     }
 
-=======
->>>>>>> b9c05b9a
     ///  Construct this seed struct from a SeedInitializer
     ///  @param {string} seed_type -
     ///  @param {SecBuf|string} initializer - data (buffer or mnemonic) for constructing the Seed
@@ -148,8 +144,8 @@
 
         let entropy = mnemonic.entropy().to_owned();
         assert_eq!(entropy.len(), SEED_SIZE);
-        let mut seed_buf = SecBuf::with_secure(entropy.len());
-        seed_buf.from_array(entropy.as_slice())?;
+        let mut seed_buf =  CRYPTO.buf_new_secure(entropy.len());
+        secbuf_from_array(&mut seed_buf,entropy.as_slice())?;
         // Done
         Ok(Self {
             kind: seed_type,
@@ -306,11 +302,10 @@
     pub fn decrypt(
         &mut self,
         passphrase: String,
-        config: Option<PwHashConfig>,
     ) -> HcResult<TypedSeed> {
-        let mut passphrase_buf = SecBuf::with_insecure_from_string(passphrase);
-        let mut decrypted_data = SecBuf::with_secure(SEED_SIZE);
-        pw_dec(&self.data, &mut passphrase_buf, &mut decrypted_data, config)?;
+        let mut passphrase_buf = secbuf_new_insecure_from_string(passphrase);
+        let mut decrypted_data = CRYPTO.buf_new_secure(SEED_SIZE);
+        pw_dec(&self.data, &mut passphrase_buf, &mut decrypted_data)?;
         Ok(
             Seed::new_with_initializer(SeedInitializer::Seed(decrypted_data), self.kind.clone())
                 .into_typed()?,
@@ -334,12 +329,12 @@
             .flatten()
             .collect();
 
-        assert_eq!(entropy.len(), SEED_SIZE + ABYTES + SALTBYTES);
+        assert_eq!(entropy.len(), SEED_SIZE + CRYPTO.aead_auth_bytes() + CRYPTO.pwhash_salt_bytes());
 
         let enc_data = EncryptedData {
-            nonce: [0; NONCEBYTES].to_vec(), // zero nonce
-            cipher: entropy[..SEED_SIZE + ABYTES].to_vec(),
-            salt: entropy[SEED_SIZE + ABYTES..].to_vec(),
+            nonce: vec![0; CRYPTO.aead_nonce_bytes()], // zero nonce
+            cipher: entropy[..SEED_SIZE + CRYPTO.aead_auth_bytes()].to_vec(),
+            salt: entropy[SEED_SIZE + CRYPTO.aead_auth_bytes()..].to_vec(),
         };
         Ok(Self {
             kind: seed_type,
@@ -360,7 +355,7 @@
             .collect();
         let entropy = bytes.as_slice();
 
-        assert_eq!(entropy.len(), SEED_SIZE + ABYTES + SALTBYTES);
+        assert_eq!(entropy.len(), SEED_SIZE + CRYPTO.aead_auth_bytes() + CRYPTO.pwhash_salt_bytes());
 
         let mnemonic = entropy
             .chunks(SEED_SIZE)
@@ -524,9 +519,9 @@
             TypedSeed::Root(s) => s,
             _ => unreachable!(),
         };
-        let mut enc_seed = seed.encrypt("some passphrase".to_string(), None).unwrap();
+        let mut enc_seed = seed.encrypt("some passphrase".to_string()).unwrap();
         let dec_seed_untyped = enc_seed
-            .decrypt("some passphrase".to_string(), None)
+            .decrypt("some passphrase".to_string())
             .unwrap();
         let mut dec_seed = match dec_seed_untyped {
             TypedSeed::Root(s) => s,
@@ -543,7 +538,7 @@
             TypedSeed::Root(s) => s,
             _ => unreachable!(),
         };
-        let mut enc_seed = seed.encrypt("some passphrase".to_string(), None).unwrap();
+        let mut enc_seed = seed.encrypt("some passphrase".to_string()).unwrap();
         let mnemonic = enc_seed.get_mnemonic().unwrap();
         println!("mnemonic: {:?}", mnemonic);
         assert_eq!(
@@ -553,7 +548,7 @@
 
         let mut enc_seed_2 = EncryptedSeed::new_with_mnemonic(mnemonic, SeedType::Root).unwrap();
         let mut seed_2 = match enc_seed_2
-            .decrypt("some passphrase".to_string(), None)
+            .decrypt("some passphrase".to_string())
             .unwrap()
         {
             TypedSeed::Root(s) => s,
