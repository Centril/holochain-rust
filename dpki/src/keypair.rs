--- conflicted
+++ resolved
@@ -181,13 +181,8 @@
         CRYPTO.randombytes_buf(&mut nonce);
 
         //data to represent encryption data length
-<<<<<<< HEAD
         let cipher_length = data.len() + CRYPTO.aead_auth_bytes();
         let mut cipher = CRYPTO.buf_new_insecure(cipher_length.clone());
-=======
-        let cipher_length = data.len() + lib3h_sodium::aead::ABYTES;
-        let mut cipher = SecBuf::with_insecure(cipher_length);
->>>>>>> b9c05b9a
 
         //data is encrypted and cipher is populated
         CRYPTO.aead_encrypt(&mut cipher, data, None, &mut nonce, &mut self.private)?;
