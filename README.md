--- conflicted
+++ resolved
@@ -80,11 +80,7 @@
 
 **The following instructions are for developing Holochain Core or the HDK itself**
 
-<<<<<<< HEAD
-There are two components needed currently to run Holochain applications, the core (what's in this repo) and also [the networking engine](https://github.com/holochain/n3h).  You can install and work on core using the built-in mock network following the instructions below, but if you want to actually test out your apps using the real networking, you will have to install [the networking engine](https://github.com/holochain/n3h).
-=======
 There are two components needed currently to run Holochain applications, the core (what's in this repo) and also [the networking engine](https://github.com/holochain/n3h).  You can install and work on core using the built-in mock network following the instructions below, but if you want to actually test out your apps using the real networking, you will have to install [the networking component](https://github.com/holochain/n3h) following the instructions in the readme there.  (Note: please see the instructions in the [`hc` command-line tool readme](./cmd/README.md#using-real-networking) or the [container readme](./container/README.md#using-real-networking) for how to configure the tools to use and activate the networking component.
->>>>>>> 8b5175c0
 
 There are three approaches to building and testing Holochain: using `make`, `docker` or `nix`:
 
@@ -175,10 +171,6 @@
 
 ## Contribute
 Holochain is an open source project.  We welcome all sorts of participation and are actively working on increasing surface area to accept it.  Please see our [contributing guidelines](/CONTRIBUTING.md) for our general practices and protocols on participating in the community, as well as specific expectations around things like code formatting, testing practices, continuous integration, etc.
-<<<<<<< HEAD
-
-=======
->>>>>>> 8b5175c0
 
 Some helpful links:
 
