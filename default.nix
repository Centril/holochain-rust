# This is an example of what downstream consumers of holonix should do
# This is also used to dogfood as many commands as possible for holonix
# For example the release process for holonix uses this file
let

 # point this to your local config.nix file for this project
 # example.config.nix shows and documents a lot of the options
 config = import ./config.nix;

 # START HOLONIX IMPORT BOILERPLATE
 holonix = import (
  if ! config.holonix.use-github
  then config.holonix.local.path
  else fetchTarball {
   url = "https://github.com/${config.holonix.github.owner}/${config.holonix.github.repo}/tarball/${config.holonix.github.ref}";
   sha256 = config.holonix.github.sha256;
  }
 ) { config = config; };
 # END HOLONIX IMPORT BOILERPLATE

in
with holonix.pkgs;
{
 dev-shell = stdenv.mkDerivation (holonix.shell // {
  name = "dev-shell";

    shellHook = holonix.pkgs.lib.concatStrings [''
    # environment variables used by rust tests directly
    export AWS_ACCESS_KEY_ID=AKIAIOSFODNN7EXAMPLE
    export AWS_SECRET_ACCESS_KEY=wJalrXUtnFEMI/K7MDENG/bPxRfiCYEXAMPLEKEY
    # config file used by aws cli tool
    export AWS_CONFIG_FILE=`pwd`/.aws/config
    RUST_LOG=sim1h=trace
    ''
    holonix.shell.shellHook
    ];

  buildInputs = [ pkgs.libiconv ]
   ++ holonix.shell.buildInputs

   ++ (holonix.pkgs.callPackage ./app_spec {
    pkgs = holonix.pkgs;
   }).buildInputs

   ++ (holonix.pkgs.callPackage ./app_spec_proc_macro {
    pkgs = holonix.pkgs;
   }).buildInputs

   ++ (holonix.pkgs.callPackage ./crates/holochain {
    pkgs = holonix.pkgs;
   }).buildInputs

   ++ (holonix.pkgs.callPackage ./crates/holochain_wasm {
    pkgs = holonix.pkgs;
   }).buildInputs

   ++ (holonix.pkgs.callPackage ./crates/cli {
    pkgs = holonix.pkgs;
    config = config;
   }).buildInputs

   ++ (holonix.pkgs.callPackage ./crates/trycp_server {
     pkgs = holonix.pkgs;
     config = config;
   }).buildInputs

   ++ (holonix.pkgs.callPackage ./crates/sim2h_server {
     pkgs = holonix.pkgs;
     config = config;
   }).buildInputs

<<<<<<< HEAD
=======
   ++ (holonix.pkgs.callPackage ./crates/metrics {
    pkgs = holonix.pkgs;
    config = config;
   }).buildInputs

>>>>>>> fd2b54fc
   ++ (holonix.pkgs.callPackage ./docker {
     pkgs = holonix.pkgs;
   }).buildInputs

   # release hooks
   ++ (holonix.pkgs.callPackage ./release {
    holonix = holonix;
    pkgs = holonix.pkgs;
    config = config;
   }).buildInputs

   ++ (holonix.pkgs.callPackage ./rust {
    holonix = holonix;
    pkgs = holonix.pkgs;
   }).buildInputs

   ++ (holonix.pkgs.callPackage ./stress-test {
    pkgs = holonix.pkgs;
   }).buildInputs

   # main test script
   ++ (holonix.pkgs.callPackage ./test {
    pkgs = holonix.pkgs;
   }).buildInputs

   ++ (holonix.pkgs.callPackage ./.aws {
    pkgs = holonix.pkgs;
   }).buildInputs

   ++ (holonix.pkgs.callPackage ./dynamodb {
    pkgs = holonix.pkgs;
   }).buildInputs
  ;
 });
}<|MERGE_RESOLUTION|>--- conflicted
+++ resolved
@@ -69,14 +69,11 @@
      config = config;
    }).buildInputs
 
-<<<<<<< HEAD
-=======
    ++ (holonix.pkgs.callPackage ./crates/metrics {
     pkgs = holonix.pkgs;
     config = config;
    }).buildInputs
 
->>>>>>> fd2b54fc
    ++ (holonix.pkgs.callPackage ./docker {
      pkgs = holonix.pkgs;
    }).buildInputs
