# Changelog
The format is based on [Keep a Changelog](https://keepachangelog.com/en/1.0.0/),
and this project adheres to [Semantic Versioning](https://semver.org/spec/v2.0.0.html).

## [Unreleased]
### Changed
### Removed
### Added
### Fixed

## [0.0.4-alpha] - 2019-02-15

### Fixed
- Futures handling and zome function execution refactored which enables using complex API functions like `commit_entry` in callbacks such as `receive`.  This also fixes long standing flaky tests and blocking behaviors we have been experiencing. [#991](https://github.com/holochain/holochain-rust/pull/991)
### Changed
- Capabilities now separated from function declarations and renamed to `traits` in `define_zome!` and calling zome functions no longer uses capability name parameter [#997](https://github.com/holochain/holochain-rust/pull/895) & [#791](https://github.com/holochain/holochain-rust/pull/791)
- `hash` properties for `UiBundleConfiguration` and `DnaConfiguration` in Conductor config files is now optional
- `ChainHeader::sources()` is now `ChainHeader::provenances()` which stores both source address, and signature  [#932](https://github.com/holochain/holochain-rust/pull/932)
- `hdk::get_entry_results` supports return of ChainHeaders for all agents who have committed the same entry [#932](https://github.com/holochain/holochain-rust/pull/932)
- Renames the term Container and all references to it to Conductor [#942](https://github.com/holochain/holochain-rust/pull/942)
- Renames the `holochain_container` executable to simply `holochain`
- Renames the `cmd` crate (which implements the `hc` command line tool) to `cli` [#940](https://github.com/holochain/holochain-rust/pull/940)
- Encoded values in ribosome function's input/output are u64 (up from u32)
- Updated dependencies:
  * Rust nightly to `2019-01-24`
  * futures to `0.3.0-alpha.12`
- All chain headers are sent in the validation package, not just those for public entry types. [#926](https://github.com/holochain/holochain-rust/pull/926)
### Added
- Adds centralized documentation for environment variables in use by Holochain [#990](https://github.com/holochain/holochain-rust/pull/990)
- Adds command `hc keygen` which creates a new key pair, asks for a passphrase and writes an encrypted key bundle file to `~/.holochain/keys`. [#974](https://github.com/holochain/holochain-rust/pull/974)
- Adds an environment variable NETWORKING_CONFIG_FILE for specifing the location of the json file containing the network settings used by n3h.
- Adds an environment variable HC_SIMPLE_LOGGER_MUTE for use in testing which silences logging output so CI logs won't be too big.
- Adds Zome API function `hdk::sleep(std::time::Duration)` which works the same as `std::thread::sleep`.[#935](https://github.com/holochain/holochain-rust/pull/935)
- All structs/values to all HDK functions must implement `Into<JsonString>` and `TryFrom<JsonString>` (derive `DefaultJson` to do this automatically)
- HDK globals `AGENT_ADDRESS`, `AGENT_ID_STR`, `DNA_NAME` and `DNA_ADDRESS` are now set to real, correct values.
<<<<<<< HEAD
- `hc run` now looks for the --interface flag or `HC_INTERFACE` env var if you want to specify the `http` interface [#846]((https://github.com/holochain/holochain-rust/pull/846)
=======
- `hc run` now looks for the --interface flag or `HC_INTERFACE` env var if you want to specify the `http` interface [#846]((https://github.com/holochain/holochain-rust/pull/779)
- NodeJS Conductor added to allow running conductors for testing purposes in JavaScript.
>>>>>>> 14a3651b
- Scenario API added to enable deterministic scenario tests for zome functions. See the [NodeJS Conductor README](nodejs_conductor/README.md) for details.
- `hdk::holochain_core_types::time::Iso8601` now supports validation and conversion to DateTime, and is sortable. [#917](https://github.com/holochain/holochain-rust/pull/917)
- `hdk::query_result` API supports return of ChainHeader and/or Entry data for the matched EntryType(s) [#868](https://github.com/holochain/holochain-rust/pull/868)
- Admin RPC functions added to container interface. Any (websocket) container interface that is configured with  `admin = true`  now can call a number of functions to remotely change any aspect of the container config. [#840](https://github.com/holochain/holochain-rust/pull/840)
- Adds a set of functions to the container RPC for managing static UI bundles and HTTP interfaces to these.  See rustdoc of `conductor_api::interface::ConductorApiBuilder` for a full description of these functions. [#919](https://github.com/holochain/holochain-rust/pull/919)
- Conductor can now serve static directories called ui_bundles over HTTP that can be configured in the container config toml file. This HTTP server also implements a virtual json file at "/_dna_connections.json" that returns the DNA interface (if any) the UI is configured to connect to. Hc-web-client will use this to automatically connect to the correct DNA interface on page load.  [#885](https://github.com/holochain/holochain-rust/pull/885)
- Adds Zome API function `hdk::remove_link(base,target,tag)` for removing links.  [#780](https://github.com/holochain/holochain-rust/pull/780)

## [0.0.3] - 2019-01-15
### Fixed
- build problems because of changes to upstream futures-preview crate
### Added
- Networking: beyond mock, using [n3h](https://github.com/holochain/n3h)
- Bridging now works and is configurable in the container (no capabilities yet) [#779](https://github.com/holochain/holochain-rust/pull/779) & [#776](https://github.com/holochain/holochain-rust/pull/776)
- Validation across network [#727](https://github.com/holochain/holochain-rust/pull/727)
- API/HDK:
    - CRUD for entries working
    - Node-to-node messaging [#746](https://github.com/holochain/holochain-rust/pull/746)
    - GetEntryOptions:
        - retrieve CRUD history & status
        - meta data: sources
    - GetLinksOptions
        - meta data: sources
    - GetLinks helpers: get_links_and_load
    - Query: return multiple entry types with glob matching [#781](https://github.com/holochain/holochain-rust/pull/781)
- Conductor:
    - configuration builder and config files
    - http interface [#823](https://github.com/holochain/holochain-rust/pull/823)
- hc command-line tool:
    - `run --persist` flag for keeping state across runs [#729](https://github.com/holochain/holochain-rust/pull/729/files)
    - Added env variables to activate real networking [#826](https://github.com/holochain/holochain-rust/pull/826)
- Groundwork for: capabilities & signals [#762](https://github.com/holochain/holochain-rust/pull/826) & [#732](https://github.com/holochain/holochain-rust/pull/732)
- Improved debug logging with log rules and colorization [#819](https://github.com/holochain/holochain-rust/pull/819)
- This change log!

### Changed
- API/HDK:
    - native return types (JsonStrings)
    - many places where we referred to "Hash" we now use the more correct term "Address"

## [0.0.2] - 2018-11-28
### Added
- mock networking
- `hc run` with support for
- multi-instance scenario testing<|MERGE_RESOLUTION|>--- conflicted
+++ resolved
@@ -33,12 +33,8 @@
 - Adds Zome API function `hdk::sleep(std::time::Duration)` which works the same as `std::thread::sleep`.[#935](https://github.com/holochain/holochain-rust/pull/935)
 - All structs/values to all HDK functions must implement `Into<JsonString>` and `TryFrom<JsonString>` (derive `DefaultJson` to do this automatically)
 - HDK globals `AGENT_ADDRESS`, `AGENT_ID_STR`, `DNA_NAME` and `DNA_ADDRESS` are now set to real, correct values.
-<<<<<<< HEAD
 - `hc run` now looks for the --interface flag or `HC_INTERFACE` env var if you want to specify the `http` interface [#846]((https://github.com/holochain/holochain-rust/pull/846)
-=======
-- `hc run` now looks for the --interface flag or `HC_INTERFACE` env var if you want to specify the `http` interface [#846]((https://github.com/holochain/holochain-rust/pull/779)
 - NodeJS Conductor added to allow running conductors for testing purposes in JavaScript.
->>>>>>> 14a3651b
 - Scenario API added to enable deterministic scenario tests for zome functions. See the [NodeJS Conductor README](nodejs_conductor/README.md) for details.
 - `hdk::holochain_core_types::time::Iso8601` now supports validation and conversion to DateTime, and is sortable. [#917](https://github.com/holochain/holochain-rust/pull/917)
 - `hdk::query_result` API supports return of ChainHeader and/or Entry data for the matched EntryType(s) [#868](https://github.com/holochain/holochain-rust/pull/868)
