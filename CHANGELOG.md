--- conflicted
+++ resolved
@@ -6,13 +6,9 @@
 ### Changed
 - Encoded values in ribosome function's input/output are u64 (up from u32)
 - Capabilities now separated from function declarations in `define_zome!` and calling zome functions no longer uses capability name parameter [#791](https://github.com/holochain/holochain-rust/pull/779)
-<<<<<<< HEAD
-
-=======
 - Updated dependencies:
   * Rust nightly to `2019-01-24`
   * futures to `0.3.0-alpha.12`
->>>>>>> 1d8991a6
 ### Added
 - All structs/values to all HDK functions must implement `Into<JsonString>` and `TryFrom<JsonString>` (derive `DefaultJson` to do this automatically)
 - HDK globals `AGENT_ADDRESS`, `AGENT_ID_STR`, `DNA_NAME` and `DNA_ADDRESS` are now set to real, correct values.
