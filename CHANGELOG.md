# Changelog
The format is based on [Keep a Changelog](https://keepachangelog.com/en/1.0.0/),
and this project adheres to [Semantic Versioning](https://semver.org/spec/v2.0.0.html).

## [Unreleased]

### Changed
- replace libzmq (zeromq) with websockets for ipc communication to networking module

### Removed

### Added
- New network setting via environment variable HC_N3H_LOG_LEVEL [#1085](https://github.com/holochain/holochain-rust/pull/1085)
- Ability to sign data via `hdk::sign` using the agent key [PR#1080](https://github.com/holochain/holochain-rust/pull/1080).
- Adds PUBLIC_TOKEN global variable for use in hdk::call in calling public functions. [PR#895](https://github.com/holochain/holochain-rust/pull/895)
- Adds an [ADR](doc/architecture/decisions/0017-capabilities.md) for capabilities.
- Added CrudStatus working over network [#1048](https://github.com/holochain/holochain-rust/pull/1048)
- Adds utils submodule of hdk which contains the following helper functions:
  - get_links_and_load_type - calls try_from for a given type when getting links
  - get_as_type - Similar but for a single entry
  - link_entries_bidir - Same as link_entries but creates link in both directions
  - commit_and_link - Save a line and commit and link in a single function
<<<<<<< HEAD
- Adds a `call` route to the json rpc for the conductor for making zome calls [PR#1090](https://github.com/holochain/holochain-rust/pull/1090).  Please note this route deprecates the `instance_id/zome/function` which will be removed in the future.
=======
- The `admin/dna/install_from_file` RPC method now takes an optional `expected_hash`, which performs an integrity check of the DNA file before installing it in the conductor [PR#1093](https://github.com/holochain/holochain-rust/pull/1093).
>>>>>>> 5000b428

### Fixed
- Validation of link entries gets retried now if base or target of the link were not yet accessible on the validating node. This fixes a bug where links have been invalid due to network timing issues [PR#1054](https://github.com/holochain/holochain-rust/pull/1054).
- Validation of any entry gets retried now if the validation package could not be retrieved from the source [PR#1059](https://github.com/holochain/holochain-rust/pull/1059).
- Scenario tests are more lenient to SyntaxError, TypeError, and other JS errors: buggy tests now merely fail rather than hanging indefinitely

## [0.0.5-alpha] - 2019-03-01

### Changed
- Relaxes Node JS version to 8.x in nix-shell [PR#955](https://github.com/holochain/holochain-rust/pull/955)
- Updates develop docker tag to use nix [PR#955](https://github.com/holochain/holochain-rust/pull/955)
- Updates bash script shebang to be nixos friendly [PR#955](https://github.com/holochain/holochain-rust/pull/955)
- Changes file name for cli packaging [PR#1036](https://github.com/holochain/holochain-rust/pull/1036)
  - `bundle.json` & `.hcpkg` unified to `YOUR_DNA_NAME.dna.json`
  - `.build` files renamed to `.hcbuild`
  - `hc package` now builds to `dist` directory by default, to match how `hc test` works

### Removed
- Removes legacy docker files [PR#955](https://github.com/holochain/holochain-rust/pull/955)

### Added
- Adds a panic handler to HDK-Rust and that reroutes infos about panics happening inside the WASM Ribosome to the instances logger [PR#1029](https://github.com/holochain/holochain-rust/pull/1029)
- Adds cmake and qt to mac os x install script [PR#955](https://github.com/holochain/holochain-rust/pull/955)
- Adds the current git-commit hash to the compile code of the core, and checks (with warning) for the same hash that was used to compile the wasm [PR#1050](https://github.com/holochain/holochain-rust/pull/1036)

## [0.0.4-alpha] - 2019-02-15

### Fixed
- Futures handling and zome function execution refactored which enables using complex API functions like `commit_entry` in callbacks such as `receive`.  This also fixes long standing flaky tests and blocking behaviors we have been experiencing. [#991](https://github.com/holochain/holochain-rust/pull/991)
### Changed
- Capabilities now separated from function declarations and renamed to `traits` in `define_zome!` and calling zome functions no longer uses capability name parameter [#997](https://github.com/holochain/holochain-rust/pull/997) & [#791](https://github.com/holochain/holochain-rust/pull/791)
- `hash` properties for `UiBundleConfiguration` and `DnaConfiguration` in Conductor config files is now optional
- `ChainHeader::sources()` is now `ChainHeader::provenances()` which stores both source address, and signature  [#932](https://github.com/holochain/holochain-rust/pull/932)
- `hdk::get_entry_results` supports return of ChainHeaders for all agents who have committed the same entry [#932](https://github.com/holochain/holochain-rust/pull/932)
- Renames the term Container and all references to it to Conductor [#942](https://github.com/holochain/holochain-rust/pull/942)
- Renames the `holochain_container` executable to simply `holochain`
- Renames the `cmd` crate (which implements the `hc` command line tool) to `cli` [#940](https://github.com/holochain/holochain-rust/pull/940)
- Encoded values in ribosome function's input/output are u64 (up from u32) [#915](https://github.com/holochain/holochain-rust/pull/915)
- Updated dependencies:
  * Rust nightly to `2019-01-24`
  * futures to `0.3.0-alpha.12`
- All chain headers are sent in the validation package, not just those for public entry types. [#926](https://github.com/holochain/holochain-rust/pull/926)
### Added
- Adds centralized documentation for environment variables in use by Holochain [#990](https://github.com/holochain/holochain-rust/pull/990)
- Adds command `hc keygen` which creates a new key pair, asks for a passphrase and writes an encrypted key bundle file to `~/.holochain/keys`. [#974](https://github.com/holochain/holochain-rust/pull/974)
- Adds an environment variable `NETWORKING_CONFIG_FILE` for specifing the location of the json file containing the network settings used by n3h. [#976](https://github.com/holochain/holochain-rust/pull/976)
- Adds an environment variable `HC_SIMPLE_LOGGER_MUTE` for use in testing which silences logging output so CI logs won't be too big. [#960](https://github.com/holochain/holochain-rust/pull/960)
- Adds Zome API function `hdk::sleep(std::time::Duration)` which works the same as `std::thread::sleep`.[#935](https://github.com/holochain/holochain-rust/pull/935)
- All structs/values to all HDK functions must implement `Into<JsonString>` and `TryFrom<JsonString>` (derive `DefaultJson` to do this automatically)
- HDK globals `AGENT_ADDRESS`, `AGENT_ID_STR`, `DNA_NAME` and `DNA_ADDRESS` are now set to real, correct values.
- `hc run` now looks for the --interface flag or `HC_INTERFACE` env var if you want to specify the `http` interface [#846]((https://github.com/holochain/holochain-rust/pull/846)
- NodeJS Conductor added to allow running conductors for testing purposes in JavaScript.
- Scenario API added to enable deterministic scenario tests for zome functions. See the [NodeJS Conductor README](nodejs_conductor/README.md) for details.
- `hdk::holochain_core_types::time::Iso8601` now supports validation and conversion to DateTime, and is sortable. [#917](https://github.com/holochain/holochain-rust/pull/917)
- `hdk::query_result` API supports return of ChainHeader and/or Entry data for the matched EntryType(s) [#868](https://github.com/holochain/holochain-rust/pull/868)
- Admin RPC functions added to container interface. Any (websocket) container interface that is configured with  `admin = true`  now can call a number of functions to remotely change any aspect of the container config. [#840](https://github.com/holochain/holochain-rust/pull/840)
- Adds a set of functions to the container RPC for managing static UI bundles and HTTP interfaces to these.  See rustdoc of `conductor_api::interface::ConductorApiBuilder` for a full description of these functions. [#919](https://github.com/holochain/holochain-rust/pull/919)
- Conductor can now serve static directories called ui_bundles over HTTP that can be configured in the container config toml file. This HTTP server also implements a virtual json file at "/_dna_connections.json" that returns the DNA interface (if any) the UI is configured to connect to. Hc-web-client will use this to automatically connect to the correct DNA interface on page load.  [#885](https://github.com/holochain/holochain-rust/pull/885)
- Adds Zome API function `hdk::remove_link(base,target,tag)` for removing links.  [#780](https://github.com/holochain/holochain-rust/pull/780)

## [0.0.3] - 2019-01-15
### Fixed
- build problems because of changes to upstream futures-preview crate
### Added
- Networking: beyond mock, using [n3h](https://github.com/holochain/n3h)
- Bridging now works and is configurable in the container (no capabilities yet) [#779](https://github.com/holochain/holochain-rust/pull/779) & [#776](https://github.com/holochain/holochain-rust/pull/776)
- Validation across network [#727](https://github.com/holochain/holochain-rust/pull/727)
- API/HDK:
    - CRUD for entries working
    - Node-to-node messaging [#746](https://github.com/holochain/holochain-rust/pull/746)
    - GetEntryOptions:
        - retrieve CRUD history & status
        - meta data: sources
    - GetLinksOptions
        - meta data: sources
    - GetLinks helpers: get_links_and_load
    - Query: return multiple entry types with glob matching [#781](https://github.com/holochain/holochain-rust/pull/781)
- Conductor:
    - configuration builder and config files
    - http interface [#823](https://github.com/holochain/holochain-rust/pull/823)
- hc command-line tool:
    - `run --persist` flag for keeping state across runs [#729](https://github.com/holochain/holochain-rust/pull/729/files)
    - Added env variables to activate real networking [#826](https://github.com/holochain/holochain-rust/pull/826)
- Groundwork for: capabilities & signals [#762](https://github.com/holochain/holochain-rust/pull/826) & [#732](https://github.com/holochain/holochain-rust/pull/732)
- Improved debug logging with log rules and colorization [#819](https://github.com/holochain/holochain-rust/pull/819)
- This change log!

### Changed
- API/HDK:
    - native return types (JsonStrings)
    - many places where we referred to "Hash" we now use the more correct term "Address"

## [0.0.2] - 2018-11-28
### Added
- mock networking
- `hc run` with support for
- multi-instance scenario testing<|MERGE_RESOLUTION|>--- conflicted
+++ resolved
@@ -20,11 +20,8 @@
   - get_as_type - Similar but for a single entry
   - link_entries_bidir - Same as link_entries but creates link in both directions
   - commit_and_link - Save a line and commit and link in a single function
-<<<<<<< HEAD
 - Adds a `call` route to the json rpc for the conductor for making zome calls [PR#1090](https://github.com/holochain/holochain-rust/pull/1090).  Please note this route deprecates the `instance_id/zome/function` which will be removed in the future.
-=======
 - The `admin/dna/install_from_file` RPC method now takes an optional `expected_hash`, which performs an integrity check of the DNA file before installing it in the conductor [PR#1093](https://github.com/holochain/holochain-rust/pull/1093).
->>>>>>> 5000b428
 
 ### Fixed
 - Validation of link entries gets retried now if base or target of the link were not yet accessible on the validating node. This fixes a bug where links have been invalid due to network timing issues [PR#1054](https://github.com/holochain/holochain-rust/pull/1054).
