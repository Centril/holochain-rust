# Changelog
The format is based on [Keep a Changelog](https://keepachangelog.com/en/1.0.0/),
and this project adheres to [Semantic Versioning](https://semver.org/spec/v2.0.0.html).

## [Unreleased]
### Changed
<<<<<<< HEAD
- Rename container to conductor, and `holochain_container` executable to `holochain`
=======
- `cmd` crate (which implements the `hc` command line tool) renamed to `cli`
>>>>>>> 292883a4
- Encoded values in ribosome function's input/output are u64 (up from u32)
- Capabilities now separated from function declarations in `define_zome!` and calling zome functions no longer uses capability name parameter [#791](https://github.com/holochain/holochain-rust/pull/779)
- Updated dependencies:
  * Rust nightly to `2019-01-24`
  * futures to `0.3.0-alpha.12`
- Adjusted so that all chain headers are sent in the validation package, not just those for public entry types
### Added
- Added Zome API function `hdk::sleep(std::time::Duration)` which works the same as `std::thread::sleep`.
- All structs/values to all HDK functions must implement `Into<JsonString>` and `TryFrom<JsonString>` (derive `DefaultJson` to do this automatically)
- HDK globals `AGENT_ADDRESS`, `AGENT_ID_STR`, `DNA_NAME` and `DNA_ADDRESS` are now set to real, correct values.
- `hc run` now looks for the --interface flag or `HC_INTERFACE` env var if you want to specify the `http` interface [#846]((https://github.com/holochain/holochain-rust/pull/779)
- Scenario API added to enable deterministic scenario tests for zome functions. See the [NodeJS Conductor README](nodejs_conductor/README.md) for details.
- `hdk::query_result` API supports return of ChainHeader and/or Entry data for the matched EntryType(s)
- Admin RPC functions added to container interface. Any (websocket) container interface that is configured with
  `admin = true`  now can call the following functions to remotely change any aspect of the container config
  (intended to be used in an upcoming container admin UI):
  * `admin/dna/install_from_file` (install a DNA from a local file)
  * `admin/dna/uninstall`
  * `admin/dna/list`
  * `admin/instance/add`
  * `admin/instance/remove`
  * `admin/instance/start`
  * `admin/instance/stop`
  * `admin/instance/list` (list of all instances in config)
  * `admin/instance/running` (list of currently running instances)
  * `admin/interface/add` (starts the interface)
  * `admin/interface/remove` (stops the interface)
  * `admin/interface/add_instance` (restarts the interface to get change in effect)
  * `admin/interface/remove_instance` (restarts the interface to get change in effect)
  * `admin/interface/list`
  * `admin/agent/add`
  * `admin/agent/remove`
  * `admin/agent/list`
  * `admin/bridge/add`
  * `admin/bridge/remove`
  * `admin/bridge/list`

  See rustdoc of `conductor_api::interface::ConductorApiBuilder` for a full description of these functions.
- Conductor can serve static directories called ui_bundles over HTTP that can be configured in the container config toml file. This HTTP server also implements a virtual json file at "/_dna_connections.json" that returns the DNA interface (if any) the UI is configured to connect to. Hc-web-client will use this to automatically connect to the correct DNA interface on page load.

### Removed

## [0.0.3] - 2019-01-15
### Fixed
- build problems because of changes to upstream futures-preview crate
### Added
- Networking: beyond mock, using [n3h](https://github.com/holochain/n3h)
- Bridging now works and is configurable in the container (no capabilities yet) [#779](https://github.com/holochain/holochain-rust/pull/779) & [#776](https://github.com/holochain/holochain-rust/pull/776)
- Validation across network [#727](https://github.com/holochain/holochain-rust/pull/727)
- API/HDK:
    - CRUD for entries working
    - Node-to-node messaging [#746](https://github.com/holochain/holochain-rust/pull/746)
    - GetEntryOptions:
        - retrieve CRUD history & status
        - meta data: sources
    - GetLinksOptions
        - meta data: sources
    - GetLinks helpers: get_links_and_load
    - Query: return multiple entry types with glob matching [#781](https://github.com/holochain/holochain-rust/pull/781)
- Conductor:
    - configuration builder and config files
    - http interface [#823](https://github.com/holochain/holochain-rust/pull/823)
- hc command-line tool:
    - `run --persist` flag for keeping state across runs [#729](https://github.com/holochain/holochain-rust/pull/729/files)
    - Added env variables to activate real networking [#826](https://github.com/holochain/holochain-rust/pull/826)
- Groundwork for: capabilities & signals [#762](https://github.com/holochain/holochain-rust/pull/826) & [#732](https://github.com/holochain/holochain-rust/pull/732)
- Improved debug logging with log rules and colorization [#819](https://github.com/holochain/holochain-rust/pull/819)
- This change log!

### Changed
- API/HDK:
    - native return types (JsonStrings)
    - many places where we referred to "Hash" we now use the more correct term "Address"

## [0.0.2] - 2018-11-28
### Added
- mock networking
- `hc run` with support for
- multi-instance scenario testing<|MERGE_RESOLUTION|>--- conflicted
+++ resolved
@@ -4,11 +4,8 @@
 
 ## [Unreleased]
 ### Changed
-<<<<<<< HEAD
 - Rename container to conductor, and `holochain_container` executable to `holochain`
-=======
 - `cmd` crate (which implements the `hc` command line tool) renamed to `cli`
->>>>>>> 292883a4
 - Encoded values in ribosome function's input/output are u64 (up from u32)
 - Capabilities now separated from function declarations in `define_zome!` and calling zome functions no longer uses capability name parameter [#791](https://github.com/holochain/holochain-rust/pull/779)
 - Updated dependencies:
