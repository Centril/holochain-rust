#![feature(try_from)]
#[macro_use]
extern crate hdk;
extern crate holochain_wasm_utils;
extern crate serde;
#[macro_use]
extern crate serde_json;
#[macro_use]
extern crate serde_derive;
extern crate boolinator;
#[macro_use]
extern crate holochain_core_types_derive;

use boolinator::Boolinator;
use hdk::{
    error::{ZomeApiError, ZomeApiResult},
    globals::G_MEM_STACK,
    holochain_dna::zome::entry_types::Sharing,
};
use holochain_wasm_utils::{
    api_serialization::get_entry::GetEntryOptions,
    holochain_core_types::{
<<<<<<< HEAD
        error::RibosomeErrorCode,
        entry::entry_type::EntryType,
=======
        cas::content::Address,
        entry::{Entry, SerializedEntry},
        entry_type::EntryType,
        error::{HolochainError, RibosomeErrorCode},
        json::{JsonString, RawString},
>>>>>>> 919235e8
    },
    memory_allocation::*,
    memory_serialization::*,
};

#[no_mangle]
pub extern "C" fn handle_check_global() -> JsonString {
    hdk::AGENT_LATEST_HASH.clone().into()
}

#[derive(Deserialize, Serialize, Default)]
struct CommitOutputStruct {
    address: String,
}

impl From<CommitOutputStruct> for JsonString {
    fn from(commit_output_struct: CommitOutputStruct) -> JsonString {
        JsonString::from(
            serde_json::to_string(&commit_output_struct)
                .expect("could not Jsonify CommitOutputStruct"),
        )
    }
}

#[no_mangle]
pub extern "C" fn check_commit_entry(encoded_allocation_of_input: u32) -> u32 {
    unsafe {
        G_MEM_STACK =
            Some(SinglePageStack::from_encoded_allocation(encoded_allocation_of_input).unwrap());
    }

    // Deserialize and check for an encoded error
    let result = load_json(encoded_allocation_of_input as u32);
    if let Err(hc_err) = result {
        hdk::debug(format!("ERROR: {:?}", hc_err.to_string())).expect("debug() must work");
        return RibosomeErrorCode::ArgumentDeserializationFailed as u32;
    }

    let serialized_entry: SerializedEntry = result.unwrap();
    hdk::debug(format!("SerializedEntry: {:?}", serialized_entry)).expect("debug() must work");
    let res = hdk::commit_entry(&serialized_entry.into());

    let res_obj: JsonString = match res {
        Ok(hash) => hash.into(),
        Err(e) => e.into(),
    };

    unsafe {
        return store_as_json_into_encoded_allocation(&mut G_MEM_STACK.unwrap(), res_obj) as u32;
    }
}

#[derive(Deserialize, Serialize, Default, Debug, DefaultJson)]
struct EntryStruct {
    stuff: String,
}

fn handle_check_commit_entry_macro(entry_type: String, value: String) -> JsonString {
    let entry = Entry::new(entry_type.into(), value);
    match hdk::commit_entry(&entry) {
        Ok(address) => address.into(),
        Err(e) => e.into(),
    }
}

fn handle_check_get_entry_result(entry_address: Address) -> JsonString {
    match hdk::get_entry_result(entry_address, GetEntryOptions {}) {
        Ok(result) => result.into(),
        Err(e) => e.into(),
    }
}

fn handle_check_get_entry(entry_address: Address) -> JsonString {
    match hdk::get_entry(entry_address) {
        Ok(result) => result.and_then(|entry| Some(entry.serialize())).into(),
        Err(e) => e.into(),
    }
}

fn handle_commit_validation_package_tester() -> JsonString {
    hdk::commit_entry(&Entry::new(
        "validation_package_tester".into(),
        RawString::from("test"),
    )).into()
}

fn handle_link_two_entries() -> JsonString {
    let entry1_result = hdk::commit_entry(&Entry::new(
        "testEntryType".into(),
        EntryStruct {
            stuff: "entry1".into(),
        },
    ));

    if entry1_result.is_err() {
        return entry1_result.into();
    }

    let entry2_result = hdk::commit_entry(&Entry::new(
        "testEntryType".into(),
        EntryStruct {
            stuff: "entry2".into(),
        },
    ));

    if entry2_result.is_err() {
        return entry2_result.into();
    }

    hdk::link_entries(&entry1_result.unwrap(), &entry2_result.unwrap(), "test-tag").into()
}

fn handle_links_roundtrip() -> JsonString {
    let entry1_hash_result = hdk::commit_entry(&Entry::new(
        "testEntryType".into(),
        EntryStruct {
            stuff: "entry1".into(),
        },
    ));
    let entry1_address = match entry1_hash_result {
        Ok(hash) => hash,
        Err(_) => return entry1_hash_result.into(),
    };
    hdk::debug(format!("entry1_address: {:?}", entry1_address)).unwrap();

    let entry2_hash_result = hdk::commit_entry(&Entry::new(
        "testEntryType".into(),
        EntryStruct {
            stuff: "entry2".into(),
        },
    ));
    let entry2_address = match entry2_hash_result {
        Ok(hash) => hash,
        Err(_) => return entry2_hash_result.into(),
    };
    hdk::debug(format!("entry2_address: {:?}", entry2_address)).unwrap();

    let entry3_hash_result = hdk::commit_entry(&Entry::new(
        "testEntryType".into(),
        EntryStruct {
            stuff: "entry3".into(),
        },
    ));
    let entry3_address = match entry3_hash_result {
        Ok(hash) => hash,
        Err(_) => return entry3_hash_result.into(),
    };
    hdk::debug(format!("entry3_address: {:?}", entry3_address)).unwrap();

    let link_1_result = hdk::link_entries(&entry1_address, &entry2_address, "test-tag");
    let link_1 = match link_1_result {
        Ok(link) => link,
        Err(_) => return link_1_result.into(),
    };
    hdk::debug(format!("link_1: {:?}", link_1)).unwrap();

    let link_2_result = hdk::link_entries(&entry1_address, &entry3_address, "test-tag");
    let link_2 = match link_2_result {
        Ok(link) => link,
        Err(_) => return link_2_result.into(),
    };
    hdk::debug(format!("link_2: {:?}", link_2)).unwrap();

    hdk::get_links(&entry1_address, "test-tag").into()
}

fn handle_check_query() -> JsonString {
    fn err(s: &str) -> ZomeApiResult<Address> {
        Err(ZomeApiError::Internal(s.to_owned()))
    }

    // Query DNA entry
    let addresses = hdk::query(&EntryType::Dna.to_string(), 0, 0).unwrap();

    if !addresses.len() == 1 {
        return err("Dna Addresses not length 1").into();
    }

    // Query AgentId entry
    let addresses = hdk::query(&EntryType::AgentId.to_string(), 0, 0).unwrap();

    if !addresses.len() == 1 {
        return err("AgentId Addresses not length 1").into();
    }

    // Query unknown entry
    let addresses = hdk::query("bad_type", 0, 0).unwrap();

    if !addresses.len() == 0 {
        return err("bad_type Addresses not length 1").into();
    }

    // Query Zome entry
    let _ = hdk::commit_entry(&Entry::new(
        "testEntryType".into(),
        EntryStruct {
            stuff: "entry1".into(),
        },
    )).unwrap();
    let addresses = hdk::query("testEntryType", 0, 1).unwrap();

    if !addresses.len() == 1 {
        return err("testEntryType Addresses not length 1").into();
    }

    // Query Zome entries
    let _ = hdk::commit_entry(&Entry::new(
        "testEntryType".into(),
        EntryStruct {
            stuff: "entry2".into(),
        },
    )).unwrap();
    let _ = hdk::commit_entry(&Entry::new(
        "testEntryType".into(),
        EntryStruct {
            stuff: "entry3".into(),
        },
    )).unwrap();

    let addresses = hdk::query("testEntryType", 0, 0).unwrap();

    if !addresses.len() == 3 {
        return err("testEntryType Addresses not length 3").into();
    }

    hdk::query("testEntryType", 0, 1).unwrap().into()
}

fn handle_check_app_entry_address() -> JsonString {
    // Setup
    let entry_value = JsonString::from(TestEntryType {
        stuff: "entry1".into(),
    });
    let entry_type = EntryType::from("testEntryType");
    let entry = Entry::new(entry_type, entry_value.clone());

    let commit_result = hdk::commit_entry(&entry);
    if commit_result.is_err() {
        return commit_result.into();
    }

    // Check bad entry type name
    let bad_result = hdk::entry_address(&Entry::new("bad".into(), entry_value.clone()));
    if !bad_result.is_err() {
        return bad_result.into();
    }

    // Check good entry type name
    let entry_address_result = hdk::entry_address(&entry);

    if commit_result == entry_address_result {
        JsonString::from(entry_address_result.unwrap())
    } else {
        JsonString::from(ZomeApiError::from(format!(
            "commit result: {:?} hash result: {:?}",
            commit_result, bad_result
        )))
    }
}

fn handle_check_sys_entry_address() -> JsonString {
    // TODO
    json!({"result": "FIXME"}).into()
}

fn handle_check_call() -> JsonString {
    let empty_dumpty = json!({});
    hdk::debug(format!("empty_dumpty = {:?}", empty_dumpty)).ok();
    let maybe_hash = hdk::call(
        "test_zome",
        "test_cap",
        "check_app_entry_address",
        empty_dumpty.into(),
    );
    hdk::debug(format!("maybe_hash = {:?}", maybe_hash)).ok();
    match maybe_hash {
        Ok(hash) => hash.into(),
        Err(e) => e.into(),
    }
}

fn handle_check_call_with_args() -> JsonString {
    let args = hdk_test_entry().serialize();
    hdk::debug(format!("args = {:?}", args)).ok();

    let maybe_address = hdk::call(
        "test_zome",
        "test_cap",
        "check_commit_entry_macro",
        args.into(),
    );
    hdk::debug(format!("maybe_address = {:?}", maybe_address)).ok();

    match maybe_address {
        Ok(address) => address.into(),
        Err(e) => e.into(),
    }
}

#[derive(Serialize, Deserialize, Debug, DefaultJson)]
struct TweetResponse {
    first: String,
    second: String,
}

fn handle_send_tweet(author: String, content: String) -> JsonString {
    TweetResponse {
        first: author,
        second: content,
    }.into()
}

#[derive(Serialize, Deserialize, Debug, DefaultJson)]
struct TestEntryType {
    stuff: String,
}

fn hdk_test_entry_type() -> EntryType {
    EntryType::from("testEntryType")
}

fn hdk_test_entry_value() -> TestEntryType {
    TestEntryType {
        stuff: "non fail".into(),
    }
}

fn hdk_test_entry() -> Entry {
    Entry::new(hdk_test_entry_type(), hdk_test_entry_value())
}

define_zome! {
    entries: [
        entry!(
            name: "testEntryType",
            description: "asdfda",
            sharing: Sharing::Public,
            native_type: TestEntryType,

            validation_package: || {
                hdk::ValidationPackageDefinition::ChainFull
            },

            validation: |entry: TestEntryType, _ctx: hdk::ValidationData| {
                (entry.stuff != "FAIL")
                    .ok_or_else(|| "FAIL content is not allowed".to_string())
            }
        ),

        entry!(
            name: "validation_package_tester",
            description: "asdfda",
            sharing: Sharing::Public,
            native_type: TestEntryType,

            validation_package: || {
                hdk::ValidationPackageDefinition::ChainFull
            },

            validation: |_entry: TestEntryType, ctx: hdk::ValidationData| {
                Err(serde_json::to_string(&ctx).unwrap())
            }
        )
    ]

    genesis: || { Ok(()) }

    functions: {
        test (Public) {
            check_global: {
                inputs: | |,
                outputs: |result: JsonString|,
                handler: handle_check_global
            }

            check_commit_entry_macro: {
                inputs: |entry_type: String, value: String|,
                outputs: |result: JsonString|,
                handler: handle_check_commit_entry_macro
            }

            check_get_entry: {
                inputs: |entry_address: Address|,
                outputs: |result: JsonString|,
                handler: handle_check_get_entry
            }

            check_get_entry_result: {
                inputs: |entry_address: Address|,
                outputs: |result: JsonString|,
                handler: handle_check_get_entry_result
            }

            commit_validation_package_tester: {
                inputs: | |,
                outputs: |result: JsonString|,
                handler: handle_commit_validation_package_tester
            }

            link_two_entries: {
                inputs: | |,
                outputs: |result: JsonString|,
                handler: handle_link_two_entries
            }

            links_roundtrip: {
                inputs: | |,
                outputs: |result: JsonString|,
                handler: handle_links_roundtrip
            }

            check_call: {
                inputs: | |,
                outputs: |result: JsonString|,
                handler: handle_check_call
            }

            check_call_with_args: {
                inputs: | |,
                outputs: |result: JsonString|,
                handler: handle_check_call_with_args
            }

            check_app_entry_address: {
                inputs: | |,
                outputs: |result: JsonString|,
                handler: handle_check_app_entry_address
            }

            check_query: {
                inputs: | |,
                outputs: |result: JsonString|,
                handler: handle_check_query
            }

            check_sys_entry_address: {
                inputs: | |,
                outputs: |result: JsonString|,
                handler: handle_check_sys_entry_address
            }

            send_tweet: {
                inputs: |author: String, content: String|,
                outputs: |response: JsonString|,
                handler: handle_send_tweet
            }
        }
    }
}<|MERGE_RESOLUTION|>--- conflicted
+++ resolved
@@ -20,16 +20,10 @@
 use holochain_wasm_utils::{
     api_serialization::get_entry::GetEntryOptions,
     holochain_core_types::{
-<<<<<<< HEAD
-        error::RibosomeErrorCode,
-        entry::entry_type::EntryType,
-=======
         cas::content::Address,
-        entry::{Entry, SerializedEntry},
-        entry_type::EntryType,
+        entry::{Entry, entry_type::EntryType, SerializedEntry},
         error::{HolochainError, RibosomeErrorCode},
         json::{JsonString, RawString},
->>>>>>> 919235e8
     },
     memory_allocation::*,
     memory_serialization::*,
