--- conflicted
+++ resolved
@@ -545,7 +545,6 @@
     hdk::sleep(Duration::from_millis(10))
 }
 
-<<<<<<< HEAD
 pub fn handle_my_entries_by_tag(tag:String) -> ZomeApiResult<GetLinksResult> {
     
     let test_entry_to_create = Entry::App(
@@ -559,9 +558,6 @@
     let tag = LinkMatch::Regex(tag.as_ref());
     hdk::get_links(&address, LinkMatch::Any, tag)
 }
-=======
-
->>>>>>> c9f9fec4
 
 define_zome! {
     entries: [
@@ -893,8 +889,6 @@
             handler: handle_sleep
         }
 
-<<<<<<< HEAD
-=======
         hash_entry : {
             inputs : |content : String|,
             outputs : |response : ZomeApiResult<Address>|,
@@ -907,16 +901,12 @@
             handler : handle_show_env
         }
 
->>>>>>> c9f9fec4
 
         get_entry_properties: {
             inputs: | entry_type_string: String |,
             outputs: |response: ZomeApiResult<JsonString>|,
             handler: handle_get_entry_properties
         }
-<<<<<<< HEAD
-        
-=======
 
         emit_signal : {
             inputs : |message:String|,
@@ -924,7 +914,7 @@
             handler : handle_emit_signal
 
         }
->>>>>>> c9f9fec4
+        
     ]
 
     traits: {}
