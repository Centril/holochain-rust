--- conflicted
+++ resolved
@@ -66,25 +66,13 @@
 ///     date_created: String,
 /// }
 ///
-<<<<<<< HEAD
-/// fn handle_hash_post(content: String) -> ZomeApiResult<Address> {
-///     let post_entry = Entry::new(EntryType::App("post".into()), Post {
-=======
-/// fn handle_post_address(content: String) -> JsonString {
+/// fn handle_post_address(content: String) -> ZomeApiResult<Address> {
 ///     let post_entry = Entry::App(AppEntryType::from("post"), Post {
->>>>>>> 5dc0fd2a
 ///         content,
 ///         date_created: "now".into(),
 ///     }.into());
 ///
-<<<<<<< HEAD
-///     hdk::hash_entry(&post_entry)
-=======
-///     match hdk::entry_address(&post_entry) {
-///         Ok(address) => address.into(),
-///         Err(hdk_error) => hdk_error.into(),
-///     }
->>>>>>> 5dc0fd2a
+///     hdk::entry_address(&post_entry)
 /// }
 ///
 /// define_zome! {
@@ -120,13 +108,8 @@
 ///             // name of the Zome function.
 ///             hash_post: {
 ///                 inputs: |content: String|,
-<<<<<<< HEAD
-///                 outputs: |post_address: ZomeApiResult<Address>|,
-///                 handler: handle_hash_post
-=======
-///                 outputs: |post: serde_json::Value|,
+///                 outputs: |post: ZomeApiResult<Address>|,
 ///                 handler: handle_post_address
->>>>>>> 5dc0fd2a
 ///             }
 ///         }
 ///     }
