--- conflicted
+++ resolved
@@ -1012,8 +1012,7 @@
     Dispatch::EntryAddress.with_input(entry)
 }
 
-<<<<<<< HEAD
-/// Verifies that a provenance (public key, signature) against a payload
+/// Verifies a provenance (public key, signature) against a payload
 /// # Examples
 /// ```rust
 /// # #![feature(try_from)]
@@ -1034,9 +1033,6 @@
 /// }
 /// # }
 /// ```
-=======
-/// Verifies a that a given provenance signed the payload
->>>>>>> 1c0bda0d
 pub fn verify_signature<S: Into<String>>(
     provenance: Provenance,
     payload: S,
