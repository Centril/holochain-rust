use globals::*;
use holochain_core_types::{
    cas::content::Address,
    entry::{Entry, SerializedEntry},
    error::{ZomeApiError, ZomeApiInternalResult, ZomeApiResult},
};
pub use holochain_wasm_utils::api_serialization::validation::*;
use holochain_wasm_utils::{
    api_serialization::{
<<<<<<< HEAD
        get_entry::GetEntryOptions, get_links::GetLinksArgs, link_entries::LinkEntriesArgs,
        QueryArgs, QueryResult, ZomeFnCallArgs,
    },
    holochain_core_types::{
        hash::HashString,
        json::{JsonString, RawString},
    },
=======
        commit::{CommitEntryArgs, CommitEntryResult},
        get_entry::{GetEntryArgs, GetEntryOptions, GetEntryResult, GetResultStatus},
        get_links::{GetLinksArgs, GetLinksResult},
        link_entries::LinkEntriesArgs,
        HashEntryArgs, QueryArgs, QueryResult, ZomeFnCallArgs,
    },
    holochain_core_types::{
        error::{CoreError, HolochainError, RibosomeReturnCode},
        hash::HashString,
    },
>>>>>>> d23223b0
    memory_allocation::*,
    memory_serialization::*,
};
use serde_json;
<<<<<<< HEAD
use std::convert::TryInto;
=======
use std::os::raw::c_char;
>>>>>>> d23223b0

//--------------------------------------------------------------------------------------------------
// ZOME API GLOBAL VARIABLES
//--------------------------------------------------------------------------------------------------

lazy_static! {
  /// The `name` property as taken from the DNA.
  pub static ref DNA_NAME: &'static str = &GLOBALS.dna_name;

  /// The hash of the DNA the Zome is embedded within.
  /// This is often useful as a fixed value that is known by all
  /// participants running the DNA.
  pub static ref DNA_HASH: &'static HashString = &GLOBALS.dna_hash;

  /// The identity string used when the chain was first initialized.
  pub static ref AGENT_ID_STR: &'static str = &GLOBALS.agent_id_str;

  /// The hash of your public key.
  /// This is your node address on the DHT.
  /// It can be used for node-to-node messaging with `send` and `receive` functions.
  pub static ref AGENT_ADDRESS: &'static HashString = &GLOBALS.agent_address;

  /// The hash of the first identity entry on your chain (The second entry on your chain).
  /// This is your peer's identity on the DHT.
  pub static ref AGENT_INITIAL_HASH: &'static HashString = &GLOBALS.agent_initial_hash;

  #[doc(hidden)]
  /// The hash of the most recent identity entry that has been committed to your chain.
  /// Starts with the same value as AGENT_INITIAL_HASH.
  /// After a call to `update_agent` it will have the value of the hash of the newly committed identity entry.
  pub static ref AGENT_LATEST_HASH: &'static HashString = &GLOBALS.agent_latest_hash;
}

impl From<DNA_NAME> for JsonString {
    fn from(dna_name: DNA_NAME) -> JsonString {
        JsonString::from(RawString::from(dna_name.to_string()))
    }
}
impl From<DNA_HASH> for JsonString {
    fn from(dna_hash: DNA_HASH) -> JsonString {
        JsonString::from(HashString::from(dna_hash.to_string()))
    }
}
impl From<AGENT_ID_STR> for JsonString {
    fn from(agent_id: AGENT_ID_STR) -> JsonString {
        JsonString::from(RawString::from(agent_id.to_string()))
    }
}
impl From<AGENT_ADDRESS> for JsonString {
    fn from(agent_address: AGENT_ADDRESS) -> JsonString {
        JsonString::from(HashString::from(agent_address.to_string()))
    }
}
impl From<AGENT_INITIAL_HASH> for JsonString {
    fn from(agent_initial_hash: AGENT_INITIAL_HASH) -> JsonString {
        JsonString::from(HashString::from(agent_initial_hash.to_string()))
    }
}
impl From<AGENT_LATEST_HASH> for JsonString {
    fn from(agent_latest_hash: AGENT_LATEST_HASH) -> JsonString {
        JsonString::from(HashString::from(agent_latest_hash.to_string()))
    }
}

//--------------------------------------------------------------------------------------------------
// SYSTEM CONSTS
//--------------------------------------------------------------------------------------------------

// HC.Status
// WARNING keep in sync with CRUDStatus
bitflags! {
  pub struct EntryStatus: u8 {
    const LIVE     = 1 << 0;
    const REJECTED = 1 << 1;
    const DELETED  = 1 << 2;
    const MODIFIED = 1 << 3;
  }
}

// HC.GetMask
bitflags! {
  pub struct GetEntryMask: u8 {
    const ENTRY      = 1 << 0;
    const ENTRY_TYPE = 1 << 1;
    const SOURCES    = 1 << 2;
  }
}
// explicit `Default` implementation
impl Default for GetEntryMask {
    fn default() -> GetEntryMask {
        GetEntryMask::ENTRY
    }
}

// TODOs
//// HC.LinkAction
//pub enum LinkAction {
//    Add,
//    Delete,
//}
//
//// HC.PkgReq
//pub enum PkgRequest {
//    Chain,
//    ChainOption,
//    EntryTypes,
//}
//
//// HC.PkgReq.ChainOpt
//pub enum ChainOption {
//    None,
//    Headers,
//    Entries,
//    Full,
//}
//
//// HC.Bridge
//pub enum BridgeSide {
//    From,
//    To,
//}
//
//// HC.SysEntryType
//// WARNING Keep in sync with SystemEntryType in holochain-rust
//enum SystemEntryType {
//    Dna,
//    Agent,
//    Key,
//    Headers,
//    Deletion,
//}
//
//mod bundle_cancel {
//    // HC.BundleCancel.Reason
//    pub enum Reason {
//        UserCancel,
//        Timeout,
//    }
//    // HC.BundleCancel.Response
//    pub enum Response {
//        Ok,
//        Commit,
//    }
//}

// Allowed input for close_bundle()
pub enum BundleOnClose {
    Commit,
    Discard,
}

//--------------------------------------------------------------------------------------------------
// API FUNCTIONS
//--------------------------------------------------------------------------------------------------

/// Prints a string through the stdout of the running service, and also
/// writes that string to the logger in the execution context
<<<<<<< HEAD
pub fn debug<J: TryInto<JsonString>>(msg: J) -> ZomeApiResult<()> {
=======
/// # Examples
/// ```rust
/// pub fn handle_some_function(content: String) -> serde_json::Value {
///     // ...
///     hdk::debug("write a message to the logs");
///     // ...
/// }
/// ```
pub fn debug(msg: &str) -> ZomeApiResult<()> {
>>>>>>> d23223b0
    let mut mem_stack = unsafe { G_MEM_STACK.unwrap() };

    let allocation_of_input = store_as_json(&mut mem_stack, msg)?;

    unsafe {
        hc_debug(allocation_of_input.encode());
    }
    mem_stack
        .deallocate(allocation_of_input)
        .expect("should be able to deallocate input that has been allocated on memory stack");

    Ok(())
}

/// Call an exposed function from another zome.
<<<<<<< HEAD
/// Arguments for the called function are passed as JsonString.
/// Returns the value that's returned by the given function as json str.
=======
/// Arguments for the called function are passed as `serde_json::Value`.
/// Returns the value that's returned by the given function as a json str.
/// # Examples
/// In order to utilize `call`, you must have at least two separate Zomes.
/// Here are two Zome examples, where one performs a `call` into the other.
///
/// This first one, is the one that is called into, with the Zome name `summer`.
/// ```rust
/// #[macro_use]
/// extern crate hdk;
/// extern crate serde;
/// #[macro_use]
/// extern crate serde_derive;
/// #[macro_use]
/// extern crate serde_json;
///
/// fn handle_sum(num1: u32, num2: u32) -> serde_json::Value {
///     let sum = num1 + num2;
///     return json!({"sum": format!("{}",sum)});
/// }
///
/// define_zome! {
///     entries: []
///
///     genesis: || {
///         Ok(())
///     }
///
///     functions: {
///         main (Public) {
///             sum: {
///                 inputs: |num1: u32, num2: u32|,
///                 outputs: |sum: serde_json::Value|,
///                 handler: handle_sum
///             }
///         }
///     }
/// }
/// ```
///
/// This second one, is the one that performs the call into the `summer` Zome.
/// ```rust
/// #[macro_use]
/// extern crate hdk;
/// extern crate serde;
/// #[macro_use]
/// extern crate serde_derive;
/// #[macro_use]
/// extern crate serde_json;
///
/// use hdk::holochain_core_types::hash::HashString;
///
/// fn handle_check_sum(num1: u32, num2: u32) -> serde_json::Value {
///     #[derive(Serialize)]
///     struct SumInput {
///         num1: u32,
///         num2: u32,
///     };
///     let call_input = SumInput {
///         num1: num1,
///         num2: num2,
///     };
///     let maybe_result = hdk::call(
///         "summer",
///         "main",
///         "sum",
///         serde_json::to_value(call_input).unwrap()
///     );
///     match maybe_result {
///         Ok(result) => serde_json::from_str(&result).unwrap(),
///         Err(hdk_error) => hdk_error.to_json(),
///     }
/// }
///
/// define_zome! {
///     entries: []
///
///     genesis: || {
///         Ok(())
///     }
///
///     functions: {
///         main (Public) {
///             check_sum: {
///                 inputs: |num1: u32, num2: u32|,
///                 outputs: |sum: serde_json::Value|,
///                 handler: handle_check_sum
///             }
///         }
///     }
/// }
/// ```
>>>>>>> d23223b0
pub fn call<S: Into<String>>(
    zome_name: S,
    cap_name: S,
    fn_name: S,
    fn_args: JsonString,
) -> ZomeApiResult<JsonString> {
    let mut mem_stack: SinglePageStack;
    unsafe {
        mem_stack = G_MEM_STACK.unwrap();
    }

    // Put args in struct and serialize into memory
    let allocation_of_input = store_as_json(
        &mut mem_stack,
        ZomeFnCallArgs {
            zome_name: zome_name.into(),
            cap_name: cap_name.into(),
            fn_name: fn_name.into(),
            fn_args: String::from(fn_args),
        },
    )?;

    // Call WASMI-able commit
    let encoded_allocation_of_result: u32;
    unsafe {
        encoded_allocation_of_result = hc_call(allocation_of_input.encode() as u32);
    }
    // Deserialize complex result stored in memory and check for ERROR in encoding
<<<<<<< HEAD
    let result = load_string(encoded_allocation_of_result as u32)?;

    // Free result & input allocations and all allocations made inside commit()
    mem_stack
        .deallocate(allocation_of_input)
        .expect("deallocate failed");

    Ok(result.into())
=======
    let result = load_string(encoded_allocation_of_result as u32);
    // Free result & input allocations.
    mem_stack
        .deallocate(allocation_of_input)
        .expect("deallocate failed");
    // Done
    result.map_err(|err_code| ZomeApiError::Internal(err_code.to_string()))
>>>>>>> d23223b0
}

/// Attempts to commit an entry to your local source chain. The entry
/// will have to pass the defined validation rules for that entry type.
/// If the entry type is defined as public, will also publish the entry to the DHT.
/// Returns either an address of the committed entry as a string, or an error.
<<<<<<< HEAD
pub fn commit_entry(entry: &Entry) -> ZomeApiResult<Address> {
=======
/// # Examples
/// ```rust
/// pub fn handle_create_post(content: String) -> serde_json::Value {
///     let maybe_address = hdk::commit_entry("post", json!({
///         "content": content,
///         "date_created": "now"
///     }));
///     match maybe_address {
///         Ok(post_address) => json!({"address": post_address}),
///         Err(hdk_error) => hdk_error.to_json(),
///     }
/// }
/// ```
pub fn commit_entry(
    entry_type_name: &str,
    entry_value: serde_json::Value,
) -> ZomeApiResult<HashString> {
>>>>>>> d23223b0
    let mut mem_stack: SinglePageStack;
    unsafe {
        mem_stack = G_MEM_STACK.unwrap();
    }
<<<<<<< HEAD

    let allocation_of_input = store_as_json(&mut mem_stack, entry.serialize())?;
=======
    // Put args in struct and serialize into memory
    let input = CommitEntryArgs {
        entry_type_name: entry_type_name.to_string(),
        entry_value: entry_value.to_string(),
    };
    let maybe_allocation_of_input = store_as_json(&mut mem_stack, input);
    if let Err(err_code) = maybe_allocation_of_input {
        return Err(ZomeApiError::Internal(err_code.to_string()));
    }
    let allocation_of_input = maybe_allocation_of_input.unwrap();
>>>>>>> d23223b0

    // Call Ribosome's commit_entry()
    let encoded_allocation_of_result: u32;
    unsafe {
        encoded_allocation_of_result = hc_commit_entry(allocation_of_input.encode() as u32);
    }
<<<<<<< HEAD
    // Deserialize complex result stored in memory and check for ERROR in encoding
    let result: ZomeApiInternalResult = load_json(encoded_allocation_of_result as u32)?;

    // Free result & input allocations and all allocations made inside commit()
    mem_stack
        .deallocate(allocation_of_input)
        .expect("deallocate failed");

    if result.ok {
        Ok(JsonString::from(result.value).try_into()?)
    } else {
        Err(ZomeApiError::from(result.error))
    }
=======
    // Deserialize complex result stored in wasm memory
    let result = load_json(encoded_allocation_of_result as u32);
    // Free result & input allocations
    mem_stack
        .deallocate(allocation_of_input)
        .expect("deallocate failed");
    // Done
    result
        .map(|output: CommitEntryResult| HashString::from(output.address))
        .map_err(|hc_err| match hc_err {
            HolochainError::ValidationFailed(msg) => ZomeApiError::ValidationFailed(msg),
            _ => ZomeApiError::Internal(hc_err.to_string()),
        })
>>>>>>> d23223b0
}

/// Retrieves an entry from the local chain or the DHT, by looking it up using
/// its address.
<<<<<<< HEAD
pub fn get_entry(address: Address) -> ZomeApiResult<Option<Entry>> {
    Ok(get_entry_result(address, GetEntryOptions {})?
        .and_then(|serialized_entry| Some(serialized_entry.deserialize())))
=======
/// # Examples
/// ```rust
/// pub fn handle_get_post(post_address: HashString) -> serde_json::Value {
///     // get_entry returns a Result<Option<T>, ZomeApiError>
///     // where T is the type that you used to commit the entry, in this case a Blog
///     // It's a ZomeApiError if something went wrong (i.e. wrong type in deserialization)
///     // Otherwise its a Some(T) or a None
///     let result : Result<Option<Post>,ZomeApiError> = hdk::get_entry(post_address);
///     match result {
///         // In the case we don't get an error
///         // it might be an entry ...
///         Ok(Some(post)) => json!(post),
///         Ok(None) =>  json!({}),
///         Err(err) => json!({"error deserializing post": err.to_string()}),
///     }
/// }
/// ```
pub fn get_entry<T>(address: HashString) -> Result<Option<T>, ZomeApiError>
where
    T: DeserializeOwned,
{
    let res = get_entry_result(address, GetEntryOptions {});
    match res {
        Ok(result) => match result.status {
            GetResultStatus::Found => {
                let maybe_entry_value: Result<T, _> = serde_json::from_str(&result.entry);
                match maybe_entry_value {
                    Ok(entry_value) => Ok(Some(entry_value)),
                    Err(err) => Err(ZomeApiError::Internal(err.to_string())),
                }
            }
            GetResultStatus::NotFound => Ok(None),
        },
        Err(err) => Err(err),
    }
>>>>>>> d23223b0
}

/// Retrieves an entry and meta data from the local chain or the DHT, by looking it up using
/// its address, and a the full options to specify exactly what data to return
pub fn get_entry_result(
    address: Address,
    _options: GetEntryOptions,
) -> ZomeApiResult<Option<SerializedEntry>> {
    let mut mem_stack: SinglePageStack;
    unsafe {
        mem_stack = G_MEM_STACK.unwrap();
    }
    // Put args in struct and serialize into memory
<<<<<<< HEAD
    let allocation_of_input = store_as_json(&mut mem_stack, address)?;

    // Call WASMI-able get_entry
=======
    let input = GetEntryArgs { address: address };
    let maybe_allocation_of_input = store_as_json(&mut mem_stack, input);
    if let Err(err_code) = maybe_allocation_of_input {
        return Err(ZomeApiError::Internal(err_code.to_string()));
    }
    let allocation_of_input = maybe_allocation_of_input.unwrap();
    // Call Ribosome get_entry()
>>>>>>> d23223b0
    let encoded_allocation_of_result: u32;
    unsafe {
        encoded_allocation_of_result = hc_get_entry(allocation_of_input.encode() as u32);
    }
<<<<<<< HEAD
    // Deserialize complex result stored in memory and check for ERROR in encoding
    let result: ZomeApiInternalResult = load_json(encoded_allocation_of_result as u32)?;

    // Free result & input allocations and all allocations made inside get_entry_result()
    mem_stack
        .deallocate(allocation_of_input)
        .expect("deallocate failed");

    if result.ok {
        Ok(JsonString::from(result.value).try_into()?)
    } else {
        Err(ZomeApiError::from(result.error))
    }
=======
    // Deserialize complex result stored in memory
    let result = load_json(encoded_allocation_of_result as u32);
    // Free result & input allocations
    mem_stack
        .deallocate(allocation_of_input)
        .expect("deallocate failed");
    // Done
    result.map_err(|hc_err| ZomeApiError::Internal(hc_err.to_string()))
>>>>>>> d23223b0
}

/// Consumes three values, two of which are the addresses of entries, and one of which is a string that defines a
/// relationship between them, called a `tag`. Later, lists of entries can be looked up by using [get_links](fn.get_links.html). Entries
/// can only be looked up in the direction from the `base`, which is the first argument, to the `target`.
/// # Examples
/// ```rust
/// pub fn handle_create_post(content: String) -> serde_json::Value {
///     let maybe_address = hdk::commit_entry("post", json!({
///         "content": content,
///         "date_created": "now"
///     }));
///     match maybe_address {
///         Ok(post_address) => {
///             let link_result = hdk::link_entries(
///                 &HashString::from(AGENT_ADDRESS.to_string()),
///                 &post_address,
///                 "authored_posts"
///             );
///             if link_result.is_err() {
///                 return json!({"link error": link_result.err().unwrap()})
///             }
///             json!({"address": post_address})
///         }
///         Err(hdk_error) => hdk_error.to_json(),
///     }
/// }
/// ```
pub fn link_entries<S: Into<String>>(
    base: &HashString,
    target: &HashString,
    tag: S,
) -> Result<(), ZomeApiError> {
    let mut mem_stack = unsafe { G_MEM_STACK.unwrap() };

    // Put args in struct and serialize into memory
    let allocation_of_input = store_as_json(
        &mut mem_stack,
        LinkEntriesArgs {
            base: base.clone(),
            target: target.clone(),
            tag: tag.into(),
        },
    )?;

    let encoded_allocation_of_result: u32 =
        unsafe { hc_link_entries(allocation_of_input.encode() as u32) };
<<<<<<< HEAD

    // Deserialize complex result stored in memory and check for ERROR in encoding
    let result: ZomeApiInternalResult = load_json(encoded_allocation_of_result as u32)?;

    println!("link_entries result {:?}", result);

    // Free result & input allocations and all allocations made inside commit()
    mem_stack
        .deallocate(allocation_of_input)
        .expect("deallocate failed");

    if result.ok {
        Ok(JsonString::from(result.value).try_into()?)
    } else {
        Err(ZomeApiError::from(result.error))
    }
=======
    let result = check_for_ribosome_error(encoded_allocation_of_result);
    // Free result & input allocations
    mem_stack
        .deallocate(allocation_of_input)
        .expect("deallocate failed");
    // Done
    result
>>>>>>> d23223b0
}

/// Not Yet Available
// Returns a DNA property, which are defined by the DNA developer.
// They are custom values that are defined in the DNA file
// that can be used in the zome code for defining configurable behaviors.
// (e.g. Name, Language, Description, Author, etc.).
pub fn property<S: Into<String>>(_name: S) -> ZomeApiResult<String> {
    Err(ZomeApiError::FunctionNotImplemented)
}

/// Reconstructs an address of the given entry data.
/// This is the same value that would be returned if `entry_type_name` and `entry_value` were passed
<<<<<<< HEAD
/// to the `commit_entry` function and by which it would be retrievable from the DHT using `get_entry`.
/// This is often used to reconstruct an address of a `base` argument when calling `get_links`.
pub fn hash_entry(entry: &Entry) -> ZomeApiResult<Address> {
    let mut mem_stack: SinglePageStack;
    unsafe {
        mem_stack = G_MEM_STACK.unwrap();
    }

=======
/// to the [commit_entry](fn.commit_entry.html) function and by which it would be retrievable from the DHT using [get_entry](fn.get_entry.html).
/// This is often used to reconstruct an address of a `base` argument when calling [get_links](fn.get_links.html).
/// # Examples
/// ```rust
/// fn handle_hash_post(content: String) -> serde_json::Value {
///     let maybe_address = hdk::hash_entry("post", json!({
///         "content": content,
///         "date_created": "now"
///     }));
///     match maybe_address {
///         Ok(address) => {
///             json!({"address": address})
///         }
///         Err(hdk_error) => hdk_error.to_json(),
///     }
/// }
/// ```
pub fn hash_entry<S: Into<String>>(
    entry_type_name: S,
    entry_value: serde_json::Value,
) -> ZomeApiResult<HashString> {
    let mut mem_stack = unsafe { G_MEM_STACK.unwrap() };
>>>>>>> d23223b0
    // Put args in struct and serialize into memory
    let allocation_of_input = store_as_json(&mut mem_stack, entry.serialize())?;

    let encoded_allocation_of_result: u32;
    unsafe {
        encoded_allocation_of_result = hc_hash_entry(allocation_of_input.encode() as u32);
    }

    // Deserialize complex result stored in memory and check for ERROR in encoding
<<<<<<< HEAD
    let result: ZomeApiInternalResult = load_json(encoded_allocation_of_result as u32)?;

    // Free result & input allocations and all allocations made inside commit()
    mem_stack
        .deallocate(allocation_of_input)
        .expect("deallocate failed");

    if result.ok {
        Ok(JsonString::from(result.value).try_into()?)
    } else {
        Err(ZomeApiError::from(result.error))
    }
=======
    let result = load_string(encoded_allocation_of_result as u32);
    // Free result & input allocations
    mem_stack
        .deallocate(allocation_of_input)
        .expect("deallocate failed");
    // Done
    result
        .map(|hash_str| HashString::from(hash_str))
        .map_err(|err_code| ZomeApiError::Internal(err_code.to_string()))
>>>>>>> d23223b0
}

/// Not Yet Available
pub fn sign<S: Into<String>>(_doc: S) -> ZomeApiResult<String> {
    Err(ZomeApiError::FunctionNotImplemented)
}

/// Not Yet Available
pub fn verify_signature<S: Into<String>>(
    _signature: S,
    _data: S,
    _pub_key: S,
) -> ZomeApiResult<bool> {
    Err(ZomeApiError::FunctionNotImplemented)
}

/// Not Yet Available
pub fn update_entry<S: Into<String>>(
    _entry_type: S,
    _entry: serde_json::Value,
    _replaces: HashString,
) -> ZomeApiResult<HashString> {
    // FIXME
    Err(ZomeApiError::FunctionNotImplemented)
}

/// Not Yet Available
pub fn update_agent() -> ZomeApiResult<HashString> {
    Err(ZomeApiError::FunctionNotImplemented)
}

/// Not Yet Available
pub fn remove_entry<S: Into<String>>(_entry: HashString, _message: S) -> ZomeApiResult<HashString> {
    Err(ZomeApiError::FunctionNotImplemented)
}

/// Consumes two values, the first of which is the address of an entry, `base`, and the second of which is a string, `tag`,
/// used to describe the relationship between the `base` and other entries you wish to lookup. Returns a list of addresses of other
<<<<<<< HEAD
/// entries which matched as being linked by the given `tag`. Links are created in the first place using the Zome API function `link_entries`.
pub fn get_links<S: Into<String>>(base: &HashString, tag: S) -> ZomeApiResult<Vec<Address>> {
=======
/// entries which matched as being linked by the given `tag`. Links are created in the first place using the Zome API function [link_entries](fn.link_entries.html).
/// Once you have the addresses, there is a good likelihood that you will wish to call [get_entry](fn.get_entry.html) for each of them.
/// # Examples
/// ```rust
/// pub fn handle_posts_by_agent(agent: HashString) -> serde_json::Value {
///     match hdk::get_links(&agent, "authored_posts") {
///         Ok(result) => json!({"post_addresses": result.links}),
///         Err(hdk_error) => hdk_error.to_json(),
///     }
/// }
/// ```
pub fn get_links<S: Into<String>>(base: &HashString, tag: S) -> ZomeApiResult<GetLinksResult> {
>>>>>>> d23223b0
    let mut mem_stack = unsafe { G_MEM_STACK.unwrap() };
    // Put args in struct and serialize into memory
<<<<<<< HEAD
    let allocation_of_input = store_as_json(
        &mut mem_stack,
        GetLinksArgs {
            entry_address: base.clone(),
            tag: tag.into(),
        },
    )?;

    let encoded_allocation_of_result: u32 =
        unsafe { hc_get_links(allocation_of_input.encode() as u32) };

    // Deserialize complex result stored in memory and check for ERROR in encoding
    let result: ZomeApiInternalResult = load_json(encoded_allocation_of_result as u32)?;

    // Free result & input allocations and all allocations made inside commit()
    mem_stack
        .deallocate(allocation_of_input)
        .expect("deallocate failed");

    if result.ok {
        Ok(JsonString::from(result.value).try_into()?)
    } else {
        Err(ZomeApiError::from(result.error))
    }
=======
    let input = GetLinksArgs {
        entry_address: base.clone(),
        tag: tag.into(),
    };
    let allocation_of_input = store_as_json(&mut mem_stack, input)
        .map_err(|err_code| ZomeApiError::Internal(err_code.to_string()))?;
    // Call Ribosome
    let encoded_allocation_of_result: u32 =
        unsafe { hc_get_links(allocation_of_input.encode() as u32) };
    // Deserialize complex result stored in memory
    let result: Result<GetLinksResult, HolochainError> =
        load_json(encoded_allocation_of_result as u32);
    // Free result & input allocations
    mem_stack
        .deallocate(allocation_of_input)
        .expect("deallocate failed");
    // Done
    result.map_err(|hc_err| ZomeApiError::Internal(hc_err.to_string()))
>>>>>>> d23223b0
}

/// Returns a list of entries from your local source chain, that match a given type.
/// entry_type_name: Specify type of entry to retrieve
/// limit: Max number of entries to retrieve
pub fn query(entry_type_name: &str, limit: u32) -> ZomeApiResult<QueryResult> {
<<<<<<< HEAD
    let mut mem_stack: SinglePageStack;
    unsafe {
        mem_stack = G_MEM_STACK.unwrap();
    }
    // Put args in struct and serialize into memory
    let allocation_of_input = store_as_json(
        &mut mem_stack,
        QueryArgs {
            entry_type_name: entry_type_name.to_string(),
            limit: limit,
        },
    )?;

    let encoded_allocation_of_result: u32;
    unsafe {
        encoded_allocation_of_result = hc_query(allocation_of_input.encode() as u32);
    }

    // Deserialize complex result stored in memory and check for ERROR in encoding
    let result: ZomeApiInternalResult = load_json(encoded_allocation_of_result as u32)?;

    // Free result & input allocations and all allocations made inside commit()
    mem_stack
        .deallocate(allocation_of_input)
        .expect("deallocate failed");

    if result.ok {
        Ok(JsonString::from(result.value).try_into()?)
    } else {
        Err(ZomeApiError::from(result.error))
    }
=======
    let mut mem_stack = unsafe { G_MEM_STACK.unwrap() };
    // Put args in struct and serialize into memory
    let input = QueryArgs {
        entry_type_name: entry_type_name.to_string(),
        limit: limit,
    };
    let allocation_of_input = store_as_json(&mut mem_stack, input)
        .map_err(|err_code| ZomeApiError::Internal(err_code.to_string()))?;
    let encoded_allocation_of_result: u32 =
        unsafe { hc_query(allocation_of_input.encode() as u32) };
    // Deserialize complex result stored in memory
    let result: Result<QueryResult, HolochainError> =
        load_json(encoded_allocation_of_result as u32);
    // Free result & input allocations
    mem_stack
        .deallocate(allocation_of_input)
        .expect("deallocate failed");
    // Done
    result.map_err(|hc_err| ZomeApiError::Internal(hc_err.to_string()))
>>>>>>> d23223b0
}

/// Not Yet Available
pub fn send(_to: HashString, _message: serde_json::Value) -> ZomeApiResult<serde_json::Value> {
    Err(ZomeApiError::FunctionNotImplemented)
}

/// Not Yet Available
pub fn start_bundle(_timeout: usize, _user_param: serde_json::Value) -> ZomeApiResult<()> {
    Err(ZomeApiError::FunctionNotImplemented)
}

/// Not Yet Available
pub fn close_bundle(_action: BundleOnClose) -> ZomeApiResult<()> {
    Err(ZomeApiError::FunctionNotImplemented)
}

//--------------------------------------------------------------------------------------------------
// Helpers
//--------------------------------------------------------------------------------------------------

pub fn check_for_ribosome_error(encoded_allocation: u32) -> Result<(), ZomeApiError> {
    // Check for error from Ribosome
    let rib_result = decode_encoded_allocation(encoded_allocation);
    match rib_result {
        // Expecting a 'Success' return code
        Err(ret_code) => match ret_code {
            RibosomeReturnCode::Success => Ok(()),
            RibosomeReturnCode::Failure(err_code) => {
                Err(ZomeApiError::Internal(err_code.to_string()))
            }
        },
        // If we have an allocation, than it should be a CoreError
        Ok(allocation) => {
            let maybe_err: Result<CoreError, HolochainError> =
                load_json_from_raw(allocation.offset() as *mut c_char);
            match maybe_err {
                Err(hc_err) => Err(ZomeApiError::Internal(hc_err.to_string())),
                Ok(core_err) => Err(ZomeApiError::Internal(core_err.to_string())),
            }
        }
    }
}<|MERGE_RESOLUTION|>--- conflicted
+++ resolved
@@ -7,7 +7,6 @@
 pub use holochain_wasm_utils::api_serialization::validation::*;
 use holochain_wasm_utils::{
     api_serialization::{
-<<<<<<< HEAD
         get_entry::GetEntryOptions, get_links::GetLinksArgs, link_entries::LinkEntriesArgs,
         QueryArgs, QueryResult, ZomeFnCallArgs,
     },
@@ -15,27 +14,12 @@
         hash::HashString,
         json::{JsonString, RawString},
     },
-=======
-        commit::{CommitEntryArgs, CommitEntryResult},
-        get_entry::{GetEntryArgs, GetEntryOptions, GetEntryResult, GetResultStatus},
-        get_links::{GetLinksArgs, GetLinksResult},
-        link_entries::LinkEntriesArgs,
-        HashEntryArgs, QueryArgs, QueryResult, ZomeFnCallArgs,
-    },
-    holochain_core_types::{
-        error::{CoreError, HolochainError, RibosomeReturnCode},
-        hash::HashString,
-    },
->>>>>>> d23223b0
     memory_allocation::*,
     memory_serialization::*,
 };
 use serde_json;
-<<<<<<< HEAD
 use std::convert::TryInto;
-=======
 use std::os::raw::c_char;
->>>>>>> d23223b0
 
 //--------------------------------------------------------------------------------------------------
 // ZOME API GLOBAL VARIABLES
@@ -193,9 +177,6 @@
 
 /// Prints a string through the stdout of the running service, and also
 /// writes that string to the logger in the execution context
-<<<<<<< HEAD
-pub fn debug<J: TryInto<JsonString>>(msg: J) -> ZomeApiResult<()> {
-=======
 /// # Examples
 /// ```rust
 /// pub fn handle_some_function(content: String) -> serde_json::Value {
@@ -204,8 +185,7 @@
 ///     // ...
 /// }
 /// ```
-pub fn debug(msg: &str) -> ZomeApiResult<()> {
->>>>>>> d23223b0
+pub fn debug<J: TryInto<JsonString>>(msg: J) -> ZomeApiResult<()> {
     let mut mem_stack = unsafe { G_MEM_STACK.unwrap() };
 
     let allocation_of_input = store_as_json(&mut mem_stack, msg)?;
@@ -221,11 +201,7 @@
 }
 
 /// Call an exposed function from another zome.
-<<<<<<< HEAD
-/// Arguments for the called function are passed as JsonString.
-/// Returns the value that's returned by the given function as json str.
-=======
-/// Arguments for the called function are passed as `serde_json::Value`.
+/// Arguments for the called function are passed as `JsonString`.
 /// Returns the value that's returned by the given function as a json str.
 /// # Examples
 /// In order to utilize `call`, you must have at least two separate Zomes.
@@ -317,7 +293,6 @@
 ///     }
 /// }
 /// ```
->>>>>>> d23223b0
 pub fn call<S: Into<String>>(
     zome_name: S,
     cap_name: S,
@@ -346,33 +321,21 @@
         encoded_allocation_of_result = hc_call(allocation_of_input.encode() as u32);
     }
     // Deserialize complex result stored in memory and check for ERROR in encoding
-<<<<<<< HEAD
     let result = load_string(encoded_allocation_of_result as u32)?;
 
-    // Free result & input allocations and all allocations made inside commit()
-    mem_stack
-        .deallocate(allocation_of_input)
-        .expect("deallocate failed");
-
-    Ok(result.into())
-=======
-    let result = load_string(encoded_allocation_of_result as u32);
     // Free result & input allocations.
     mem_stack
         .deallocate(allocation_of_input)
         .expect("deallocate failed");
+
     // Done
-    result.map_err(|err_code| ZomeApiError::Internal(err_code.to_string()))
->>>>>>> d23223b0
+    Ok(result.into())
 }
 
 /// Attempts to commit an entry to your local source chain. The entry
 /// will have to pass the defined validation rules for that entry type.
 /// If the entry type is defined as public, will also publish the entry to the DHT.
 /// Returns either an address of the committed entry as a string, or an error.
-<<<<<<< HEAD
-pub fn commit_entry(entry: &Entry) -> ZomeApiResult<Address> {
-=======
 /// # Examples
 /// ```rust
 /// pub fn handle_create_post(content: String) -> serde_json::Value {
@@ -386,74 +349,36 @@
 ///     }
 /// }
 /// ```
-pub fn commit_entry(
-    entry_type_name: &str,
-    entry_value: serde_json::Value,
-) -> ZomeApiResult<HashString> {
->>>>>>> d23223b0
+pub fn commit_entry(entry: &Entry) -> ZomeApiResult<Address> {
     let mut mem_stack: SinglePageStack;
     unsafe {
         mem_stack = G_MEM_STACK.unwrap();
     }
-<<<<<<< HEAD
 
     let allocation_of_input = store_as_json(&mut mem_stack, entry.serialize())?;
-=======
-    // Put args in struct and serialize into memory
-    let input = CommitEntryArgs {
-        entry_type_name: entry_type_name.to_string(),
-        entry_value: entry_value.to_string(),
-    };
-    let maybe_allocation_of_input = store_as_json(&mut mem_stack, input);
-    if let Err(err_code) = maybe_allocation_of_input {
-        return Err(ZomeApiError::Internal(err_code.to_string()));
-    }
-    let allocation_of_input = maybe_allocation_of_input.unwrap();
->>>>>>> d23223b0
 
     // Call Ribosome's commit_entry()
     let encoded_allocation_of_result: u32;
     unsafe {
         encoded_allocation_of_result = hc_commit_entry(allocation_of_input.encode() as u32);
     }
-<<<<<<< HEAD
-    // Deserialize complex result stored in memory and check for ERROR in encoding
+
+    // Deserialize complex result stored in wasm memory
     let result: ZomeApiInternalResult = load_json(encoded_allocation_of_result as u32)?;
-
-    // Free result & input allocations and all allocations made inside commit()
-    mem_stack
-        .deallocate(allocation_of_input)
-        .expect("deallocate failed");
-
-    if result.ok {
-        Ok(JsonString::from(result.value).try_into()?)
-    } else {
-        Err(ZomeApiError::from(result.error))
-    }
-=======
-    // Deserialize complex result stored in wasm memory
-    let result = load_json(encoded_allocation_of_result as u32);
     // Free result & input allocations
     mem_stack
         .deallocate(allocation_of_input)
         .expect("deallocate failed");
     // Done
-    result
-        .map(|output: CommitEntryResult| HashString::from(output.address))
-        .map_err(|hc_err| match hc_err {
-            HolochainError::ValidationFailed(msg) => ZomeApiError::ValidationFailed(msg),
-            _ => ZomeApiError::Internal(hc_err.to_string()),
-        })
->>>>>>> d23223b0
+    if result.ok {
+        Ok(JsonString::from(result.value).try_into()?)
+    } else {
+        Err(ZomeApiError::from(result.error))
+    }
 }
 
 /// Retrieves an entry from the local chain or the DHT, by looking it up using
 /// its address.
-<<<<<<< HEAD
-pub fn get_entry(address: Address) -> ZomeApiResult<Option<Entry>> {
-    Ok(get_entry_result(address, GetEntryOptions {})?
-        .and_then(|serialized_entry| Some(serialized_entry.deserialize())))
-=======
 /// # Examples
 /// ```rust
 /// pub fn handle_get_post(post_address: HashString) -> serde_json::Value {
@@ -471,25 +396,9 @@
 ///     }
 /// }
 /// ```
-pub fn get_entry<T>(address: HashString) -> Result<Option<T>, ZomeApiError>
-where
-    T: DeserializeOwned,
-{
-    let res = get_entry_result(address, GetEntryOptions {});
-    match res {
-        Ok(result) => match result.status {
-            GetResultStatus::Found => {
-                let maybe_entry_value: Result<T, _> = serde_json::from_str(&result.entry);
-                match maybe_entry_value {
-                    Ok(entry_value) => Ok(Some(entry_value)),
-                    Err(err) => Err(ZomeApiError::Internal(err.to_string())),
-                }
-            }
-            GetResultStatus::NotFound => Ok(None),
-        },
-        Err(err) => Err(err),
-    }
->>>>>>> d23223b0
+pub fn get_entry(address: Address) -> ZomeApiResult<Option<Entry>> {
+    Ok(get_entry_result(address, GetEntryOptions {})?
+        .and_then(|serialized_entry| Some(serialized_entry.deserialize())))
 }
 
 /// Retrieves an entry and meta data from the local chain or the DHT, by looking it up using
@@ -503,47 +412,25 @@
         mem_stack = G_MEM_STACK.unwrap();
     }
     // Put args in struct and serialize into memory
-<<<<<<< HEAD
     let allocation_of_input = store_as_json(&mut mem_stack, address)?;
 
     // Call WASMI-able get_entry
-=======
-    let input = GetEntryArgs { address: address };
-    let maybe_allocation_of_input = store_as_json(&mut mem_stack, input);
-    if let Err(err_code) = maybe_allocation_of_input {
-        return Err(ZomeApiError::Internal(err_code.to_string()));
-    }
-    let allocation_of_input = maybe_allocation_of_input.unwrap();
-    // Call Ribosome get_entry()
->>>>>>> d23223b0
     let encoded_allocation_of_result: u32;
     unsafe {
         encoded_allocation_of_result = hc_get_entry(allocation_of_input.encode() as u32);
     }
-<<<<<<< HEAD
-    // Deserialize complex result stored in memory and check for ERROR in encoding
+    // Deserialize complex result stored in memory
     let result: ZomeApiInternalResult = load_json(encoded_allocation_of_result as u32)?;
-
-    // Free result & input allocations and all allocations made inside get_entry_result()
-    mem_stack
-        .deallocate(allocation_of_input)
-        .expect("deallocate failed");
-
-    if result.ok {
-        Ok(JsonString::from(result.value).try_into()?)
-    } else {
-        Err(ZomeApiError::from(result.error))
-    }
-=======
-    // Deserialize complex result stored in memory
-    let result = load_json(encoded_allocation_of_result as u32);
     // Free result & input allocations
     mem_stack
         .deallocate(allocation_of_input)
         .expect("deallocate failed");
     // Done
-    result.map_err(|hc_err| ZomeApiError::Internal(hc_err.to_string()))
->>>>>>> d23223b0
+    if result.ok {
+        Ok(JsonString::from(result.value).try_into()?)
+    } else {
+        Err(ZomeApiError::from(result.error))
+    }
 }
 
 /// Consumes three values, two of which are the addresses of entries, and one of which is a string that defines a
@@ -591,32 +478,19 @@
 
     let encoded_allocation_of_result: u32 =
         unsafe { hc_link_entries(allocation_of_input.encode() as u32) };
-<<<<<<< HEAD
 
     // Deserialize complex result stored in memory and check for ERROR in encoding
     let result: ZomeApiInternalResult = load_json(encoded_allocation_of_result as u32)?;
-
-    println!("link_entries result {:?}", result);
-
-    // Free result & input allocations and all allocations made inside commit()
-    mem_stack
-        .deallocate(allocation_of_input)
-        .expect("deallocate failed");
-
-    if result.ok {
-        Ok(JsonString::from(result.value).try_into()?)
-    } else {
-        Err(ZomeApiError::from(result.error))
-    }
-=======
-    let result = check_for_ribosome_error(encoded_allocation_of_result);
     // Free result & input allocations
     mem_stack
         .deallocate(allocation_of_input)
         .expect("deallocate failed");
     // Done
-    result
->>>>>>> d23223b0
+    if result.ok {
+        Ok(JsonString::from(result.value).try_into()?)
+    } else {
+        Err(ZomeApiError::from(result.error))
+    }
 }
 
 /// Not Yet Available
@@ -630,16 +504,6 @@
 
 /// Reconstructs an address of the given entry data.
 /// This is the same value that would be returned if `entry_type_name` and `entry_value` were passed
-<<<<<<< HEAD
-/// to the `commit_entry` function and by which it would be retrievable from the DHT using `get_entry`.
-/// This is often used to reconstruct an address of a `base` argument when calling `get_links`.
-pub fn hash_entry(entry: &Entry) -> ZomeApiResult<Address> {
-    let mut mem_stack: SinglePageStack;
-    unsafe {
-        mem_stack = G_MEM_STACK.unwrap();
-    }
-
-=======
 /// to the [commit_entry](fn.commit_entry.html) function and by which it would be retrievable from the DHT using [get_entry](fn.get_entry.html).
 /// This is often used to reconstruct an address of a `base` argument when calling [get_links](fn.get_links.html).
 /// # Examples
@@ -657,12 +521,11 @@
 ///     }
 /// }
 /// ```
-pub fn hash_entry<S: Into<String>>(
-    entry_type_name: S,
-    entry_value: serde_json::Value,
-) -> ZomeApiResult<HashString> {
-    let mut mem_stack = unsafe { G_MEM_STACK.unwrap() };
->>>>>>> d23223b0
+pub fn hash_entry(entry: &Entry) -> ZomeApiResult<Address> {
+    let mut mem_stack: SinglePageStack;
+    unsafe {
+        mem_stack = G_MEM_STACK.unwrap();
+    }
     // Put args in struct and serialize into memory
     let allocation_of_input = store_as_json(&mut mem_stack, entry.serialize())?;
 
@@ -672,30 +535,17 @@
     }
 
     // Deserialize complex result stored in memory and check for ERROR in encoding
-<<<<<<< HEAD
     let result: ZomeApiInternalResult = load_json(encoded_allocation_of_result as u32)?;
-
-    // Free result & input allocations and all allocations made inside commit()
-    mem_stack
-        .deallocate(allocation_of_input)
-        .expect("deallocate failed");
-
-    if result.ok {
-        Ok(JsonString::from(result.value).try_into()?)
-    } else {
-        Err(ZomeApiError::from(result.error))
-    }
-=======
-    let result = load_string(encoded_allocation_of_result as u32);
     // Free result & input allocations
     mem_stack
         .deallocate(allocation_of_input)
         .expect("deallocate failed");
     // Done
-    result
-        .map(|hash_str| HashString::from(hash_str))
-        .map_err(|err_code| ZomeApiError::Internal(err_code.to_string()))
->>>>>>> d23223b0
+    if result.ok {
+        Ok(JsonString::from(result.value).try_into()?)
+    } else {
+        Err(ZomeApiError::from(result.error))
+    }
 }
 
 /// Not Yet Available
@@ -734,10 +584,6 @@
 
 /// Consumes two values, the first of which is the address of an entry, `base`, and the second of which is a string, `tag`,
 /// used to describe the relationship between the `base` and other entries you wish to lookup. Returns a list of addresses of other
-<<<<<<< HEAD
-/// entries which matched as being linked by the given `tag`. Links are created in the first place using the Zome API function `link_entries`.
-pub fn get_links<S: Into<String>>(base: &HashString, tag: S) -> ZomeApiResult<Vec<Address>> {
-=======
 /// entries which matched as being linked by the given `tag`. Links are created in the first place using the Zome API function [link_entries](fn.link_entries.html).
 /// Once you have the addresses, there is a good likelihood that you will wish to call [get_entry](fn.get_entry.html) for each of them.
 /// # Examples
@@ -749,11 +595,10 @@
 ///     }
 /// }
 /// ```
-pub fn get_links<S: Into<String>>(base: &HashString, tag: S) -> ZomeApiResult<GetLinksResult> {
->>>>>>> d23223b0
+pub fn get_links<S: Into<String>>(base: &HashString, tag: S) -> ZomeApiResult<Vec<Address>> {
     let mut mem_stack = unsafe { G_MEM_STACK.unwrap() };
     // Put args in struct and serialize into memory
-<<<<<<< HEAD
+
     let allocation_of_input = store_as_json(
         &mut mem_stack,
         GetLinksArgs {
@@ -762,13 +607,14 @@
         },
     )?;
 
+    // Call Ribosome
     let encoded_allocation_of_result: u32 =
         unsafe { hc_get_links(allocation_of_input.encode() as u32) };
 
-    // Deserialize complex result stored in memory and check for ERROR in encoding
+    // Deserialize complex result stored in memory
     let result: ZomeApiInternalResult = load_json(encoded_allocation_of_result as u32)?;
 
-    // Free result & input allocations and all allocations made inside commit()
+    // Free result & input allocations
     mem_stack
         .deallocate(allocation_of_input)
         .expect("deallocate failed");
@@ -778,33 +624,12 @@
     } else {
         Err(ZomeApiError::from(result.error))
     }
-=======
-    let input = GetLinksArgs {
-        entry_address: base.clone(),
-        tag: tag.into(),
-    };
-    let allocation_of_input = store_as_json(&mut mem_stack, input)
-        .map_err(|err_code| ZomeApiError::Internal(err_code.to_string()))?;
-    // Call Ribosome
-    let encoded_allocation_of_result: u32 =
-        unsafe { hc_get_links(allocation_of_input.encode() as u32) };
-    // Deserialize complex result stored in memory
-    let result: Result<GetLinksResult, HolochainError> =
-        load_json(encoded_allocation_of_result as u32);
-    // Free result & input allocations
-    mem_stack
-        .deallocate(allocation_of_input)
-        .expect("deallocate failed");
-    // Done
-    result.map_err(|hc_err| ZomeApiError::Internal(hc_err.to_string()))
->>>>>>> d23223b0
 }
 
 /// Returns a list of entries from your local source chain, that match a given type.
 /// entry_type_name: Specify type of entry to retrieve
 /// limit: Max number of entries to retrieve
 pub fn query(entry_type_name: &str, limit: u32) -> ZomeApiResult<QueryResult> {
-<<<<<<< HEAD
     let mut mem_stack: SinglePageStack;
     unsafe {
         mem_stack = G_MEM_STACK.unwrap();
@@ -822,41 +647,18 @@
     unsafe {
         encoded_allocation_of_result = hc_query(allocation_of_input.encode() as u32);
     }
-
-    // Deserialize complex result stored in memory and check for ERROR in encoding
+    // Deserialize complex result stored in memory
     let result: ZomeApiInternalResult = load_json(encoded_allocation_of_result as u32)?;
-
-    // Free result & input allocations and all allocations made inside commit()
-    mem_stack
-        .deallocate(allocation_of_input)
-        .expect("deallocate failed");
-
-    if result.ok {
-        Ok(JsonString::from(result.value).try_into()?)
-    } else {
-        Err(ZomeApiError::from(result.error))
-    }
-=======
-    let mut mem_stack = unsafe { G_MEM_STACK.unwrap() };
-    // Put args in struct and serialize into memory
-    let input = QueryArgs {
-        entry_type_name: entry_type_name.to_string(),
-        limit: limit,
-    };
-    let allocation_of_input = store_as_json(&mut mem_stack, input)
-        .map_err(|err_code| ZomeApiError::Internal(err_code.to_string()))?;
-    let encoded_allocation_of_result: u32 =
-        unsafe { hc_query(allocation_of_input.encode() as u32) };
-    // Deserialize complex result stored in memory
-    let result: Result<QueryResult, HolochainError> =
-        load_json(encoded_allocation_of_result as u32);
     // Free result & input allocations
     mem_stack
         .deallocate(allocation_of_input)
         .expect("deallocate failed");
     // Done
-    result.map_err(|hc_err| ZomeApiError::Internal(hc_err.to_string()))
->>>>>>> d23223b0
+    if result.ok {
+        Ok(JsonString::from(result.value).try_into()?)
+    } else {
+        Err(ZomeApiError::from(result.error))
+    }
 }
 
 /// Not Yet Available
