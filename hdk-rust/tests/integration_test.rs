--- conflicted
+++ resolved
@@ -23,13 +23,8 @@
         entry_types::{EntryTypeDef, LinksTo},
     },
     entry::{
-<<<<<<< HEAD
         entry_type::{test_app_entry_type, EntryType},
-        Entry,
-=======
-        entry_type::{test_app_entry_type, AppEntryType, EntryType},
-        AppEntryValue, Entry, EntryWithMeta,
->>>>>>> 254e7e7d
+        Entry, EntryWithMeta,
     },
     error::{CoreError, HolochainError},
     hash::HashString,
