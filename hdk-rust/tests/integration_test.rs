--- conflicted
+++ resolved
@@ -9,18 +9,11 @@
 #[macro_use]
 extern crate serde_derive;
 extern crate hdk;
-<<<<<<< HEAD
-#[macro_use]
-extern crate holochain_core_types_derive;
-
-use holochain_core_types::error::HolochainError;
-=======
 extern crate holochain_wasm_utils;
 #[macro_use]
 extern crate holochain_core_types_derive;
 
 use hdk::error::ZomeApiError;
->>>>>>> 5dc0fd2a
 use holochain_container_api::*;
 use holochain_core_types::{
     cas::content::Address,
@@ -36,15 +29,6 @@
     hash::HashString,
     json::JsonString,
 };
-<<<<<<< HEAD
-use holochain_dna::zome::{
-    capabilities::{Capability, FnDeclaration, Membrane},
-    entry_types::EntryTypeDef,
-};
-use hdk::error::ZomeApiResult;
-=======
-//use holochain_wasm_utils::api_serialization::get_links::GetLinksResult;
->>>>>>> 5dc0fd2a
 use std::sync::{Arc, Mutex};
 use test_utils::*;
 
@@ -201,17 +185,11 @@
     println!("\t result = {:?}", result);
     assert!(result.is_ok(), "\t result = {:?}", result);
     let expected: ZomeApiResult<Address> = Ok(Address::from(
-        "Qmf7HGMHTZSb4zPB2wvrJnkgmURJ9VuTnEi4xG6QguB36v"
-    ));
-    assert_eq!(
-        result.unwrap(),
-<<<<<<< HEAD
+        "QmefcRdCAXM2kbgLW2pMzqWhUvKSDvwfFSVkvmwKvBQBHd"
+    ));
+    assert_eq!(
+        result.unwrap(),
         JsonString::from(expected),
-=======
-        JsonString::from(Address::from(
-            "QmefcRdCAXM2kbgLW2pMzqWhUvKSDvwfFSVkvmwKvBQBHd"
-        )),
->>>>>>> 5dc0fd2a
     );
 }
 
@@ -243,11 +221,7 @@
         "test_zome",
         "test_cap",
         "check_commit_entry_macro",
-<<<<<<< HEAD
-        r#"{ "entry_type": "testEntryType", "value": "{\"stuff\":\"non fail\"}" }"#,
-=======
         &example_valid_entry_params(),
->>>>>>> 5dc0fd2a
     );
     assert!(result.is_ok(), "\t result = {:?}", result);
     let expected: ZomeApiResult<Address> = Ok(Address::from(
@@ -255,60 +229,24 @@
     ));
     assert_eq!(
         result.unwrap(),
-<<<<<<< HEAD
-        JsonString::from(expected),
-=======
         JsonString::from(example_valid_entry_address()),
->>>>>>> 5dc0fd2a
     );
 
     let result = hc.call(
         "test_zome",
         "test_cap",
         "check_get_entry_result",
-<<<<<<< HEAD
-        &String::from(JsonString::from(json!(
-                    {"entry_address": Address::from("QmSxw5mUkFfc2W95GK2xaNYRp4a8ZXxY8o7mPMDJv9pvJg")}
-                ))),
-    );
-    assert!(result.is_ok(), "\t result = {:?}", result);
-    let expected: ZomeApiResult<Option<SerializedEntry>> = Ok(Some(Entry::new(
-        "testEntryType".into(),
-        EntryStruct{ stuff: "non fail".into() },
-    ).serialize()));
-    assert_eq!(
-        result.unwrap(),
-        JsonString::from(expected),
-    );
-=======
         &String::from(JsonString::from(json!({
             "entry_address": example_valid_entry_address()
         }))),
     );
     assert!(result.is_ok(), "\t result = {:?}", result);
     assert_eq!(result.unwrap(), JsonString::from(example_valid_entry()));
->>>>>>> 5dc0fd2a
 
     let result = hc.call(
         "test_zome",
         "test_cap",
         "check_get_entry",
-<<<<<<< HEAD
-        &String::from(JsonString::from(json!(
-                    {"entry_address": Address::from("QmSxw5mUkFfc2W95GK2xaNYRp4a8ZXxY8o7mPMDJv9pvJg")}
-                ))),
-    );
-    println!("\t can_get_entry result = {:?}", result);
-    assert!(result.is_ok(), "\t result = {:?}", result);
-    let expected: ZomeApiResult<Option<SerializedEntry>> = Ok(Some(Entry::new(
-        "testEntryType".into(),
-        EntryStruct{ stuff: "non fail".into() },
-    ).serialize()));
-    assert_eq!(
-        result.unwrap(),
-        JsonString::from(expected)
-    );
-=======
         &String::from(JsonString::from(json!({
             "entry_address": example_valid_entry_address()
         }))),
@@ -316,7 +254,6 @@
     println!("\t can_get_entry result = {:?}", result);
     assert!(result.is_ok(), "\t result = {:?}", result);
     assert_eq!(result.unwrap(), JsonString::from(example_valid_entry()),);
->>>>>>> 5dc0fd2a
 
     // test the case with a bad address
     let result = hc.call(
@@ -324,13 +261,8 @@
         "test_cap",
         "check_get_entry_result",
         &String::from(JsonString::from(json!(
-<<<<<<< HEAD
-                    {"entry_address": Address::from("QmSxw5mUkFfc2W95GK2xaNYRp4a8ZXxY8o7mPMDJv9pvJgxxx")}
-                ))),
-=======
             {"entry_address": Address::from("QmbC71ggSaEa1oVPTeNN7ZoB93DYhxowhKSF6Yia2Vjxxx")}
         ))),
->>>>>>> 5dc0fd2a
     );
     println!("\t can_get_entry_result result = {:?}", result);
     assert!(result.is_ok(), "\t result = {:?}", result);
@@ -343,13 +275,8 @@
         "test_cap",
         "check_get_entry",
         &String::from(JsonString::from(json!(
-<<<<<<< HEAD
-                    {"entry_address": Address::from("QmSxw5mUkFfc2W95GK2xaNYRp4a8ZXxY8o7mPMDJv9pvJgxxx")}
-                ))),
-=======
             {"entry_address": Address::from("QmbC71ggSaEa1oVPTeNN7ZoB93DYhxowhKSF6Yia2Vjxxx")}
         ))),
->>>>>>> 5dc0fd2a
     );
     println!("\t can_get_entry result = {:?}", result);
     assert!(result.is_ok(), "\t result = {:?}", result);
@@ -380,11 +307,7 @@
     assert!(result.is_ok(), "result = {:?}", result);
     assert_eq!(
         result.unwrap(),
-<<<<<<< HEAD
-        JsonString::from("{\"Err\":{\"error\":{\"Internal\":\"{\\\"kind\\\":{\\\"ValidationFailed\\\":\\\"FAIL content is not allowed\\\"},\\\"file\\\":\\\"core/src/nucleus/ribosome/runtime.rs\\\",\\\"line\\\":\\\"83\\\"}\"}}}"),
-=======
         JsonString::from("{\"error\":{\"Internal\":\"{\\\"kind\\\":{\\\"ValidationFailed\\\":\\\"FAIL content is not allowed\\\"},\\\"file\\\":\\\"core/src/nucleus/ribosome/runtime.rs\\\",\\\"line\\\":\\\"86\\\"}\"}}"),
->>>>>>> 5dc0fd2a
     );
 }
 
@@ -408,11 +331,7 @@
     ));
     assert_eq!(
         result.unwrap(),
-<<<<<<< HEAD
-        JsonString::from(expected),
-=======
         JsonString::from(example_valid_entry_address()),
->>>>>>> 5dc0fd2a
     );
     let result = hc.call(
         "test_zome",
@@ -426,11 +345,7 @@
     ));
     assert_eq!(
         result.unwrap(),
-<<<<<<< HEAD
-        JsonString::from(expected),
-=======
         JsonString::from(example_valid_entry_address()),
->>>>>>> 5dc0fd2a
     );
 
     //
@@ -535,13 +450,9 @@
     )]);
     assert_eq!(
         result.unwrap(),
-<<<<<<< HEAD
-        JsonString::from(expected),
-=======
         JsonString::from(vec![Address::from(
             "QmPn1oj8ANGtxS5sCGdKBdSBN63Bb6yBkmWrLc9wFRYPtJ",
         )]),
->>>>>>> 5dc0fd2a
     );
 }
 
@@ -556,13 +467,9 @@
     ));
     assert_eq!(
         result.unwrap(),
-<<<<<<< HEAD
-        JsonString::from(expected),
-=======
         JsonString::from(Address::from(
             "QmSbNw63sRS4VEmuqFBd7kJT6V9pkEpMRMY2LWvjNAqPcJ"
         )),
->>>>>>> 5dc0fd2a
     );
 }
 
@@ -591,13 +498,9 @@
     let expected: ZomeApiResult<ZomeApiInternalResult> = Ok(ZomeApiInternalResult::success(inner_expected));
     assert_eq!(
         result.unwrap(),
-<<<<<<< HEAD
-        JsonString::from(expected),
-=======
         JsonString::from(ZomeApiInternalResult::success(Address::from(
             "QmSbNw63sRS4VEmuqFBd7kJT6V9pkEpMRMY2LWvjNAqPcJ"
         ))),
->>>>>>> 5dc0fd2a
     );
 }
 
@@ -614,12 +517,8 @@
     let expected: ZomeApiResult<ZomeApiInternalResult> = Ok(ZomeApiInternalResult::success(inner_expected));
     assert_eq!(
         result.unwrap(),
-<<<<<<< HEAD
-        JsonString::from(expected),
-=======
         JsonString::from(ZomeApiInternalResult::success(Address::from(
             "QmefcRdCAXM2kbgLW2pMzqWhUvKSDvwfFSVkvmwKvBQBHd"
         ))),
->>>>>>> 5dc0fd2a
     );
 }