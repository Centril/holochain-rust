--- conflicted
+++ resolved
@@ -455,12 +455,7 @@
 }
 #[test]
 fn can_return_empty_string_as_validation_fail() {
-<<<<<<< HEAD
-    let (mut hc, _) =
-=======
     let (mut hc, _,_) = start_holochain_instance("can_return_empty_string_as_validation_fail", "alice");
->>>>>>> dff65a08
-        start_holochain_instance("can_return_empty_string_as_validation_fail", "alice");
 
     // Call the exposed wasm function that calls the Commit API function
     let result = make_test_call(
