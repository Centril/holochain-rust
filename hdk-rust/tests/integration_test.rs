#![feature(try_from)]
extern crate holochain_conductor_api;
extern crate holochain_core;
extern crate holochain_core_types;
extern crate holochain_json_api;
extern crate holochain_persistence_api;
extern crate tempfile;
extern crate test_utils;
#[macro_use]
extern crate serde_json;
#[macro_use]
extern crate serde_derive;
extern crate hdk;
extern crate holochain_wasm_utils;
#[macro_use]
extern crate holochain_json_derive;

#[cfg(not(windows))]
use hdk::error::ZomeApiError;
use hdk::error::ZomeApiResult;
use holochain_conductor_api::{error::HolochainResult, *};
use holochain_core::{
    logger::TestLogger, nucleus::actions::call_zome_function::make_cap_request_for_call,
};
use holochain_core_types::{
<<<<<<< HEAD
=======
    cas::content::{Address, AddressableContent},
    crud_status::CrudStatus,
>>>>>>> 4cace224
    dna::{
        entry_types::{EntryTypeDef, LinksTo},
        fn_declarations::{FnDeclaration, TraitFns},
        zome::{ZomeFnDeclarations, ZomeTraits},
    },
    entry::{
        entry_type::{test_app_entry_type, EntryType},
        Entry,
    },
    error::{HolochainError, RibosomeEncodedValue, RibosomeEncodingBits},
};

use holochain_json_api::{error::JsonError, json::JsonString};
use holochain_persistence_api::{
    cas::content::{Address, AddressableContent},
    hash::HashString,
};

#[cfg(not(windows))]
use holochain_core_types::{entry::EntryWithMeta, error::CoreError};
use holochain_wasm_utils::{
    api_serialization::{
        get_entry::{GetEntryResult, StatusRequestKind},
        get_links::{GetLinksResult, LinksResult},
    },
    wasm_target_dir,
};
use std::{
    collections::BTreeMap,
    path::PathBuf,
    sync::{Arc, Mutex},
    thread,
    time::Duration,
};
use test_utils::*;

//
// These empty function definitions below are needed for the windows linker
//
#[no_mangle]
pub fn hc_init_globals(_: RibosomeEncodingBits) -> RibosomeEncodingBits {
    RibosomeEncodedValue::Success.into()
}

#[no_mangle]
pub fn hc_commit_entry(_: RibosomeEncodingBits) -> RibosomeEncodingBits {
    RibosomeEncodedValue::Success.into()
}

#[no_mangle]
pub fn hc_get_entry(_: RibosomeEncodingBits) -> RibosomeEncodingBits {
    RibosomeEncodedValue::Success.into()
}

#[no_mangle]
pub fn hc_entry_address(_: RibosomeEncodingBits) -> RibosomeEncodingBits {
    RibosomeEncodedValue::Success.into()
}

#[no_mangle]
pub fn hc_query(_: RibosomeEncodingBits) -> RibosomeEncodingBits {
    RibosomeEncodedValue::Success.into()
}

#[no_mangle]
pub fn hc_update_entry(_: RibosomeEncodingBits) -> RibosomeEncodingBits {
    RibosomeEncodedValue::Success.into()
}

#[no_mangle]
pub fn hc_remove_entry(_: RibosomeEncodingBits) -> RibosomeEncodingBits {
    RibosomeEncodedValue::Success.into()
}

#[no_mangle]
pub fn hc_send(_: RibosomeEncodingBits) -> RibosomeEncodingBits {
    RibosomeEncodedValue::Success.into()
}

#[no_mangle]
pub fn hc_property(_: RibosomeEncodingBits) -> RibosomeEncodingBits {
    RibosomeEncodedValue::Success.into()
}

#[no_mangle]
pub fn hc_debug(_: RibosomeEncodingBits) -> RibosomeEncodingBits {
    RibosomeEncodedValue::Success.into()
}

#[no_mangle]
pub fn hc_call(_: RibosomeEncodingBits) -> RibosomeEncodingBits {
    RibosomeEncodedValue::Success.into()
}

#[no_mangle]
pub fn hc_sign(_: RibosomeEncodingBits) -> RibosomeEncodingBits {
    RibosomeEncodedValue::Success.into()
}

#[no_mangle]
pub fn hc_sign_one_time(_: RibosomeEncodingBits) -> RibosomeEncodingBits {
    RibosomeEncodedValue::Success.into()
}

#[no_mangle]
pub fn hc_verify_signature(_: RibosomeEncodingBits) -> RibosomeEncodingBits {
    RibosomeEncodedValue::Success.into()
}

#[no_mangle]
pub fn hc_link_entries(_: RibosomeEncodingBits) -> RibosomeEncodingBits {
    RibosomeEncodedValue::Success.into()
}

#[no_mangle]
pub fn hc_get_links(_: RibosomeEncodingBits) -> RibosomeEncodingBits {
    RibosomeEncodedValue::Success.into()
}

#[no_mangle]
pub fn hc_start_bundle(_: RibosomeEncodingBits) -> RibosomeEncodingBits {
    RibosomeEncodedValue::Success.into()
}

#[no_mangle]
pub fn hc_close_bundle(_: RibosomeEncodingBits) -> RibosomeEncodingBits {
    RibosomeEncodedValue::Success.into()
}

#[no_mangle]
pub fn hc_sleep(_: RibosomeEncodingBits) -> RibosomeEncodingBits {
    RibosomeEncodedValue::Success.into()
}

#[no_mangle]
pub fn zome_setup(_: RibosomeEncodingBits) -> RibosomeEncodingBits {
    RibosomeEncodedValue::Success.into()
}

#[no_mangle]
pub fn __list_traits(_: RibosomeEncodingBits) -> RibosomeEncodingBits {
    RibosomeEncodedValue::Success.into()
}

#[no_mangle]
pub fn __list_functions(_: RibosomeEncodingBits) -> RibosomeEncodingBits {
    RibosomeEncodedValue::Success.into()
}

#[no_mangle]
pub fn hc_remove_link(_: RibosomeEncodingBits) -> RibosomeEncodingBits {
    RibosomeEncodedValue::Success.into()
}

#[no_mangle]
pub fn hc_keystore_list(_: RibosomeEncodingBits) -> RibosomeEncodingBits {
    RibosomeEncodedValue::Success.into()
}

#[no_mangle]
pub fn hc_keystore_new_random(_: RibosomeEncodingBits) -> RibosomeEncodingBits {
    RibosomeEncodedValue::Success.into()
}

#[no_mangle]
pub fn hc_keystore_derive_seed(_: RibosomeEncodingBits) -> RibosomeEncodingBits {
    RibosomeEncodedValue::Success.into()
}

#[no_mangle]
pub fn hc_keystore_derive_key(_: RibosomeEncodingBits) -> RibosomeEncodingBits {
    RibosomeEncodedValue::Success.into()
}

#[no_mangle]
pub fn hc_keystore_sign(_: RibosomeEncodingBits) -> RibosomeEncodingBits {
    RibosomeEncodedValue::Success.into()
}

#[no_mangle]
pub fn hc_keystore_get_public_key(_: RibosomeEncodingBits) -> RibosomeEncodingBits {
    RibosomeEncodedValue::Success.into()
}

#[no_mangle]
pub fn hc_commit_capability_grant(_: RibosomeEncodingBits) -> RibosomeEncodingBits {
    RibosomeEncodedValue::Success.into()
}

#[no_mangle]
pub fn hc_commit_capability_claim(_: RibosomeEncodingBits) -> RibosomeEncodingBits {
    RibosomeEncodedValue::Success.into()
}

pub fn create_test_defs_with_fn_names(fn_names: Vec<&str>) -> (ZomeFnDeclarations, ZomeTraits) {
    let mut traitfns = TraitFns::new();
    let mut fn_declarations = Vec::new();

    for fn_name in fn_names {
        traitfns.functions.push(String::from(fn_name));
        let mut fn_decl = FnDeclaration::new();
        fn_decl.name = String::from(fn_name);
        fn_declarations.push(fn_decl);
    }
    let mut traits = BTreeMap::new();
    traits.insert("hc_public".to_string(), traitfns);
    (fn_declarations, traits)
}

#[derive(Deserialize, Serialize, Default, Debug, DefaultJson)]
/// dupes wasm_test::EntryStruct;
struct EntryStruct {
    stuff: String,
}

fn example_valid_entry() -> Entry {
    Entry::App(
        test_app_entry_type().into(),
        EntryStruct {
            stuff: "non fail".into(),
        }
        .into(),
    )
}

#[cfg(not(windows))]
fn example_valid_entry_result() -> GetEntryResult {
    let entry = example_valid_entry();
    let entry_with_meta = &EntryWithMeta {
        entry: entry.clone(),
        crud_status: CrudStatus::Live,
        maybe_link_update_delete: None,
    };
    GetEntryResult::new(StatusRequestKind::Latest, Some((entry_with_meta, vec![])))
}

fn example_valid_entry_params() -> String {
    format!(
        "{{\"entry\":{}}}",
        String::from(JsonString::from(example_valid_entry())),
    )
}

fn example_valid_entry_address() -> Address {
    Address::from("QmefcRdCAXM2kbgLW2pMzqWhUvKSDvwfFSVkvmwKvBQBHd")
}

fn start_holochain_instance<T: Into<String>>(
    uuid: T,
    agent_name: T,
) -> (Holochain, Arc<Mutex<TestLogger>>) {
    // Setup the holochain instance

    let mut wasm_path = PathBuf::new();
    let wasm_dir_component: PathBuf = wasm_target_dir(
        &String::from("hdk-rust").into(),
        &String::from("wasm-test").into(),
    );
    wasm_path.push(wasm_dir_component);
    let wasm_path_component: PathBuf = [
        String::from("wasm32-unknown-unknown"),
        String::from("release"),
        String::from("test_globals.wasm"),
    ]
    .iter()
    .collect();
    wasm_path.push(wasm_path_component);

    let wasm = create_wasm_from_file(&wasm_path);

    let defs = create_test_defs_with_fn_names(vec![
        "check_global",
        "check_commit_entry",
        "check_commit_entry_macro",
        "check_get_entry_result",
        "check_get_entry",
        "send_tweet",
        "commit_validation_package_tester",
        "link_two_entries",
        "links_roundtrip_create",
        "links_roundtrip_get",
        "links_roundtrip_get_and_load",
        "link_validation",
        "check_query",
        "check_app_entry_address",
        "check_sys_entry_address",
        "check_call",
        "check_call_with_args",
        "send_message",
        "sleep",
        "remove_link",
    ]);
    let mut dna = create_test_dna_with_defs("test_zome", defs, &wasm);
    dna.uuid = uuid.into();

    // TODO: construct test DNA using the auto-generated JSON feature
    // The code below is fragile!
    // We have to manually construct a Dna struct that reflects what we defined using define_zome!
    // in wasm-test/src/lib.rs.
    // In a production setting, hc would read the auto-generated JSON to make sure the Dna struct
    // matches up. We should do the same in test.
    {
        let entry_types = &mut dna.zomes.get_mut("test_zome").unwrap().entry_types;
        entry_types.insert(
            EntryType::from("validation_package_tester"),
            EntryTypeDef::new(),
        );

        let test_entry_type = &mut entry_types
            .get_mut(&EntryType::from("testEntryType"))
            .unwrap();
        test_entry_type.links_to.push(LinksTo {
            target_type: String::from("testEntryType"),
            link_type: String::from("test"),
        });
    }

    {
        let entry_types = &mut dna.zomes.get_mut("test_zome").unwrap().entry_types;
        let mut link_validator = EntryTypeDef::new();
        link_validator.links_to.push(LinksTo {
            target_type: String::from("link_validator"),
            link_type: String::from("longer"),
        });
        entry_types.insert(EntryType::from("link_validator"), link_validator);
    }

    let (context, test_logger) =
        test_context_and_logger_with_network_name(&agent_name.into(), Some(&dna.uuid));
    let mut hc =
        Holochain::new(dna.clone(), context).expect("could not create new Holochain instance.");

    // Run the holochain instance
    hc.start().expect("couldn't start");
    (hc, test_logger)
}

fn make_test_call(hc: &mut Holochain, fn_name: &str, params: &str) -> HolochainResult<JsonString> {
    let cap_call = {
        let context = hc.context();
        let token = context.get_public_token().unwrap();
        make_cap_request_for_call(
            context.clone(),
            token,
            fn_name,
            JsonString::from_json(params),
        )
    };
    hc.call("test_zome", cap_call, fn_name, params)
}

#[test]
fn can_use_globals() {
    let (mut hc, _) = start_holochain_instance("can_use_globals", "alice");
    // Call the exposed wasm function that calls the debug API function for printing all GLOBALS
    let result = make_test_call(&mut hc, "check_global", r#"{}"#);
    assert_eq!(
        result.clone(),
        Ok(JsonString::from(HashString::from(
            "HcSCJUBV8mqhsh8y97TIMFi68Y39qv6dzw4W9pP9Emjth7xwsj6P83R6RkBXqsa"
        ))),
        "result = {:?}",
        result
    );
}

#[test]
fn can_commit_entry() {
    let (mut hc, _) = start_holochain_instance("can_commit_entry", "alice");

    // Call the exposed wasm function that calls the Commit API function
    let result = make_test_call(
        &mut hc,
        "check_commit_entry",
        &String::from(JsonString::from(example_valid_entry())),
    );
    println!("\t result = {:?}", result);
    assert!(result.is_ok(), "result = {:?}", result);
    assert_eq!(
        result.unwrap(),
        JsonString::from(example_valid_entry_address()),
    );
}
#[test]
fn can_commit_entry_macro() {
    let (mut hc, _) = start_holochain_instance("can_commit_entry_macro", "alice");
    // Call the exposed wasm function that calls the Commit API function
    let result = make_test_call(
        &mut hc,
        "check_commit_entry_macro",
        &example_valid_entry_params(),
    );
    println!("\t result = {:?}", result);
    assert!(result.is_ok(), "\t result = {:?}", result);
    let expected: ZomeApiResult<Address> = Ok(Address::from(
        "QmefcRdCAXM2kbgLW2pMzqWhUvKSDvwfFSVkvmwKvBQBHd",
    ));
    assert_eq!(result.unwrap(), JsonString::from(expected),);
}

#[test]
fn can_round_trip() {
    let (mut hc, test_logger) = start_holochain_instance("can_round_trip", "alice");
    let result = make_test_call(
        &mut hc,
        "send_tweet",
        r#"{ "author": "bob", "content": "had a boring day" }"#,
    );
    assert_eq!(
        result.unwrap(),
        JsonString::from_json("{\"first\":\"bob\",\"second\":\"had a boring day\"}"),
    );

    let test_logger = test_logger.lock().unwrap();

    println!("{:?}", *test_logger);
}

#[test]
#[cfg(not(windows))]
fn can_get_entry_ok() {
    let (mut hc, _) = start_holochain_instance("can_get_entry_ok", "alice");
    // Call the exposed wasm function that calls the Commit API function
    let result = make_test_call(
        &mut hc,
        "check_commit_entry_macro",
        &example_valid_entry_params(),
    );
    let expected: ZomeApiResult<Address> = Ok(example_valid_entry_address());
    assert!(result.is_ok(), "\t result = {:?}", result);
    assert_eq!(result.unwrap(), JsonString::from(expected));
    let result = make_test_call(
        &mut hc,
        "check_get_entry_result",
        &String::from(JsonString::from(json!({
            "entry_address": example_valid_entry_address()
        }))),
    );
    let expected: ZomeApiResult<GetEntryResult> = Ok(example_valid_entry_result());
    assert!(result.is_ok(), "\t result = {:?}", result);
    assert_eq!(result.unwrap(), JsonString::from(expected));

    let result = make_test_call(
        &mut hc,
        "check_get_entry",
        &String::from(JsonString::from(json!({
            "entry_address": example_valid_entry_address()
        }))),
    );
    let expected: ZomeApiResult<Entry> = Ok(example_valid_entry());
    assert!(result.is_ok(), "\t result = {:?}", result);
    assert_eq!(result.unwrap(), JsonString::from(expected));
}

#[test]
fn can_get_entry_bad() {
    let (mut hc, _) = start_holochain_instance("can_get_entry_bad", "alice");
    // Call the exposed wasm function that calls the Commit API function

    let result = make_test_call(
        &mut hc,
        "check_commit_entry_macro",
        &example_valid_entry_params(),
    );
    let expected: ZomeApiResult<Address> = Ok(example_valid_entry_address());
    assert!(result.is_ok(), "result = {:?}", result);
    assert_eq!(result.unwrap(), JsonString::from(expected));
    // test the case with a bad address
    let result = make_test_call(
        &mut hc,
        "check_get_entry_result",
        &String::from(JsonString::from(json!(
            {"entry_address": Address::from("QmbC71ggSaEa1oVPTeNN7ZoB93DYhxowhKSF6Yia2Vjxxx")}
        ))),
    );
    assert!(result.is_ok(), "result = {:?}", result);
    let empty_entry_result = GetEntryResult::new(StatusRequestKind::Latest, None);
    let expected: ZomeApiResult<GetEntryResult> = Ok(empty_entry_result);
    assert_eq!(result.unwrap(), JsonString::from(expected));

    // test the case with a bad address
    let result = make_test_call(
        &mut hc,
        "check_get_entry",
        &String::from(JsonString::from(json!(
            {"entry_address": Address::from("QmbC71ggSaEa1oVPTeNN7ZoB93DYhxowhKSF6Yia2Vjxxx")}
        ))),
    );
    assert!(result.is_ok(), "result = {:?}", result);
    let expected: ZomeApiResult<Option<Entry>> = Ok(None);
    assert_eq!(result.unwrap(), JsonString::from(expected));
}

#[test]
#[cfg(not(windows))] // TODO does not work on windows because of different seperator
fn can_invalidate_invalid_commit() {
    let (mut hc, _) = start_holochain_instance("can_invalidate_invalid_commit", "alice");
    // Call the exposed wasm function that calls the Commit API function
    let result = make_test_call(
        &mut hc,
        "check_commit_entry_macro",
        &json!({"entry":
            Entry::App(
                test_app_entry_type().into(),
                EntryStruct {
                    stuff: "FAIL".into(),
                }.into(),
            )
        })
        .to_string(),
    );
    assert!(result.is_ok(), "result = {:?}", result);
    assert!(
        result.unwrap().to_string().contains("{\"Err\":{\"Internal\":\"{\\\"kind\\\":{\\\"ValidationFailed\\\":\\\"FAIL content is not allowed\\\"},\\\"file\\\":\\\"core/src/nucleus/ribosome/runtime.rs\\\",\\\"line\\\":\\\"")
    );
}

#[test]
fn has_populated_validation_data() {
    let (mut hc, _) = start_holochain_instance("has_populated_validation_data", "alice");

    //
    // Add two entries to chain to have something to check ValidationData on
    //
    let result = make_test_call(
        &mut hc,
        "check_commit_entry_macro",
        &example_valid_entry_params(),
    );
    assert!(result.is_ok(), "\t result = {:?}", result);

    let expected: ZomeApiResult<Address> = Ok(example_valid_entry_address());
    assert_eq!(result.unwrap(), JsonString::from(expected),);

    let result = make_test_call(
        &mut hc,
        "check_commit_entry_macro",
        &example_valid_entry_params(),
    );
    assert!(result.is_ok(), "\t result = {:?}", result);

    let expected: ZomeApiResult<Address> = Ok(example_valid_entry_address());
    assert_eq!(result.unwrap(), JsonString::from(expected),);

    //
    // Expect the commit in this zome function to fail with a serialized ValidationData struct
    //
    let result = make_test_call(&mut hc, "commit_validation_package_tester", r#"{}"#);

    assert!(result.is_ok(), "\t result = {:?}", result);

    //
    // Deactivating this test for now since ordering of contents change non-deterministically
    //
    /*
    assert_eq!(
        JsonString::from_json("{\"Err\":{\"Internal\":\"{\\\"package\\\":{\\\"chain_header\\\":{\\\"entry_type\\\":{\\\"App\\\":\\\"validation_package_tester\\\"},\\\"entry_address\\\":\\\"QmYQPp1fExXdKfmcmYTbkw88HnCr3DzMSFUZ4ncEd9iGBY\\\",\\\"entry_signature\\\":\\\"\\\",\\\"link\\\":\\\"QmSQqKHPpYZbafF7PXPKx31UwAbNAmPVuSHHxcBoDcYsci\\\",\\\"link_same_type\\\":null,\\\"timestamp\\\":\\\"\\\"},\\\"source_chain_entries\\\":[{\\\"value\\\":\\\"\\\\\\\"non fail\\\\\\\"\\\",\\\"entry_type\\\":\\\"testEntryType\\\"},{\\\"value\\\":\\\"\\\\\\\"non fail\\\\\\\"\\\",\\\"entry_type\\\":\\\"testEntryType\\\"},{\\\"value\\\":\\\"alex\\\",\\\"entry_type\\\":\\\"%agent_id\\\"}],\\\"source_chain_headers\\\":[{\\\"entry_type\\\":{\\\"App\\\":\\\"testEntryType\\\"},\\\"entry_address\\\":\\\"QmXxdzM9uHiSfV1xDwUxMm5jX4rVU8jhtWVaeCzjkFW249\\\",\\\"entry_signature\\\":\\\"\\\",\\\"link\\\":\\\"QmRHUwiUuFJiMyRmKaA1U49fXEnT8qbZMoj2V9maa4Q3JE\\\",\\\"link_same_type\\\":\\\"QmRHUwiUuFJiMyRmKaA1U49fXEnT8qbZMoj2V9maa4Q3JE\\\",\\\"timestamp\\\":\\\"\\\"},{\\\"entry_type\\\":{\\\"App\\\":\\\"testEntryType\\\"},\\\"entry_address\\\":\\\"QmXxdzM9uHiSfV1xDwUxMm5jX4rVU8jhtWVaeCzjkFW249\\\",\\\"entry_signature\\\":\\\"\\\",\\\"link\\\":\\\"QmRYerwRRXYxmYoxq1LTZMVVRfjNMAeqmdELTNDxURtHEZ\\\",\\\"link_same_type\\\":null,\\\"timestamp\\\":\\\"\\\"},{\\\"entry_type\\\":\\\"AgentId\\\",\\\"entry_address\\\":\\\"QmQw3V41bAWkQA9kwpNfU3ZDNzr9YW4p9RV4QHhFD3BkqA\\\",\\\"entry_signature\\\":\\\"\\\",\\\"link\\\":\\\"QmQJxUSfJe2QoxTyEwKQX9ypbkcNv3cw1vasGTx1CUpJFm\\\",\\\"link_same_type\\\":null,\\\"timestamp\\\":\\\"\\\"}],\\\"custom\\\":null},\\\"sources\\\":[\\\"<insert your agent key here>\\\"],\\\"lifecycle\\\":\\\"Chain\\\",\\\"action\\\":\\\"Commit\\\"}\"}}"),
        result.unwrap(),
    );
    */
}

#[test]
fn can_link_entries() {
    let (mut hc, _) = start_holochain_instance("can_link_entries", "alice");

    let result = make_test_call(&mut hc, "link_two_entries", r#"{}"#);
    assert!(result.is_ok(), "\t result = {:?}", result);
}

#[test]
fn can_remove_link() {
    let (mut hc, _) = start_holochain_instance("can_remove_link", "alice");

    let result = make_test_call(&mut hc, "link_two_entries", r#"{}"#);
    assert!(result.is_ok(), "\t result = {:?}", result);
}

#[test]
#[cfg(test)]
fn can_roundtrip_links() {
    let (mut hc, _) = start_holochain_instance("can_roundtrip_links", "alice");
    // Create links
    let result = make_test_call(&mut hc, "links_roundtrip_create", r#"{}"#);
    let maybe_address: Result<Address, String> =
        serde_json::from_str(&String::from(result.unwrap())).unwrap();
    let entry_address = maybe_address.unwrap();

    // expected results
    let entry_2 = Entry::App(
        "testEntryType".into(),
        EntryStruct {
            stuff: "entry2".into(),
        }
        .into(),
    );
    let entry_3 = Entry::App(
        "testEntryType".into(),
        EntryStruct {
            stuff: "entry3".into(),
        }
        .into(),
    );
    let entry_address_2 = Address::from("QmdQVqSuqbrEJWC8Va85PSwrcPfAB3EpG5h83C3Vrj62hN");
    let entry_address_3 = Address::from("QmPn1oj8ANGtxS5sCGdKBdSBN63Bb6yBkmWrLc9wFRYPtJ");

    let expected_links: Result<GetLinksResult, HolochainError> = Ok(GetLinksResult::new(vec![
        LinksResult {
            address: entry_address_2.clone(),
            headers: Vec::new(),
            tag: "test-tag".into(),
            status: CrudStatus::Live,
        },
        LinksResult {
            address: entry_address_3.clone(),
            headers: Vec::new(),
            tag: "test-tag".into(),
            status: CrudStatus::Live,
        },
    ]));
    let expected_links = JsonString::from(expected_links);

    let expected_entries: ZomeApiResult<Vec<ZomeApiResult<Entry>>> =
        Ok(vec![Ok(entry_2.clone()), Ok(entry_3.clone())]);

    let expected_links_reversed: Result<GetLinksResult, HolochainError> =
        Ok(GetLinksResult::new(vec![
            LinksResult {
                address: entry_address_3.clone(),
                headers: Vec::new(),
                tag: "test-tag".into(),
                status: CrudStatus::Live,
            },
            LinksResult {
                address: entry_address_2.clone(),
                headers: Vec::new(),
                tag: "test-tag".into(),
                status: CrudStatus::Live,
            },
        ]));
    let expected_links_reversed = JsonString::from(expected_links_reversed);

    let expected_entries_reversed: ZomeApiResult<Vec<ZomeApiResult<Entry>>> =
        Ok(vec![Ok(entry_3.clone()), Ok(entry_2.clone())]);

    // Polling loop because the links have to get pushed over the in-memory network and then validated
    // which includes requesting a validation package and receiving it over the in-memory network.
    // All of that happens asynchronously and takes longer depending on computing resources
    // (i.e. longer on a slow CI and when multiple tests are run simultaneausly).
    let mut both_links_present = false;
    let mut tries = 0;
    let mut result_of_get = JsonString::from_json("{}");
    while !both_links_present && tries < 10 {
        tries = tries + 1;
        // Now get_links on the base and expect both to be there
        let maybe_result_of_get = make_test_call(
            &mut hc,
            "links_roundtrip_get",
            &format!(r#"{{"address": "{}"}}"#, entry_address),
        );
        let maybe_result_of_load = make_test_call(
            &mut hc,
            "links_roundtrip_get_and_load",
            &format!(r#"{{"address": "{}"}}"#, entry_address),
        );

        assert!(
            maybe_result_of_get.is_ok(),
            "maybe_result_of_get = {:?}",
            maybe_result_of_get
        );
        assert!(
            maybe_result_of_load.is_ok(),
            "maybe_result_of_load = {:?}",
            maybe_result_of_load
        );

        result_of_get = maybe_result_of_get.unwrap();
        let result_of_load = maybe_result_of_load.unwrap();

        println!(
            "can_roundtrip_links: result_of_load - try {}:\n {:?}\n expecting:\n {:?}",
            tries, result_of_load, &expected_entries,
        );

        let ordering1: bool = result_of_get == expected_links;
        let entries_ordering1: bool = result_of_load == JsonString::from(expected_entries.clone());

        let ordering2: bool = result_of_get == expected_links_reversed;
        let entries_ordering2: bool =
            result_of_load == JsonString::from(expected_entries_reversed.clone());

        both_links_present = (ordering1 || ordering2) && (entries_ordering1 || entries_ordering2);
        if !both_links_present {
            // Wait for links to be validated and propagated
            thread::sleep(Duration::from_millis(500));
        }
    }

    assert!(both_links_present, "result = {:?}", result_of_get);
}

#[test]
#[cfg(not(windows))]
fn can_validate_links() {
    let (mut hc, _) = start_holochain_instance("can_validate_links", "alice");
    let params_ok = r#"{"stuff1": "a", "stuff2": "aa"}"#;
    let result = make_test_call(&mut hc, "link_validation", params_ok);
    assert!(result.is_ok(), "result = {:?}", result);

    let params_not_ok = r#"{"stuff1": "aaa", "stuff2": "aa"}"#;
    let result = make_test_call(&mut hc, "link_validation", params_not_ok);
    assert!(result.is_ok(), "result = {:?}", result);
    // Yep, the zome call is ok but what we got back should be a ValidationFailed error,
    // wrapped in a CoreError, wrapped in a ZomeApiError, wrapped in a Result,
    // serialized to JSON :D
    let zome_result: Result<(), ZomeApiError> =
        serde_json::from_str(&result.unwrap().to_string()).unwrap();
    assert!(zome_result.is_err());
    if let ZomeApiError::Internal(error) = zome_result.err().unwrap() {
        let core_error: CoreError = serde_json::from_str(&error).unwrap();
        assert_eq!(
            core_error.kind,
            HolochainError::ValidationFailed("Target stuff is not longer".to_string()),
        );
    } else {
        assert!(false);
    }
}

#[test]
fn can_check_query() {
    let (mut hc, _) = start_holochain_instance("can_check_query", "alice");

    let result = make_test_call(
        &mut hc,
        "check_query",
        r#"{ "entry_type_names": ["testEntryType"], "limit": "0" }"#,
    );
    assert!(result.is_ok(), "result = {:?}", result);

    let expected: ZomeApiResult<Vec<Address>> = Ok(vec![Address::from(
        "QmPn1oj8ANGtxS5sCGdKBdSBN63Bb6yBkmWrLc9wFRYPtJ",
    )]);

    assert_eq!(result.unwrap(), JsonString::from(expected),);
}

#[test]
fn can_check_app_entry_address() {
    let (mut hc, _) = start_holochain_instance("can_check_app_entry_address", "alice");

    let result = make_test_call(&mut hc, "check_app_entry_address", r#"{}"#);
    assert!(result.is_ok(), "result = {:?}", result);

    let expected: ZomeApiResult<Address> = Ok(Address::from(
        "QmSbNw63sRS4VEmuqFBd7kJT6V9pkEpMRMY2LWvjNAqPcJ",
    ));
    assert_eq!(result.unwrap(), JsonString::from(expected),);
}

#[test]
fn can_check_sys_entry_address() {
    let (mut hc, _) = start_holochain_instance("can_check_sys_entry_address", "alice");

    let _result = make_test_call(&mut hc, "check_sys_entry_address", r#"{}"#);
    // TODO
    //    assert!(result.is_ok(), "result = {:?}", result);
    //    assert_eq!(
    //        result.unwrap(),
    //        r#"{"result":"QmYmZyvDda3ygMhNnEjx8p9Q1TonHG9xhpn9drCptRT966"}"#,
    //    );
}

#[test]
fn can_check_call() {
    //let (mut hc, _) = start_holochain_instance("can_check_call", "alice");

    //let result = make_test_call(&mut hc, "check_call", r#"{}"#);
    //assert!(result.is_ok(), "result = {:?}", result);

    //let inner_expected: ZomeApiResult<Address> = Ok(Address::from(
    //    "QmSbNw63sRS4VEmuqFBd7kJT6V9pkEpMRMY2LWvjNAqPcJ",
    //));
    //let expected: ZomeApiResult<ZomeApiInternalResult> =
    //    Ok(ZomeApiInternalResult::success(inner_expected));

    //assert_eq!(result.unwrap(), JsonString::from(expected),);
}

#[test]
fn can_check_call_with_args() {
    //let (mut hc, _) = start_holochain_instance("can_check_call_with_args", "alice");

    //let result =make_test_call(&mut hc,
    //    "check_call_with_args",
    //    &String::from(JsonString::empty_object()),
    //);
    //println!("\t result = {:?}", result);
    //assert!(result.is_ok(), "\t result = {:?}", result);

    //let expected_inner: ZomeApiResult<Address> = Ok(Address::from(
    //    "QmefcRdCAXM2kbgLW2pMzqWhUvKSDvwfFSVkvmwKvBQBHd",
    //));
    //let expected: ZomeApiResult<ZomeApiInternalResult> =
    //    Ok(ZomeApiInternalResult::success(expected_inner));

    //assert_eq!(result.unwrap(), JsonString::from(expected),);
}

#[test]
fn can_send_and_receive() {
    let (mut hc, _) = start_holochain_instance("can_send_and_receive", "alice");
    let result = make_test_call(&mut hc, "check_global", r#"{}"#);
    assert!(result.is_ok(), "result = {:?}", result);
    let agent_id = result.unwrap().to_string();

    let (mut hc2, _) = start_holochain_instance("can_send_and_receive", "bob");
    let params = format!(r#"{{"to_agent": {}, "message": "TEST"}}"#, agent_id);
    let result = make_test_call(&mut hc2, "send_message", &params);
    assert!(result.is_ok(), "result = {:?}", result);

    let entry_committed_by_receive = Entry::App(
        "testEntryType".into(),
        EntryStruct {
            stuff: String::from("TEST"),
        }
        .into(),
    );

    let address = entry_committed_by_receive.address().to_string();

    let expected: ZomeApiResult<String> = Ok(format!("Committed: 'TEST' / address: {}", address));
    assert_eq!(result.unwrap(), JsonString::from(expected),);

    let result = make_test_call(
        &mut hc,
        "check_get_entry",
        &String::from(JsonString::from(json!({
            "entry_address": address,
        }))),
    );

    let expected: ZomeApiResult<Entry> = Ok(entry_committed_by_receive);
    assert!(result.is_ok(), "\t result = {:?}", result);
    assert_eq!(result.unwrap(), JsonString::from(expected),);
}

#[test]
fn sleep_smoke_test() {
    let (mut hc, _) = start_holochain_instance("sleep_smoke_test", "alice");
    let result = make_test_call(&mut hc, "sleep", r#"{}"#);
    assert!(result.is_ok(), "result = {:?}", result);
}<|MERGE_RESOLUTION|>--- conflicted
+++ resolved
@@ -23,11 +23,7 @@
     logger::TestLogger, nucleus::actions::call_zome_function::make_cap_request_for_call,
 };
 use holochain_core_types::{
-<<<<<<< HEAD
-=======
-    cas::content::{Address, AddressableContent},
     crud_status::CrudStatus,
->>>>>>> 4cace224
     dna::{
         entry_types::{EntryTypeDef, LinksTo},
         fn_declarations::{FnDeclaration, TraitFns},
