use crate::{
    action::{Action, ActionWrapper, AgentReduceFn},
    agent::chain_store::{ChainStore, ChainStoreIterator},
    context::Context,
    state::State,
    workflows::get_entry_result::get_entry_result_workflow,
};
use holochain_core_types::{
    agent::AgentId,
    cas::content::{Address, AddressableContent, Content},
    chain_header::ChainHeader,
    entry::{entry_type::EntryType, Entry},
    error::{HcResult, HolochainError},
    json::*,
    signature::Signature,
    time::Iso8601,
};
use holochain_wasm_utils::api_serialization::get_entry::*;
use serde_json;
use std::{collections::HashMap, convert::TryFrom, sync::Arc, time::SystemTime};

/// The state-slice for the Agent.
/// Holds the agent's source chain and keys.
#[derive(Clone, Debug, PartialEq)]
pub struct AgentState {
    /// every action and the result of that action
    // @TODO this will blow up memory, implement as some kind of dropping/FIFO with a limit?
    // @see https://github.com/holochain/holochain-rust/issues/166
    actions: HashMap<ActionWrapper, ActionResponse>,
    chain_store: ChainStore,
    top_chain_header: Option<ChainHeader>,
}

impl AgentState {
    /// builds a new, empty AgentState
    pub fn new(chain_store: ChainStore) -> AgentState {
        AgentState {
            actions: HashMap::new(),
            chain_store,
            top_chain_header: None,
        }
    }

    pub fn new_with_top_chain_header(
        chain_store: ChainStore,
        chain_header: ChainHeader,
    ) -> AgentState {
        AgentState {
            actions: HashMap::new(),
            chain_store,
            top_chain_header: Some(chain_header),
        }
    }

    /// getter for a copy of self.actions
    /// uniquely maps action executions to the result of the action
    pub fn actions(&self) -> HashMap<ActionWrapper, ActionResponse> {
        self.actions.clone()
    }

    pub fn chain_store(&self) -> ChainStore {
        self.chain_store.clone()
    }

    pub fn top_chain_header(&self) -> Option<ChainHeader> {
        self.top_chain_header.clone()
    }

    pub fn iter_chain(&self) -> ChainStoreIterator {
        self.chain_store.iter(&self.top_chain_header)
    }

    pub fn get_agent_address(&self) -> HcResult<Address> {
        self.chain_store()
            .iter_type(&self.top_chain_header, &EntryType::AgentId)
            .nth(0)
            .and_then(|chain_header| Some(chain_header.entry_address().clone()))
            .ok_or(HolochainError::ErrorGeneric(
                "Agent entry not found".to_string(),
            ))
    }

    pub async fn get_agent<'a>(&'a self, context: &'a Arc<Context>) -> HcResult<AgentId> {
        let agent_entry_address = self.get_agent_address()?;
        let entry_args = GetEntryArgs {
            address: agent_entry_address,
            options: Default::default(),
        };
        let agent_entry_result = await!(get_entry_result_workflow(context, &entry_args))?;
        let agent_entry = agent_entry_result.latest();
        match agent_entry {
            None => Err(HolochainError::ErrorGeneric(
                "Agent entry not found".to_string(),
            )),
            Some(Entry::AgentId(agent_id)) => Ok(agent_id),
            _ => unreachable!(),
        }
    }

    pub fn get_most_recent_header_for_entry(&self, entry: &Entry) -> Option<ChainHeader> {
        self.chain_store()
            .iter_type(&self.top_chain_header(), &entry.entry_type())
            .find(|h| h.entry_address() == &entry.address())
    }
}

#[derive(Clone, Debug, Deserialize, Serialize, DefaultJson)]
pub struct AgentStateSnapshot {
    top_chain_header: ChainHeader,
}

impl AgentStateSnapshot {
    pub fn new(chain_header: ChainHeader) -> AgentStateSnapshot {
        AgentStateSnapshot {
            top_chain_header: chain_header,
        }
    }
    pub fn from_json_str(header_str: &str) -> serde_json::Result<Self> {
        serde_json::from_str(header_str)
    }
    pub fn top_chain_header(&self) -> &ChainHeader {
        &self.top_chain_header
    }
}

impl TryFrom<State> for AgentStateSnapshot {
    type Error = HolochainError;

    fn try_from(state: State) -> Result<Self, Self::Error> {
        let agent = &*(state.agent());
        let top_chain = agent
            .top_chain_header()
            .ok_or_else(|| HolochainError::ErrorGeneric("Could not serialize".to_string()))?;
        Ok(AgentStateSnapshot::new(top_chain))
    }
}

pub static AGENT_SNAPSHOT_ADDRESS: &'static str = "AgentState";
impl AddressableContent for AgentStateSnapshot {
    fn content(&self) -> Content {
        self.to_owned().into()
    }

    fn try_from_content(content: &Content) -> Result<Self, HolochainError> {
        Self::try_from(content.to_owned())
    }

    fn address(&self) -> Address {
        AGENT_SNAPSHOT_ADDRESS.into()
    }
}

#[derive(Clone, Debug, PartialEq, Serialize, Deserialize, DefaultJson)]
/// the agent's response to an action
/// stored alongside the action in AgentState::actions to provide a state history that observers
/// poll and retrieve
// @TODO abstract this to a standard trait
// @see https://github.com/holochain/holochain-rust/issues/196
pub enum ActionResponse {
    Commit(Result<Address, HolochainError>),
    FetchEntry(Option<Entry>),
    GetLinks(Result<Vec<Address>, HolochainError>),
    LinkEntries(Result<Entry, HolochainError>),
}

pub fn create_new_chain_header(
    entry: &Entry,
    context: Arc<Context>,
    crud_link: &Option<Address>,
) -> ChainHeader {
    let agent_state = context
        .state()
        .expect("create_new_chain_header called without state")
        .agent();
    let agent_address = agent_state
        .get_agent_address()
        .unwrap_or(context.agent_id.address());
    let signature = Signature::from(
        context
            .sign(entry.address().to_string())
            .expect("Must be able to create signatures!"),
    );
    let duration_since_epoch = SystemTime::now()
        .duration_since(SystemTime::UNIX_EPOCH)
        .expect("System time must not be before UNIX EPOCH");
    ChainHeader::new(
        &entry.entry_type(),
        &entry.address(),
        &vec![(agent_address, signature)],
        &agent_state
            .top_chain_header
            .clone()
            .and_then(|chain_header| Some(chain_header.address())),
        &agent_state
            .chain_store()
            .iter_type(&agent_state.top_chain_header, &entry.entry_type())
            .nth(0)
            .and_then(|chain_header| Some(chain_header.address())),
        crud_link,
        &Iso8601::from(duration_since_epoch.as_secs()),
    )
}

/// function for doing the commit action, refactored out of the reducer for ease of testing
pub(crate) fn commit_entry_to_chain(
    context: &Arc<Context>,
    state: &mut AgentState,
    entry: &Entry,
    maybe_crud_link: &Option<Address>,
) -> Result<(Address, ChainHeader), HolochainError> {
    let chain_header = create_new_chain_header(&entry, context.clone(), &maybe_crud_link);
    let storage = &state.chain_store.content_storage().clone();
    storage.write().unwrap().add(entry)?;
    storage.write().unwrap().add(&chain_header)?;
    Ok((entry.address(), chain_header))
}

/// Do a Commit Action against an agent state.
/// Intended for use inside the reducer, isolated for unit testing.
/// callback checks (e.g. validate_commit) happen elsewhere because callback functions cause
/// action reduction to hang
/// @TODO is there a way to reduce that doesn't block indefinitely on callback fns?
/// @see https://github.com/holochain/holochain-rust/issues/222
/// @TODO Better error handling in the state persister section
/// https://github.com/holochain/holochain-rust/issues/555
fn reduce_commit_entry(
    context: Arc<Context>,
    state: &mut AgentState,
    action_wrapper: &ActionWrapper,
) {
    let action = action_wrapper.action();
    let (entry, maybe_crud_link) = unwrap_to!(action => Action::Commit);

    let result = commit_entry_to_chain(&context, state, entry, maybe_crud_link).map(
        |(address, chain_header)| {
            state.top_chain_header = Some(chain_header);
            address
        },
    );

    let con = context.clone();

    #[allow(unused_must_use)]
    con.state().map(|global_state_lock| {
        let persis_lock = context.clone().persister.clone();
        let persister = &mut *persis_lock.lock().unwrap();
        persister.save(global_state_lock.clone());
    });

    state
        .actions
        .insert(action_wrapper.clone(), ActionResponse::Commit(result));
}

/// maps incoming action to the correct handler
fn resolve_reducer(action_wrapper: &ActionWrapper) -> Option<AgentReduceFn> {
    match action_wrapper.action() {
        Action::Commit(_) => Some(reduce_commit_entry),
        _ => None,
    }
}

/// Reduce Agent's state according to provided Action
pub fn reduce(
    context: Arc<Context>,
    old_state: Arc<AgentState>,
    action_wrapper: &ActionWrapper,
) -> Arc<AgentState> {
    let handler = resolve_reducer(action_wrapper);
    match handler {
        Some(f) => {
            let mut new_state: AgentState = (*old_state).clone();
            f(context, &mut new_state, &action_wrapper);
            Arc::new(new_state)
        }
        None => old_state,
    }
}

#[cfg(test)]
pub mod tests {
    extern crate tempfile;
    use super::{
<<<<<<< HEAD
        commit_entry_to_chain, reduce_commit_entry, ActionResponse, AgentState, AgentStateSnapshot,
    };
    use crate::{
        action::tests::test_action_wrapper_commit,
        agent::chain_store::tests::test_chain_store,
        instance::tests::{test_context, test_context_with_state},
        state::State,
=======
        create_new_chain_header, reduce_commit_entry, ActionResponse, AgentState,
        AgentStateSnapshot,
    };
    use crate::{
        action::tests::test_action_wrapper_commit, agent::chain_store::tests::test_chain_store,
        context::mock_signer, instance::tests::test_context, state::State,
>>>>>>> c62189c4
    };
    use holochain_core_types::{
        cas::content::AddressableContent,
        chain_header::{test_chain_header, ChainHeader},
        entry::{expected_entry_address, test_entry, Entry},
        error::HolochainError,
        json::JsonString,
        signature::Signature,
    };
    use serde_json;
    use std::{
        collections::HashMap,
        sync::{Arc, RwLock},
    };

    /// dummy agent state
    pub fn test_agent_state() -> AgentState {
        AgentState::new(test_chain_store())
    }

    /// dummy action response for a successful commit as test_entry()
    pub fn test_action_response_commit() -> ActionResponse {
        ActionResponse::Commit(Ok(expected_entry_address()))
    }

    #[test]
    /// smoke test for building a new AgentState
    fn agent_state_new() {
        test_agent_state();
    }

    #[test]
    /// test for the agent state actions getter
    fn agent_state_actions() {
        assert_eq!(HashMap::new(), test_agent_state().actions());
    }

    #[test]
    /// test for committing the entry to the chain
    fn test_commit_entry_to_chain() {
        let entry = test_entry();
        let context = test_context_with_state(None);
        let mut agent_state = test_agent_state();
        let result = commit_entry_to_chain(&context, &mut agent_state, &entry, &None);
        let (address, chain_header) = result.ok().unwrap();
        assert_eq!(address, entry.address());
        let all: Vec<ChainHeader> = agent_state
            .chain_store()
            .iter(&Some(chain_header.clone()))
            .collect();
        assert_eq!(all[0], chain_header);
    }

    #[test]
    /// test for reducing commit entry
    fn test_reduce_commit_entry() {
        let mut agent_state = test_agent_state();
        let netname = Some("test_reduce_commit_entry");
        let context = test_context("bob", netname);
        let state = State::new_with_agent(context, Arc::new(agent_state.clone()));
        let mut context = test_context("bob", netname);
        Arc::get_mut(&mut context)
            .unwrap()
            .set_state(Arc::new(RwLock::new(state)));
        let action_wrapper = test_action_wrapper_commit();

        reduce_commit_entry(context, &mut agent_state, &action_wrapper);

        assert_eq!(
            agent_state.actions().get(&action_wrapper),
            Some(&test_action_response_commit()),
        );
    }

    #[test]
    /// test response to json
    fn test_commit_response_to_json() {
        assert_eq!(
            JsonString::from(format!(
                "{{\"Commit\":{{\"Ok\":\"{}\"}}}}",
                expected_entry_address()
            )),
            JsonString::from(ActionResponse::Commit(Ok(expected_entry_address()))),
        );
        assert_eq!(
            JsonString::from("{\"Commit\":{\"Err\":{\"ErrorGeneric\":\"some error\"}}}"),
            JsonString::from(ActionResponse::Commit(Err(HolochainError::new(
                "some error"
            ))))
        );
    }

    #[test]
    fn test_get_response_to_json() {
        assert_eq!(
            JsonString::from(
                "{\"FetchEntry\":{\"App\":[\"testEntryType\",\"\\\"test entry value\\\"\"]}}"
            ),
            JsonString::from(ActionResponse::FetchEntry(Some(Entry::from(
                test_entry().clone()
            ))))
        );
        assert_eq!(
            JsonString::from("{\"FetchEntry\":null}"),
            JsonString::from(ActionResponse::FetchEntry(None)),
        )
    }

    #[test]
    fn test_get_links_response_to_json() {
        assert_eq!(
            JsonString::from(format!(
                "{{\"GetLinks\":{{\"Ok\":[\"{}\"]}}}}",
                expected_entry_address()
            )),
            JsonString::from(ActionResponse::GetLinks(Ok(vec![test_entry().address()]))),
        );
        assert_eq!(
            JsonString::from("{\"GetLinks\":{\"Err\":{\"ErrorGeneric\":\"some error\"}}}"),
            JsonString::from(ActionResponse::GetLinks(Err(HolochainError::new(
                "some error"
            )))),
        );
    }

    #[test]
    pub fn serialize_round_trip_agent_state() {
        let header = test_chain_header();
        let agent_snap = AgentStateSnapshot::new(header);
        let json = serde_json::to_string(&agent_snap).unwrap();
        let agent_from_json = AgentStateSnapshot::from_json_str(&json).unwrap();
        assert_eq!(agent_snap.address(), agent_from_json.address());
    }

    #[test]
    fn test_link_entries_response_to_json() {
        assert_eq!(
            JsonString::from("{\"LinkEntries\":{\"Ok\":{\"App\":[\"testEntryType\",\"\\\"test entry value\\\"\"]}}}"),
            JsonString::from(ActionResponse::LinkEntries(Ok(Entry::from(
                test_entry(),
            )))),
        );
        assert_eq!(
            JsonString::from("{\"LinkEntries\":{\"Err\":{\"ErrorGeneric\":\"some error\"}}}"),
            JsonString::from(ActionResponse::LinkEntries(Err(HolochainError::new(
                "some error"
            )))),
        );
    }

    #[test]
    fn test_create_new_chain_header() {
        let agent_state = test_agent_state();
        let netname = Some("test_create_new_chain_header");
        let context = test_context("bob", netname);
        let state = State::new_with_agent(context, Arc::new(agent_state.clone()));
        let mut context = test_context("bob", netname);
        Arc::get_mut(&mut context)
            .unwrap()
            .set_state(Arc::new(RwLock::new(state)));

        let header = create_new_chain_header(&test_entry(), context.clone(), &None);
        println!("{:?}", header);
        assert_eq!(
            header,
            ChainHeader::new(
                &test_entry().entry_type(),
                &test_entry().address(),
                &[(
                    context.agent_id.address(),
                    Signature::from(mock_signer(test_entry().address().to_string()))
                )]
                .to_vec(),
                &None,
                &None,
                &None,
                &header.timestamp(),
            )
        );
    }
}<|MERGE_RESOLUTION|>--- conflicted
+++ resolved
@@ -281,22 +281,15 @@
 pub mod tests {
     extern crate tempfile;
     use super::{
-<<<<<<< HEAD
-        commit_entry_to_chain, reduce_commit_entry, ActionResponse, AgentState, AgentStateSnapshot,
+        commit_entry_to_chain, create_new_chain_header, reduce_commit_entry, ActionResponse,
+        AgentState, AgentStateSnapshot,
     };
     use crate::{
+        context::mock_signer,
         action::tests::test_action_wrapper_commit,
         agent::chain_store::tests::test_chain_store,
         instance::tests::{test_context, test_context_with_state},
         state::State,
-=======
-        create_new_chain_header, reduce_commit_entry, ActionResponse, AgentState,
-        AgentStateSnapshot,
-    };
-    use crate::{
-        action::tests::test_action_wrapper_commit, agent::chain_store::tests::test_chain_store,
-        context::mock_signer, instance::tests::test_context, state::State,
->>>>>>> c62189c4
     };
     use holochain_core_types::{
         cas::content::AddressableContent,
