use action::{Action, ActionWrapper, AgentReduceFn};
use agent::keys::Keys;
use cas::content::{Address, AddressableContent};
use agent::chain_store::ChainStore;
use context::Context;
use error::HolochainError;
use hash_table::entry::Entry;
use json::ToJson;
use std::{collections::HashMap, sync::Arc};
use cas::memory::MemoryStorage;
use agent::chain_header::ChainHeader;
use cas::storage::ContentAddressableStorage;

/// The state-slice for the Agent.
/// Holds the agent's source chain and keys.
#[derive(Clone, Debug, PartialEq)]
pub struct AgentState {
    keys: Option<Keys>,
    /// every action and the result of that action
    // @TODO this will blow up memory, implement as some kind of dropping/FIFO with a limit?
    // @see https://github.com/holochain/holochain-rust/issues/166
    actions: HashMap<ActionWrapper, ActionResponse>,
    chain: ChainStore<MemoryStorage>,
    top_chain_header: Option<ChainHeader>,
}

impl AgentState {
    /// builds a new, empty AgentState
    pub fn new(chain: ChainStore<MemoryStorage>) -> AgentState {
        AgentState {
            keys: None,
            actions: HashMap::new(),
            chain,
            top_chain_header: None,
        }
    }

    /// getter for a copy of self.keys
    pub fn keys(&self) -> Option<Keys> {
        self.keys.clone()
    }

    /// getter for a copy of self.actions
    /// uniquely maps action executions to the result of the action
    pub fn actions(&self) -> HashMap<ActionWrapper, ActionResponse> {
        self.actions.clone()
    }
}

#[derive(Clone, Debug, PartialEq)]
/// the agent's response to an action
/// stored alongside the action in AgentState::actions to provide a state history that observers
/// poll and retrieve
// @TODO abstract this to a standard trait
// @see https://github.com/holochain/holochain-rust/issues/196
pub enum ActionResponse {
    Commit(Result<Address, HolochainError>),
    GetEntry(Option<Entry>),
    GetLinks(Result<Vec<Address>, HolochainError>),
    LinkEntries(Result<Entry, HolochainError>),
}

impl ToJson for ActionResponse {
    fn to_json(&self) -> Result<String, HolochainError> {
        match self {
            ActionResponse::Commit(result) => match result {
                Ok(entry_address) => Ok(format!("{{\"address\":\"{}\"}}", entry_address)),
                Err(err) => Ok((*err).to_json()?),
            },
            ActionResponse::GetEntry(result) => match result {
                Some(entry) => Ok(entry.to_json()?),
                None => Ok("".to_string()),
            },
            ActionResponse::GetLinks(result) => match result {
                Ok(hash_list) => Ok(json!(hash_list).to_string()),
                Err(err) => Ok((*err).to_json()?),
            },
            ActionResponse::LinkEntries(result) => match result {
                Ok(entry) => Ok(format!("{{\"address\":\"{}\"}}", entry.address())),
                Err(err) => Ok((*err).to_json()?),
            },
        }
    }
}

/// Do a Commit Action against an agent state.
/// Intended for use inside the reducer, isolated for unit testing.
/// callback checks (e.g. validate_commit) happen elsewhere because callback functions cause
/// action reduction to hang
/// @TODO is there a way to reduce that doesn't block indefinitely on callback fns?
/// @see https://github.com/holochain/holochain-rust/issues/222
fn reduce_commit_entry(
    _context: Arc<Context>,
    state: &mut AgentState,
    action_wrapper: &ActionWrapper,
) {
    let action = action_wrapper.action();
    let (entry_type, entry) = match action {
        Action::Commit(entry_type, entry) => (entry_type, entry),
        _ => unreachable!(),
    };

    // @TODO validation dispatch should go here rather than upstream in invoke_commit
    // @see https://github.com/holochain/holochain-rust/issues/256

    let res = state.chain.content_storage().add(entry);
    let chain_header = ChainHeader::new(
        &entry_type,
        &String::new(),
        state.top_chain_header.clone().and_then(|chain_header| Some(chain_header.address())),
        &entry.address(),
        &String::new(),
        // BAD, must be top of type
        state.top_chain_header.clone().and_then(|chain_header| Some(chain_header.address())),
    );
    state.top_chain_header = Some(chain_header);

    let response = match res {
        Ok(_) => Ok(entry.address()),
        Err(e) => Err(e),
    };

    state
        .actions
        .insert(action_wrapper.clone(), ActionResponse::Commit(response));
}

/// do a get action against an agent state
/// intended for use inside the reducer, isolated for unit testing
fn reduce_get_entry(
    _context: Arc<Context>,
    state: &mut AgentState,
    action_wrapper: &ActionWrapper,
) {
    let action = action_wrapper.action();
    let address = unwrap_to!(action => Action::GetEntry);

    let result = state.chain.content_storage().fetch(&address).expect("could not fetch from CAS");

    // @TODO if the get fails local, do a network get
    // @see https://github.com/holochain/holochain-rust/issues/167

    state.actions.insert(
        action_wrapper.clone(),
        ActionResponse::GetEntry(result.clone()),
    );
}

/// maps incoming action to the correct handler
fn resolve_reducer(action_wrapper: &ActionWrapper) -> Option<AgentReduceFn> {
    match action_wrapper.action() {
        Action::Commit(_, _) => Some(reduce_commit_entry),
        Action::GetEntry(_) => Some(reduce_get_entry),
        _ => None,
    }
}

/// Reduce Agent's state according to provided Action
pub fn reduce(
    context: Arc<Context>,
    old_state: Arc<AgentState>,
    action_wrapper: &ActionWrapper,
) -> Arc<AgentState> {
    let handler = resolve_reducer(action_wrapper);
    match handler {
        Some(f) => {
            let mut new_state: AgentState = (*old_state).clone();
            f(context, &mut new_state, &action_wrapper);
            Arc::new(new_state)
        }
        None => old_state,
    }
}

#[cfg(test)]
pub mod tests {
    use super::{reduce_commit_entry, reduce_get_entry, ActionResponse, AgentState};
    use action::tests::{test_action_wrapper_commit, test_action_wrapper_get};
    use cas::content::AddressableContent;
<<<<<<< HEAD
=======
    use chain::tests::test_chain;
>>>>>>> 5009505b
    use error::HolochainError;
    use hash_table::entry::tests::{test_entry, test_entry_address};
    use instance::tests::test_context;
    use json::ToJson;
    use std::{collections::HashMap, sync::Arc};
    use agent::chain_store::tests::test_chain_store;

    /// dummy agent state
    pub fn test_agent_state() -> AgentState {
        AgentState::new(&test_chain_store())
    }

    /// dummy action response for a successful commit as test_entry()
    pub fn test_action_response_commit() -> ActionResponse {
        ActionResponse::Commit(Ok(test_entry_address()))
    }

    /// dummy action response for a successful get as test_entry()
    pub fn test_action_response_get() -> ActionResponse {
        ActionResponse::GetEntry(Some(test_entry()))
    }

    #[test]
    /// smoke test for building a new AgentState
    fn agent_state_new() {
        test_agent_state();
    }

    #[test]
    /// test for the agent state keys getter
    fn agent_state_keys() {
        assert_eq!(None, test_agent_state().keys());
    }

    #[test]
    /// test for the agent state actions getter
    fn agent_state_actions() {
        assert_eq!(HashMap::new(), test_agent_state().actions());
    }

    #[test]
    /// test for reducing commit entry
    fn test_reduce_commit_entry() {
        let mut state = test_agent_state();
        let action_wrapper = test_action_wrapper_commit();

        reduce_commit_entry(test_context("bob"), &mut state, &action_wrapper);

        assert_eq!(
            state.actions().get(&action_wrapper),
            Some(&test_action_response_commit()),
        );
    }

    #[test]
    /// test for reducing get entry
    fn test_reduce_get_entry() {
        let mut state = test_agent_state();
        let context = test_context("foo");

        let aw1 = test_action_wrapper_get();
        reduce_get_entry(Arc::clone(&context), &mut state, &aw1);

        // nothing has been committed so the get must be None
        assert_eq!(
            state.actions().get(&aw1),
            Some(&ActionResponse::GetEntry(None)),
        );

        // do a round trip
        reduce_commit_entry(
            Arc::clone(&context),
            &mut state,
            &test_action_wrapper_commit(),
        );

        let aw2 = test_action_wrapper_get();
        reduce_get_entry(Arc::clone(&context), &mut state, &aw2);

        assert_eq!(state.actions().get(&aw2), Some(&test_action_response_get()),);
    }

    #[test]
    /// test response to json
    fn test_commit_response_to_json() {
        assert_eq!(
            "{\"address\":\"QmbXSE38SN3SuJDmHKSSw5qWWegvU7oTxrLDRavWjyxMrT\"}",
            ActionResponse::Commit(Ok(test_entry_address()))
                .to_json()
                .unwrap(),
        );
        assert_eq!(
            "{\"error\":\"some error\"}",
            ActionResponse::Commit(Err(HolochainError::new("some error")))
                .to_json()
                .unwrap(),
        );
    }

    #[test]
    fn test_get_response_to_json() {
        assert_eq!(
            "\"test entry content\"",
            ActionResponse::GetEntry(Some(test_entry().clone()))
                .to_json()
                .unwrap(),
        );
        assert_eq!("", ActionResponse::GetEntry(None).to_json().unwrap());
    }

    #[test]
    fn test_get_links_response_to_json() {
        assert_eq!(
            "[\"QmbXSE38SN3SuJDmHKSSw5qWWegvU7oTxrLDRavWjyxMrT\"]",
            ActionResponse::GetLinks(Ok(vec![test_entry().address()]))
                .to_json()
                .unwrap(),
        );
        assert_eq!(
            "{\"error\":\"some error\"}",
            ActionResponse::GetLinks(Err(HolochainError::new("some error")))
                .to_json()
                .unwrap(),
        );
    }

    #[test]
    fn test_link_entries_response_to_json() {
        assert_eq!(
            "{\"address\":\"QmbXSE38SN3SuJDmHKSSw5qWWegvU7oTxrLDRavWjyxMrT\"}",
            ActionResponse::LinkEntries(Ok(test_entry()))
                .to_json()
                .unwrap(),
        );
        assert_eq!(
            "{\"error\":\"some error\"}",
            ActionResponse::LinkEntries(Err(HolochainError::new("some error")))
                .to_json()
                .unwrap(),
        );
    }
}<|MERGE_RESOLUTION|>--- conflicted
+++ resolved
@@ -177,10 +177,7 @@
     use super::{reduce_commit_entry, reduce_get_entry, ActionResponse, AgentState};
     use action::tests::{test_action_wrapper_commit, test_action_wrapper_get};
     use cas::content::AddressableContent;
-<<<<<<< HEAD
-=======
     use chain::tests::test_chain;
->>>>>>> 5009505b
     use error::HolochainError;
     use hash_table::entry::tests::{test_entry, test_entry_address};
     use instance::tests::test_context;
