--- conflicted
+++ resolved
@@ -21,22 +21,10 @@
 /// be called from zome api functions and other contexts that don't care about implementation details.
 ///
 /// Returns a future that resolves to an ActionResponse.
-<<<<<<< HEAD
-pub fn commit_entry(
-    entry: Entry,
-    maybe_crud_link: Option<Address>,
-    action_channel: &SyncSender<ActionWrapper>,
-    context: &Arc<Context>,
-) -> CommitFuture {
+pub async fn commit_entry(entry: Entry, maybe_crud_link: Option<Address>, context: &Arc<Context>) -> Result<Address, HolochainError> {
     let action_wrapper = ActionWrapper::new(Action::Commit((entry, maybe_crud_link)));
-    dispatch_action(action_channel, action_wrapper.clone());
-    CommitFuture {
-=======
-pub async fn commit_entry(entry: Entry, context: &Arc<Context>) -> Result<Address, HolochainError> {
-    let action_wrapper = ActionWrapper::new(Action::Commit(entry));
     dispatch_action(&context.action_channel, action_wrapper.clone());
     await!(CommitFuture {
->>>>>>> 9b131a98
         context: context.clone(),
         action: action_wrapper,
     })
