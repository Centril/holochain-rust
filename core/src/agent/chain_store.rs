use globset::{GlobBuilder, GlobSetBuilder};
use holochain_core_types::{
    chain_header::ChainHeader,
    entry::entry_type::EntryType,
    error::RibosomeErrorCode::{self, *},
    sync::HcRwLock as RwLock,
};
use holochain_persistence_api::cas::{
    content::{Address, AddressableContent},
    storage::ContentAddressableStorage,
};

use std::{str::FromStr, sync::Arc};

#[derive(Debug, Clone)]
pub struct ChainStore {
    // Storages holding local shard data
    content_storage: Arc<RwLock<dyn ContentAddressableStorage>>,
}

impl PartialEq for ChainStore {
    fn eq(&self, other: &ChainStore) -> bool {
        let storage_lock = &self.content_storage.clone();
        let storage = &*storage_lock.read().unwrap();
        let other_storage_lock = &other.content_storage.clone();
        let other_storage = &*other_storage_lock.read().unwrap();
        storage.get_id() == other_storage.get_id()
    }
}

#[derive(Default, Debug, Clone)]
pub struct ChainStoreQueryOptions {
    pub start: usize,
    pub limit: usize,
    pub headers: bool,
}

#[derive(Debug)]
pub enum ChainStoreQueryResult {
    Addresses(Vec<Address>),
    Headers(Vec<ChainHeader>),
}

impl ChainStore {
    pub fn new(content_storage: Arc<RwLock<dyn ContentAddressableStorage>>) -> Self {
        ChainStore { content_storage }
    }

    pub fn content_storage(&self) -> Arc<RwLock<dyn ContentAddressableStorage>> {
        self.content_storage.clone()
    }

    pub fn iter(&self, start_chain_header: &Option<ChainHeader>) -> ChainStoreIterator {
        ChainStoreIterator::new(self.content_storage.clone(), start_chain_header.clone())
    }

    /// Scans the local chain for the first Entry of EntryType, and then creates a
    /// ChainStoreTypeIter to return the sequence of all Entrys with the same EntryType. Requires a
    /// single EntryType.
    pub fn iter_type(
        &self,
        start_chain_header: &Option<ChainHeader>,
        entry_type: &EntryType,
    ) -> ChainStoreTypeIterator {
        ChainStoreTypeIterator::new(
            self.content_storage.clone(),
            self.iter(start_chain_header)
                .find(|chain_header| chain_header.entry_type() == entry_type),
        )
    }

    // Supply a None for options to get defaults (all elements, no ChainHeaders just Addresses)
    pub fn query(
        &self,
        start_chain_header: &Option<ChainHeader>,
        entry_type_names: &[&str],
        options: ChainStoreQueryOptions,
    ) -> Result<ChainStoreQueryResult, RibosomeErrorCode> {
        // Get entry_type name(s), if any.  If empty/blank, returns the complete source chain.  A
        // single matching entry type name with no glob pattern matching will use the single
        // entry_type optimization.  Otherwise, we'll construct a GlobSet match and scan the list to
        // create a pattern-match engine to select the EntryTypes we want.
        fn is_glob(c: char) -> bool {
            "./*[]{}".chars().any(|y| y == c)
        }
        fn is_glob_str(s: &str) -> bool {
            s.chars().any(|c| is_glob(c))
        }

        // Unpack options; start == 0 --> start at beginning, limit == 0 --> take all remaining
        let start = options.start;
        let limit = if options.limit == 0 {
            usize::max_value()
        } else {
            options.limit
        };
        let headers = options.headers;

        let vector = match entry_type_names {
            // Vec<Address> or Vec<ChainHeader>
            [] | [""] | ["**"] => {
                // No filtering desired; uses bare .iter()
                if headers {
                    ChainStoreQueryResult::Headers(
                        self.iter(start_chain_header)
                            .skip(start)
                            .take(limit)
                            .map(|header| header.to_owned())
                            .collect(),
                    )
                } else {
                    ChainStoreQueryResult::Addresses(
                        self.iter(start_chain_header)
                            .skip(start)
                            .take(limit)
                            .map(|header| header.entry_address().to_owned())
                            .collect(),
                    )
                }
            }
            [one] if !is_glob_str(one) => {
                // Single EntryType without "glob" pattern; uses .iter_type()
                let entry_type = match EntryType::from_str(&one) {
                    Ok(inner) => inner,
                    Err(..) => return Err(UnknownEntryType),
                };
                if headers {
                    ChainStoreQueryResult::Headers(
                        self.iter_type(start_chain_header, &entry_type)
                            .skip(start)
                            .take(limit)
                            .map(|header| header.to_owned())
                            .collect(),
                    )
                } else {
                    ChainStoreQueryResult::Addresses(
                        self.iter_type(start_chain_header, &entry_type)
                            .skip(start)
                            .take(limit)
                            .map(|header| header.entry_address().to_owned())
                            .collect(),
                    )
                }
            }
            rest => {
                // 1 or more EntryTypes, may or may not include glob wildcards.  Create a
                // GlobSetBuilder and add all the EntryType name patterns to it; this will recognize
                // all matching EntryTypes using a single regex machine invocation.  In order to
                // support .../... EntryType namespaces, force the '/' path separator to match
                // literally.
                let mut builder = GlobSetBuilder::new();
                for name in rest {
                    builder.add(
                        GlobBuilder::new(name)
                            .literal_separator(true)
                            .build()
                            .map_err(|_| UnknownEntryType)?,
                    );
                }
                let globset = builder.build().map_err(|_| UnknownEntryType)?;
                if headers {
                    ChainStoreQueryResult::Headers(
                        self.iter(start_chain_header)
                            .filter(|header| {
                                globset.matches(header.entry_type().to_string()).len() > 0
                            })
                            .skip(start)
                            .take(limit)
                            .map(|header| header.to_owned())
                            .collect(),
                    )
                } else {
                    ChainStoreQueryResult::Addresses(
                        self.iter(start_chain_header)
                            .filter(|header| {
                                globset.matches(header.entry_type().to_string()).len() > 0
                            })
                            .skip(start)
                            .take(limit)
                            .map(|header| header.entry_address().to_owned())
                            .collect(),
                    )
                }
            }
        };

        Ok(vector)
    }
}

/// Access each Entry
///
/// # Remarks
///
/// Locates the next Entry by following ChainHeader's .link
///
pub struct ChainStoreIterator {
    content_storage: Arc<RwLock<dyn ContentAddressableStorage>>,
    current: Option<ChainHeader>,
}

impl ChainStoreIterator {
    pub fn new(
        content_storage: Arc<RwLock<dyn ContentAddressableStorage>>,
        current: Option<ChainHeader>,
    ) -> ChainStoreIterator {
        ChainStoreIterator {
            content_storage,
            current,
        }
    }
}

/// Follows ChainHeader.link through every previous Entry (of any EntryType) in the chain
impl Iterator for ChainStoreIterator {
    type Item = ChainHeader;

    /// May panic if there is an underlying error in the table
    fn next(&mut self) -> Option<ChainHeader> {
        let previous = self.current.take();
        let storage = &self.content_storage.clone();
        self.current = previous
            .as_ref()
            .and_then(|chain_header| chain_header.link())
            .as_ref()
            // @TODO should this panic?
            // @see https://github.com/holochain/holochain-rust/issues/146
            .and_then(|linked_chain_header_address| {
                storage
                    .read()
                    .unwrap()
                    .fetch(linked_chain_header_address)
                    .expect("failed to fetch from CAS")
                    .map(|content| {
                        ChainHeader::try_from_content(&content)
                            .expect("failed to load ChainHeader from Content")
                    })
            });
        previous
    }
}

/// Quickly access each Entry of a single known EntryType
///
/// # Remarks
///
/// Iterates over subsequent instances of the same EntryType using .link_same_type.
///
/// This Iterator will only work with a single EntryType; it cannot handle None (wildcard) or
/// multiple EntryType queries.
///
pub struct ChainStoreTypeIterator {
    content_storage: Arc<RwLock<dyn ContentAddressableStorage>>,
    current: Option<ChainHeader>,
}

impl ChainStoreTypeIterator {
    pub fn new(
        content_storage: Arc<RwLock<dyn ContentAddressableStorage>>,
        current: Option<ChainHeader>,
    ) -> ChainStoreTypeIterator {
        ChainStoreTypeIterator {
            content_storage,
            current,
        }
    }
}

/// Follows ChainHeader.link_same_type through every previous Entry of the same EntryType in the chain
impl Iterator for ChainStoreTypeIterator {
    type Item = ChainHeader;

    /// May panic if there is an underlying error in the table
    fn next(&mut self) -> Option<ChainHeader> {
        let previous = self.current.take();
        let storage = &self.content_storage.clone();
        self.current = previous
            .as_ref()
            .and_then(|chain_header| chain_header.link_same_type())
            .as_ref()
            // @TODO should this panic?
            // @see https://github.com/holochain/holochain-rust/issues/146
            .and_then(|linked_chain_header_address| {
                storage
                    .read()
                    .unwrap()
                    .fetch(linked_chain_header_address)
                    .expect("failed to fetch from CAS")
                    .map(|content| {
                        ChainHeader::try_from_content(&content)
                            .expect("failed to load ChainHeader from Content")
                    })
            });
        previous
    }
}

#[cfg(test)]
pub mod tests {
    use self::tempfile::tempdir;
    use crate::agent::chain_store::{ChainStore, ChainStoreQueryOptions, ChainStoreQueryResult};
    use holochain_core_types::{
        chain_header::{test_chain_header, test_provenances, ChainHeader},
        entry::{
            entry_type::{test_entry_type_b, AppEntryType},
            test_entry, test_entry_b, test_entry_c, Entry,
        },
        sync::HcRwLock as RwLock,
        time::test_iso_8601,
    };
    use holochain_json_api::json::{JsonString, RawString};
    use holochain_persistence_api::cas::content::AddressableContent;
    use holochain_persistence_file::cas::file::FilesystemStorage;
    use tempfile;

    pub fn test_chain_store() -> ChainStore {
<<<<<<< HEAD
        ChainStore::new(std::sync::Arc::new(std::sync::RwLock::new(
            FilesystemStorage::new(tempdir().unwrap().path())
=======
        ChainStore::new(std::sync::Arc::new(RwLock::new(
            FilesystemStorage::new(tempdir().unwrap().path().to_str().unwrap())
>>>>>>> 13b1de5a
                .expect("could not create chain store"),
        )))
    }

    #[test]
    /// show Iterator implementation for chain store
    fn iterator_test() {
        let chain_store = test_chain_store();

        let entry = test_entry_b();
        let chain_header_a = test_chain_header();
        let chain_header_b = ChainHeader::new(
            &entry.entry_type(),
            &entry.address(),
            &test_provenances("sig"),
            &Some(chain_header_a.address()),
            &None,
            &None,
            &test_iso_8601(),
        );

        let storage = chain_store.content_storage.clone();
        (*storage.write().unwrap())
            .add(&chain_header_a)
            .expect("could not add header to cas");
        (*storage.write().unwrap())
            .add(&chain_header_b)
            .expect("could not add header to cas");

        let expected = vec![chain_header_b.clone(), chain_header_a.clone()];
        let mut found = vec![];
        for chain_header in chain_store.iter(&Some(chain_header_b)) {
            found.push(chain_header);
        }
        assert_eq!(expected, found);

        let expected = vec![chain_header_a.clone()];
        let mut found = vec![];
        for chain_header in chain_store.iter(&Some(chain_header_a)) {
            found.push(chain_header);
        }
        assert_eq!(expected, found);
    }

    #[test]
    /// show entry typed Iterator implementation for chain store
    fn type_iterator_test() {
        let chain_store = test_chain_store();

        let chain_header_a = test_chain_header();
        // b has a different type to a
        let entry_b = test_entry_b();
        let chain_header_b = ChainHeader::new(
            &entry_b.entry_type(),
            &entry_b.address(),
            &test_provenances("sig"),
            &Some(chain_header_a.address()),
            &None,
            &None,
            &test_iso_8601(),
        );
        // c has same type as a
        let entry_c = test_entry();
        let chain_header_c = ChainHeader::new(
            &entry_c.entry_type(),
            &entry_c.address(),
            &test_provenances("sig"),
            &Some(chain_header_b.address()),
            &Some(chain_header_a.address()),
            &None,
            &test_iso_8601(),
        );

        for chain_header in vec![&chain_header_a, &chain_header_b, &chain_header_c] {
            let storage = chain_store.content_storage.clone();
            (*storage.write().unwrap())
                .add(chain_header)
                .expect("could not add header to cas");
        }

        let expected = vec![chain_header_c.clone(), chain_header_a.clone()];
        let mut found = vec![];
        for chain_header in
            chain_store.iter_type(&Some(chain_header_c.clone()), &chain_header_c.entry_type())
        {
            found.push(chain_header);
        }
        assert_eq!(expected, found);

        let expected = vec![chain_header_a.clone()];
        let mut found = vec![];
        for chain_header in
            chain_store.iter_type(&Some(chain_header_b.clone()), &chain_header_c.entry_type())
        {
            found.push(chain_header);
        }
        assert_eq!(expected, found);

        let expected = vec![chain_header_b.clone()];
        let mut found = vec![];
        for chain_header in
            chain_store.iter_type(&Some(chain_header_c.clone()), &chain_header_b.entry_type())
        {
            found.push(chain_header);
        }
        assert_eq!(expected, found);

        let expected = vec![chain_header_b.clone()];
        let mut found = vec![];
        for chain_header in
            chain_store.iter_type(&Some(chain_header_b.clone()), &chain_header_b.entry_type())
        {
            found.push(chain_header);
        }
        assert_eq!(expected, found);
    }

    #[test]
    /// show query() implementation
    fn query_test() {
        let chain_store = test_chain_store();

        // Two entries w/ the same EntryType "testEntryTypeB".
        let chain_header_a = test_chain_header();
        let entry = test_entry_b();
        let chain_header_b = ChainHeader::new(
            &entry.entry_type(),
            &entry.address(),
            &test_provenances("sig-b"),
            &Some(chain_header_a.address()), // .link                (to previous entry)
            &None, // .link_same_type      (to previous entry of same type)
            &None,
            &test_iso_8601(),
        );
        let entry = test_entry_c();
        let chain_header_c = ChainHeader::new(
            &entry.entry_type(),
            &entry.address(),
            &test_provenances("sig-c"),
            &Some(chain_header_b.address()),
            &Some(chain_header_b.address()),
            &None,
            &test_iso_8601(),
        );
        let entry = Entry::App(
            AppEntryType::from("another/something"),
            JsonString::from(RawString::from("Hello, World!")),
        );
        let chain_header_d = ChainHeader::new(
            &entry.entry_type(),
            &entry.address(),
            &test_provenances("sig-d"),
            &Some(chain_header_c.address()),
            &None,
            &None,
            &test_iso_8601(),
        );
        let entry = Entry::App(
            AppEntryType::from("another/different"),
            JsonString::from(RawString::from("Kthxbye")),
        );
        let chain_header_e = ChainHeader::new(
            &entry.entry_type(),
            &entry.address(),
            &test_provenances("sig-e"),
            &Some(chain_header_d.address()),
            &None,
            &None,
            &test_iso_8601(),
        );

        let storage = chain_store.content_storage.clone();
        (*storage.write().unwrap())
            .add(&chain_header_a)
            .expect("could not add header to cas");
        (*storage.write().unwrap())
            .add(&chain_header_b)
            .expect("could not add header to cas");
        (*storage.write().unwrap())
            .add(&chain_header_c)
            .expect("could not add header to cas");
        (*storage.write().unwrap())
            .add(&chain_header_d)
            .expect("could not add header to cas");
        (*storage.write().unwrap())
            .add(&chain_header_e)
            .expect("could not add header to cas");

        // First, lets see if we can find the EntryType "testEntryTypeB" Entries
        let found = match chain_store
            .query(
                &Some(chain_header_e.clone()),
                &vec![test_entry_type_b().to_string().as_ref()],
                ChainStoreQueryOptions::default(),
            )
            .unwrap()
        {
            ChainStoreQueryResult::Addresses(addresses) => addresses,
            other => panic!("Unexpected query value {:?}", other),
        };

        let expected = vec![
            chain_header_c.entry_address().clone(),
            chain_header_b.entry_address().clone(),
        ];
        assert_eq!(expected, found);

        // Then, limit to 1 at a time, starting from the 0'th match
        let found = match chain_store
            .query(
                &Some(chain_header_e.clone()),
                &vec![test_entry_type_b().to_string().as_ref()],
                ChainStoreQueryOptions {
                    start: 0,
                    limit: 1,
                    headers: false,
                },
            )
            .unwrap()
        {
            ChainStoreQueryResult::Addresses(addresses) => addresses,
            other => panic!("Unexpected query value {:?}", other),
        };
        let expected = vec![chain_header_c.entry_address().clone()];
        assert_eq!(expected, found);

        // Now query for all EntryTypes via entry_type == None
        let found = match chain_store
            .query(
                &Some(chain_header_e.clone()),
                &[],
                ChainStoreQueryOptions::default(),
            )
            .unwrap()
        {
            ChainStoreQueryResult::Addresses(addresses) => addresses,
            other => panic!("Unexpected query value {:?}", other),
        };
        let expected = vec![
            chain_header_e.entry_address().clone(),
            chain_header_d.entry_address().clone(),
            chain_header_c.entry_address().clone(),
            chain_header_b.entry_address().clone(),
            chain_header_a.entry_address().clone(),
        ];
        assert_eq!(expected, found);

        // Test Glob matching, namespacing.

        // Wildcard glob, all paths
        let found = match chain_store
            .query(
                &Some(chain_header_e.clone()),
                &vec!["**".to_string().as_ref()],
                ChainStoreQueryOptions::default(),
            )
            .unwrap()
        {
            ChainStoreQueryResult::Addresses(addresses) => addresses,
            other => panic!("Unexpected query value {:?}", other),
        };
        assert_eq!(expected, found);

        // Globbing plus some arbitrary EntryType names, thus matches everything again
        let found = match chain_store
            .query(
                &Some(chain_header_e.clone()),
                &vec!["another/*".to_string().as_ref(), "testEntryType*"],
                ChainStoreQueryOptions::default(),
            )
            .unwrap()
        {
            ChainStoreQueryResult::Addresses(addresses) => addresses,
            other => panic!("Unexpected query value {:?}", other),
        };
        assert_eq!(expected, found);

        // Just globbing
        let found = match chain_store
            .query(
                &Some(chain_header_e.clone()),
                &vec!["another/*".to_string().as_ref()],
                ChainStoreQueryOptions::default(),
            )
            .unwrap()
        {
            ChainStoreQueryResult::Addresses(addresses) => addresses,
            other => panic!("Unexpected query value {:?}", other),
        };
        let expected = vec![
            chain_header_e.entry_address().clone(),
            chain_header_d.entry_address().clone(),
        ];
        assert_eq!(expected, found);

        let entry = Entry::App(
            AppEntryType::from("ns/one"),
            JsonString::from(RawString::from("1")),
        );
        let chain_header_f = ChainHeader::new(
            &entry.entry_type(),
            &entry.address(),
            &test_provenances("sig"),
            &Some(chain_header_e.address()),
            &None,
            &None,
            &test_iso_8601(),
        );
        let entry = Entry::App(
            AppEntryType::from("ns/sub/two"),
            JsonString::from(RawString::from("2")),
        );
        let chain_header_g = ChainHeader::new(
            &entry.entry_type(),
            &entry.address(),
            &test_provenances("sig"),
            &Some(chain_header_f.address()),
            &None,
            &None,
            &test_iso_8601(),
        );
        let entry = Entry::App(
            AppEntryType::from("ns/sub/three"),
            JsonString::from(RawString::from("3")),
        );
        let chain_header_h = ChainHeader::new(
            &entry.entry_type(),
            &entry.address(),
            &test_provenances("sig"),
            &Some(chain_header_g.address()),
            &None,
            &None,
            &test_iso_8601(),
        );
        (*storage.write().unwrap())
            .add(&chain_header_f)
            .expect("could not add header to cas");
        (*storage.write().unwrap())
            .add(&chain_header_g)
            .expect("could not add header to cas");
        (*storage.write().unwrap())
            .add(&chain_header_h)
            .expect("could not add header to cas");

        // Multiple complex globs.  The leading '**/' matches 0 or more leading .../ segments, so returns
        let found = match chain_store
            .query(
                &Some(chain_header_h.clone()),
                &vec!["another/*", "ns/**/t*"],
                ChainStoreQueryOptions::default(),
            )
            .unwrap()
        {
            ChainStoreQueryResult::Addresses(addresses) => addresses,
            other => panic!("Unexpected query value {:?}", other),
        };
        let expected = vec![
            chain_header_h.entry_address().clone(),
            chain_header_g.entry_address().clone(),
            chain_header_e.entry_address().clone(),
            chain_header_d.entry_address().clone(),
        ];
        assert_eq!(expected, found);

        // So, we should be able to find EntryType names by suffix at any depth
        let found = match chain_store
            .query(
                &Some(chain_header_h.clone()),
                &vec!["**/*{e,B}"],
                ChainStoreQueryOptions::default(),
            )
            .unwrap()
        {
            ChainStoreQueryResult::Addresses(addresses) => addresses,
            other => panic!("Unexpected query value {:?}", other),
        };
        let expected = vec![
            chain_header_h.entry_address().clone(), // .../three
            chain_header_f.entry_address().clone(), // .../one
            chain_header_c.entry_address().clone(), // testEntryTypeB
            chain_header_b.entry_address().clone(), // testEntryTypeB
            chain_header_a.entry_address().clone(), // testEntryType
        ];
        assert_eq!(expected, found);

        let entry = Entry::App(
            AppEntryType::from("%system_entry_type"),
            JsonString::from(RawString::from("System Entry")),
        );
        let chain_header_i = ChainHeader::new(
            &entry.entry_type(),
            &entry.address(),
            &test_provenances("sig"),
            &Some(chain_header_h.address()),
            &None,
            &None,
            &test_iso_8601(),
        );
        (*storage.write().unwrap())
            .add(&chain_header_i)
            .expect("could not add header to cas");

        // Find EntryTypes which are/not System (start with '%'), and end in 'e'
        let found = match chain_store
            .query(
                &Some(chain_header_i.clone()),
                &vec!["[!%]*e"],
                ChainStoreQueryOptions::default(),
            )
            .unwrap()
        {
            ChainStoreQueryResult::Addresses(addresses) => addresses,
            other => panic!("Unexpected query value {:?}", other),
        };
        let expected = vec![
            chain_header_a.entry_address().clone(), // testEntryType
        ];
        assert_eq!(expected, found);

        let found = match chain_store
            .query(
                &Some(chain_header_i.clone()),
                &vec!["%*e"],
                ChainStoreQueryOptions::default(),
            )
            .unwrap()
        {
            ChainStoreQueryResult::Addresses(addresses) => addresses,
            other => panic!("Unexpected query value {:?}", other),
        };
        let expected = vec![
            chain_header_i.entry_address().clone(), // %system_entry_type
        ];
        assert_eq!(expected, found);

        // Including all namespaced EntryTypes
        let found = match chain_store
            .query(
                &Some(chain_header_i.clone()),
                &vec!["**/[!%]*e"],
                ChainStoreQueryOptions::default(),
            )
            .unwrap()
        {
            ChainStoreQueryResult::Addresses(addresses) => addresses,
            other => panic!("Unexpected query value {:?}", other),
        };
        let expected = vec![
            chain_header_h.entry_address().clone(), // .../three
            chain_header_f.entry_address().clone(), // .../one
            chain_header_a.entry_address().clone(), // testEntryType
        ];
        assert_eq!(expected, found);

        // Including all namespaced EntryTypes, getting ChainHeader
        let found = match chain_store
            .query(
                &Some(chain_header_i.clone()),
                &vec!["**/[!%]*e"],
                ChainStoreQueryOptions {
                    headers: true,
                    ..Default::default()
                },
            )
            .unwrap()
        {
            ChainStoreQueryResult::Headers(headers) => headers,
            other => panic!("Unexpected query value {:?}", other),
        };
        for (h, a) in found.iter().zip(expected.iter()) {
            assert_eq!(h.entry_address(), a);
        }
    }

    use globset::{Glob, GlobBuilder, GlobSetBuilder};

    #[test]
    /// show query() globbing implementation
    fn glob_query_test() {
        let glob = match Glob::new("*.rs") {
            Ok(pat) => pat.compile_matcher(),
            Err(_) => panic!("Couldn't craete new Glob"),
        };
        assert!(glob.is_match("foo.rs"));
        assert!(glob.is_match("foo/bar.rs")); // separators not specially handled
        assert!(!glob.is_match("Cargo.toml"));

        let glob = match GlobBuilder::new("*.rs").literal_separator(true).build() {
            Ok(pat) => pat.compile_matcher(),
            Err(_) => panic!("Couldn't craete new Glob"),
        };
        assert!(glob.is_match("foo.rs"));
        assert!(!glob.is_match("foo/bar.rs")); // separators now are special
        assert!(!glob.is_match("Cargo.toml"));

        let mut builder = GlobSetBuilder::new();
        // A GlobBuilder can be used to configure each glob's match semantics
        // independently.  Either using simple Glob::new (default semantics):
        builder.add(match Glob::new("*.rs") {
            Ok(pat) => pat,
            Err(_) => panic!("Couldn't craete new Glob"),
        });
        builder.add(match Glob::new("src/lib.rs") {
            Ok(pat) => pat,
            Err(_) => panic!("Couldn't craete new Glob"),
        });
        builder.add(match Glob::new("src/**/foo.rs") {
            Ok(pat) => pat,
            Err(_) => panic!("Couldn't craete new Glob"),
        });
        let set = match builder.build() {
            Ok(globset) => globset,
            Err(_) => panic!("Couldn't build GlobSetBuilder"),
        };
        assert_eq!(set.matches("src/bar/baz/foo.rs"), vec![0, 2]); // separators are not treated specially; '*' matches them

        // Or using GlobBuilder::new for specific modifiers on each pattern's behaviour
        let mut builder = GlobSetBuilder::new();
        builder.add(
            match GlobBuilder::new("*.rs").literal_separator(true).build() {
                Ok(pat) => pat,
                Err(_) => panic!("Couldn't craete new Glob"),
            },
        );
        builder.add(
            match GlobBuilder::new("src/lib.rs")
                .literal_separator(true)
                .build()
            {
                Ok(pat) => pat,
                Err(_) => panic!("Couldn't craete new Glob"),
            },
        );
        builder.add(
            match GlobBuilder::new("src/**/foo.rs")
                .literal_separator(true)
                .build()
            {
                Ok(pat) => pat,
                Err(_) => panic!("Couldn't craete new Glob"),
            },
        );
        builder.add(
            match GlobBuilder::new("**/foo.rs")
                .literal_separator(true)
                .build()
            {
                Ok(pat) => pat,
                Err(_) => panic!("Couldn't craete new Glob"),
            },
        );
        let set = match builder.build() {
            Ok(globset) => globset,
            Err(_) => panic!("Couldn't build GlobSetBuilder"),
        };
        assert_eq!(set.matches("src/bar/baz/foo.rs"), vec![2, 3]); // *.rs no longer matches, due to '/' separators
        assert_eq!(set.matches("foo.rs"), vec![0, 3]); // but, any number of leading '/' are matched by a '**/...'
    }

}<|MERGE_RESOLUTION|>--- conflicted
+++ resolved
@@ -314,13 +314,8 @@
     use tempfile;
 
     pub fn test_chain_store() -> ChainStore {
-<<<<<<< HEAD
-        ChainStore::new(std::sync::Arc::new(std::sync::RwLock::new(
+        ChainStore::new(std::sync::Arc::new(RwLock::new(
             FilesystemStorage::new(tempdir().unwrap().path())
-=======
-        ChainStore::new(std::sync::Arc::new(RwLock::new(
-            FilesystemStorage::new(tempdir().unwrap().path().to_str().unwrap())
->>>>>>> 13b1de5a
                 .expect("could not create chain store"),
         )))
     }
