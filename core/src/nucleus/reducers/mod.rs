mod add_pending_validation;
pub mod init_application;
mod remove_pending_validation;
pub mod return_initialization_result;
pub mod return_validation_package;
pub mod return_validation_result;
pub mod return_zome_function_result;

use crate::{
    action::{Action, ActionWrapper, NucleusReduceFn},
    context::Context,
    nucleus::{
        reducers::{
            add_pending_validation::reduce_add_pending_validation,
<<<<<<< HEAD
            init_application::reduce_initialize_chain,
=======
            init_application::reduce_init_application,
            remove_pending_validation::reduce_remove_pending_validation,
>>>>>>> e39129a1
            return_initialization_result::reduce_return_initialization_result,
            return_validation_package::reduce_return_validation_package,
            return_validation_result::reduce_return_validation_result,
            return_zome_function_result::reduce_return_zome_function_result,
        },
        state::NucleusState,
    },
};

use std::sync::Arc;

/// Maps incoming action to the correct reducer
fn resolve_reducer(action_wrapper: &ActionWrapper) -> Option<NucleusReduceFn> {
    match action_wrapper.action() {
        Action::AddPendingValidation(_) => Some(reduce_add_pending_validation),
        Action::RemovePendingValidation(_) => Some(reduce_remove_pending_validation),
        Action::ReturnInitializationResult(_) => Some(reduce_return_initialization_result),
        Action::InitializeChain(_) => Some(reduce_initialize_chain),
        Action::ReturnZomeFunctionResult(_) => Some(reduce_return_zome_function_result),
        Action::ReturnValidationResult(_) => Some(reduce_return_validation_result),
        Action::ReturnValidationPackage(_) => Some(reduce_return_validation_package),
        _ => None,
    }
}

/// Reduce state of Nucleus according to action.
/// Note: Can't block when dispatching action here because we are inside the reduce's mutex
pub fn reduce(
    context: Arc<Context>,
    old_state: Arc<NucleusState>,
    action_wrapper: &ActionWrapper,
) -> Arc<NucleusState> {
    let handler = resolve_reducer(action_wrapper);
    match handler {
        Some(f) => {
            let mut new_state: NucleusState = (*old_state).clone();
            f(context, &mut new_state, &action_wrapper);
            Arc::new(new_state)
        }
        None => old_state,
    }
}<|MERGE_RESOLUTION|>--- conflicted
+++ resolved
@@ -12,12 +12,8 @@
     nucleus::{
         reducers::{
             add_pending_validation::reduce_add_pending_validation,
-<<<<<<< HEAD
             init_application::reduce_initialize_chain,
-=======
-            init_application::reduce_init_application,
             remove_pending_validation::reduce_remove_pending_validation,
->>>>>>> e39129a1
             return_initialization_result::reduce_return_initialization_result,
             return_validation_package::reduce_return_validation_package,
             return_validation_result::reduce_return_validation_result,
