--- conflicted
+++ resolved
@@ -1,21 +1,13 @@
 extern crate serde_json;
 use crate::{
     context::Context,
-<<<<<<< HEAD
-    nucleus::ribosome::{
-        self,
-        callback::{links_utils, make_internal_capability_call, CallbackResult},
-        fn_call::ZomeFnCall,
-        runtime::WasmCallData,
-=======
     nucleus::{
         ribosome::{
             self,
-            callback::{links_utils, CallbackResult},
+            callback::{links_utils, make_internal_capability_call, CallbackResult},
             runtime::WasmCallData,
         },
         ZomeFnCall,
->>>>>>> 85e6bfff
     },
 };
 use holochain_core_types::{
