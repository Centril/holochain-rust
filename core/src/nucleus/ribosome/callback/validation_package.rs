--- conflicted
+++ resolved
@@ -45,15 +45,10 @@
                 )))
             } else {
                 match serde_json::from_str(&result) {
-<<<<<<< HEAD
                     Ok(package) => Ok(CallbackResult::ValidationPackageDefinition(package)),
-                    Err(_) => Err(HolochainError::SerializationError(String::from("validation_package result could not be deserialized as ValidationPackage")))
-=======
-                    Ok(package) => Ok(CallbackResult::ValidationPackage(package)),
                     Err(_) => Err(HolochainError::SerializationError(String::from(
                         "validation_package result could not be deserialized as ValidationPackage",
                     ))),
->>>>>>> 8679d517
                 }
             }
         }
