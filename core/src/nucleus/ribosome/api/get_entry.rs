--- conflicted
+++ resolved
@@ -1,13 +1,8 @@
-<<<<<<< HEAD
-use futures::executor::block_on;
-use holochain_wasm_utils::api_serialization::get_entry::GetEntryArgs;
-use nucleus::{
-=======
 use crate::nucleus::{
->>>>>>> d2a815e2
     actions::get_entry::get_entry,
     ribosome::{api::ZomeApiResult, Runtime},
 };
+use holochain_wasm_utils::api_serialization::get_entry::GetEntryArgs;
 use futures::executor::block_on;
 use holochain_core_types::cas::content::Address;
 use std::convert::TryFrom;
@@ -22,11 +17,11 @@
     let args_str = runtime.load_json_string_from_args(&args);
     let input = match GetEntryArgs::try_from(args_str.clone()) {
         Ok(input) => input,
-        // Exit on error
+    // Exit on error
         Err(_) => {
             println!("invoke_get_entry() failed to deserialize: {:?}", args_str);
-            return ribosome_error_code!(ArgumentDeserializationFailed);
-        }
+        return ribosome_error_code!(ArgumentDeserializationFailed);
+    }
     };
     // Create and block on future
     let future = get_entry(&runtime.context, &input);
@@ -40,31 +35,16 @@
     extern crate test_utils;
     extern crate wabt;
 
+    use holochain_wasm_utils::api_serialization::get_entry::*;
     use self::wabt::Wat2Wasm;
     use crate::{
         instance::tests::{test_context_and_logger, test_instance},
-        nucleus::{
-            ribosome::{
-                self,
-                api::{
-                    commit::tests::test_commit_args_bytes,
-                    tests::{test_capability, test_parameters, test_zome_name},
-                },
-            },
-            ZomeFnCall,
-        },
-    };
-    use holochain_core_types::{
         cas::content::{Address, AddressableContent},
         crud_status::CrudStatus,
         entry::test_entry,
         error::ZomeApiInternalResult,
         json::JsonString,
-    };
-<<<<<<< HEAD
-    use holochain_wasm_utils::api_serialization::get_entry::*;
-    use instance::tests::{test_context_and_logger, test_instance};
-    use nucleus::{
+        nucleus::{
         ribosome::{
             self,
             api::{
@@ -73,9 +53,14 @@
             },
         },
         ZomeFnCall,
+        },
     };
-=======
->>>>>>> d2a815e2
+    use holochain_core_types::{
+        cas::content::{Address, AddressableContent},
+        entry::test_entry,
+        error::ZomeApiInternalResult,
+        json::JsonString,
+    };
     use std::sync::Arc;
 
     /// dummy get args from standard test entry
