use futures::executor::block_on;
<<<<<<< HEAD
use holochain_core_types::{cas::content::Address, error::ZomeApiInternalResult};
use nucleus::{actions::get_entry::get_entry, ribosome::Runtime};
use std::convert::TryFrom;
use wasmi::{RuntimeArgs, RuntimeValue, Trap};
=======
use holochain_wasm_utils::api_serialization::get_entry::{GetEntryArgs, GetEntryResult};
use nucleus::{
    actions::get_entry::get_entry,
    ribosome::{api::ZomeApiResult, Runtime},
};
use serde_json;
use wasmi::{RuntimeArgs, RuntimeValue};
>>>>>>> d23223b0

/// ZomeApiFunction::GetAppEntry function code
/// args: [0] encoded MemoryAllocation as u32
/// Expected complex argument: GetEntryArgs
/// Returns an HcApiReturnCode as I32
pub fn invoke_get_entry(runtime: &mut Runtime, args: &RuntimeArgs) -> ZomeApiResult {
    // deserialize args
    let args_str = runtime.load_json_string_from_args(&args);
    let try_address = Address::try_from(args_str.clone());
    // Exit on error
    if try_address.is_err() {
        println!(
            "invoke_get_entry failed to deserialize Address: {:?}",
            args_str
        );
        return ribosome_error_code!(ArgumentDeserializationFailed);
    }
    let address = try_address.unwrap();

    let future = get_entry(&runtime.context, address);
    let result = block_on(future);

    match result {
<<<<<<< HEAD
        Ok(maybe_entry) => runtime.store_as_json_string(ZomeApiInternalResult::success(
            maybe_entry.and_then(|entry| Some(entry.serialize())),
        )),
        Err(_) => ribosome_error_code!(Unspecified),
=======
        Err(hc_err) => runtime.store_as_json(core_error!(hc_err)),
        Ok(maybe_entry) => match maybe_entry {
            Some(entry) => runtime.store_as_json(GetEntryResult::found(entry.to_string())),
            None => runtime.store_as_json(GetEntryResult::not_found()),
        },
>>>>>>> d23223b0
    }
}

#[cfg(test)]
mod tests {
    extern crate test_utils;
    extern crate wabt;

    use self::wabt::Wat2Wasm;
    use holochain_core_types::{
        cas::content::{Address, AddressableContent},
        entry::test_entry,
        error::ZomeApiInternalResult,
        json::JsonString,
    };
    use instance::tests::{test_context_and_logger, test_instance};
    use nucleus::{
        ribosome::{
            self,
            api::{
                commit::tests::test_commit_args_bytes,
                tests::{test_capability, test_parameters, test_zome_name},
            },
        },
        ZomeFnCall,
    };
    use std::sync::Arc;

    /// dummy get args from standard test entry
    pub fn test_get_args_bytes() -> Vec<u8> {
        JsonString::from(test_entry().address()).into_bytes()
    }

    /// dummy get args from standard test entry
    pub fn test_get_args_unknown() -> Vec<u8> {
        JsonString::from(Address::from("xxxxxxxxx")).into_bytes()
    }

    /// wat string that exports both get and a commit dispatches so we can test a round trip
    pub fn test_get_round_trip_wat() -> Vec<u8> {
        Wat2Wasm::new()
            .canonicalize_lebs(false)
            .write_debug_names(true)
            .convert(
                r#"
(module
    (import "env" "hc_get_entry"
        (func $get
            (param i32)
            (result i32)
        )
    )

    (import "env" "hc_commit_entry"
        (func $commit
            (param i32)
            (result i32)
        )
    )

    (memory 1)
    (export "memory" (memory 0))

    (func
        (export "get_dispatch")
            (param $allocation i32)
            (result i32)

        (call
            $get
            (get_local $allocation)
        )
    )

    (func
        (export "commit_dispatch")
            (param $allocation i32)
            (result i32)

        (call
            $commit
            (get_local $allocation)
        )
    )

    (func
        (export "__hdk_validate_app_entry")
        (param $allocation i32)
        (result i32)

        (i32.const 0)
    )

    (func
        (export "__hdk_get_validation_package_for_entry_type")
        (param $allocation i32)
        (result i32)

        ;; This writes "Entry" into memory
        (i32.store (i32.const 0) (i32.const 34))
        (i32.store (i32.const 1) (i32.const 69))
        (i32.store (i32.const 2) (i32.const 110))
        (i32.store (i32.const 3) (i32.const 116))
        (i32.store (i32.const 4) (i32.const 114))
        (i32.store (i32.const 5) (i32.const 121))
        (i32.store (i32.const 6) (i32.const 34))

        (i32.const 7)
    )

    (func
        (export "__list_capabilities")
        (param $allocation i32)
        (result i32)

        (i32.const 0)
    )
)
                "#,
            )
            .unwrap()
            .as_ref()
            .to_vec()
    }

    #[test]
    /// test that we can round trip bytes through a get action and it comes back from wasm
    fn test_get_round_trip() {
        let wasm = test_get_round_trip_wat();
        let dna = test_utils::create_test_dna_with_wasm(
            &test_zome_name(),
            &test_capability(),
            wasm.clone(),
        );
        let instance = test_instance(dna.clone()).expect("Could not initialize test instance");
        let (context, _) = test_context_and_logger("joan");
        let context = instance.initialize_context(context);

        println!("{:?}", instance.state().agent().top_chain_header());
        println!(
            "{:?}",
            instance
                .state()
                .agent()
                .top_chain_header()
                .expect("top chain_header was None")
                .address()
        );

        let commit_call = ZomeFnCall::new(
            &test_zome_name(),
            &test_capability(),
            "commit_dispatch",
            test_parameters(),
        );
        let call_result = ribosome::run_dna(
            &dna.name.to_string(),
            Arc::clone(&context),
            wasm.clone(),
            &commit_call,
            Some(test_commit_args_bytes()),
        ).expect("test should be callable");

        assert_eq!(
            call_result,
<<<<<<< HEAD
            JsonString::from(
                String::from(JsonString::from(ZomeApiInternalResult::success(
                    test_entry().address()
                ))) + "\u{0}"
            ),
=======
            format!(r#"{{"address":"{}"}}"#, test_entry().address()) + "\u{0}",
>>>>>>> d23223b0
        );

        let get_call = ZomeFnCall::new(
            &test_zome_name(),
            &test_capability(),
            "get_dispatch",
            test_parameters(),
        );
        let call_result = ribosome::run_dna(
            &dna.name.to_string(),
            Arc::clone(&context),
            wasm.clone(),
            &get_call,
            Some(test_get_args_bytes()),
        ).expect("test should be callable");

        assert_eq!(
            JsonString::from(
                String::from(JsonString::from(ZomeApiInternalResult::success(
                    test_entry().serialize()
                ))) + "\u{0}",
            ),
            call_result,
        );
    }

    #[test]
    /// test that we get status NotFound on an obviously broken hash
    fn test_get_not_found() {
        let wasm = test_get_round_trip_wat();
        let dna = test_utils::create_test_dna_with_wasm(
            &test_zome_name(),
            &test_capability(),
            wasm.clone(),
        );
        let instance = test_instance(dna.clone()).expect("Could not initialize test instance");
        let (context, _) = test_context_and_logger("joan");
        let context = instance.initialize_context(context);

        println!("{:?}", instance.state().agent().top_chain_header());
        println!(
            "{:?}",
            instance
                .state()
                .agent()
                .top_chain_header()
                .expect("top chain_header was None")
                .address()
        );

        let get_call = ZomeFnCall::new(
            &test_zome_name(),
            &test_capability(),
            "get_dispatch",
            test_parameters(),
        );
        let call_result = ribosome::run_dna(
            &dna.name.to_string(),
            Arc::clone(&context),
            wasm.clone(),
            &get_call,
            Some(test_get_args_unknown()),
        ).expect("test should be callable");

        assert_eq!(
            JsonString::from(
                String::from(JsonString::from(ZomeApiInternalResult::success(None))) + "\u{0}"
            ),
            call_result,
        );
    }

}<|MERGE_RESOLUTION|>--- conflicted
+++ resolved
@@ -1,10 +1,8 @@
 use futures::executor::block_on;
-<<<<<<< HEAD
 use holochain_core_types::{cas::content::Address, error::ZomeApiInternalResult};
 use nucleus::{actions::get_entry::get_entry, ribosome::Runtime};
 use std::convert::TryFrom;
 use wasmi::{RuntimeArgs, RuntimeValue, Trap};
-=======
 use holochain_wasm_utils::api_serialization::get_entry::{GetEntryArgs, GetEntryResult};
 use nucleus::{
     actions::get_entry::get_entry,
@@ -12,7 +10,6 @@
 };
 use serde_json;
 use wasmi::{RuntimeArgs, RuntimeValue};
->>>>>>> d23223b0
 
 /// ZomeApiFunction::GetAppEntry function code
 /// args: [0] encoded MemoryAllocation as u32
@@ -36,18 +33,10 @@
     let result = block_on(future);
 
     match result {
-<<<<<<< HEAD
         Ok(maybe_entry) => runtime.store_as_json_string(ZomeApiInternalResult::success(
             maybe_entry.and_then(|entry| Some(entry.serialize())),
         )),
-        Err(_) => ribosome_error_code!(Unspecified),
-=======
-        Err(hc_err) => runtime.store_as_json(core_error!(hc_err)),
-        Ok(maybe_entry) => match maybe_entry {
-            Some(entry) => runtime.store_as_json(GetEntryResult::found(entry.to_string())),
-            None => runtime.store_as_json(GetEntryResult::not_found()),
-        },
->>>>>>> d23223b0
+        Err(hc_err) => runtime.store_as_json_string(core_error!(hc_err)),
     }
 }
 
@@ -213,15 +202,11 @@
 
         assert_eq!(
             call_result,
-<<<<<<< HEAD
             JsonString::from(
                 String::from(JsonString::from(ZomeApiInternalResult::success(
                     test_entry().address()
                 ))) + "\u{0}"
             ),
-=======
-            format!(r#"{{"address":"{}"}}"#, test_entry().address()) + "\u{0}",
->>>>>>> d23223b0
         );
 
         let get_call = ZomeFnCall::new(
