use action::{Action, ActionWrapper};
use agent::state::ActionResponse;
use json::ToJson;
use nucleus::ribosome::{
    api::{runtime_allocate_encode_str, runtime_args_to_utf8, HcApiReturnCode, Runtime},
    callback::{validate_commit::validate_commit, CallbackParams, CallbackResult},
};
use serde_json;
use std::sync::mpsc::channel;
use wasmi::{RuntimeArgs, RuntimeValue, Trap};

/// Struct for input data received when Commit API function is invoked
#[derive(Deserialize, Default, Debug, Serialize)]
struct CommitArgs {
    entry_type_name: String,
    entry_content: String,
}

/// HcApiFuncIndex::COMMIT function code
/// args: [0] encoded MemoryAllocation as u32
/// expected complex argument: r#"{"entry_type_name":"post","entry_content":"hello"}"#
/// Returns an HcApiReturnCode as I32
pub fn invoke_commit_entry(
    runtime: &mut Runtime,
    args: &RuntimeArgs,
) -> Result<Option<RuntimeValue>, Trap> {
    // deserialize args
    let args_str = runtime_args_to_utf8(&runtime, &args);
    let entry_input: CommitArgs = match serde_json::from_str(&args_str) {
        Ok(entry_input) => entry_input,
        // Exit on error
        Err(_) => {
            // Return Error code in i32 format
            return Ok(Some(RuntimeValue::I32(HcApiReturnCode::ErrorJson as i32)));
        }
    };

    // Create Chain Entry
    let entry =
        ::hash_table::entry::Entry::new(&entry_input.entry_type_name, &entry_input.entry_content);

    // @TODO test that failing validation prevents commits happening
    // @see https://github.com/holochain/holochain-rust/issues/206
    if let CallbackResult::Fail(_) = validate_commit(
        &runtime.action_channel,
        &runtime.observer_channel,
        &runtime.function_call.zome,
        &CallbackParams::ValidateCommit(entry.clone()),
    ) {
        return Ok(Some(RuntimeValue::I32(
            HcApiReturnCode::ErrorCallbackResult as i32,
        )));
    }
    // anything other than a fail means we should commit the entry

    // Create Commit Action
    let action_wrapper = ActionWrapper::new(Action::Commit(entry));
    // Send Action and block for result
    let (sender, receiver) = channel();
    ::instance::dispatch_action_with_observer(
        &runtime.action_channel,
        &runtime.observer_channel,
        action_wrapper.clone(),
        move |state: &::state::State| {
            let mut actions_copy = state.agent().actions();
            match actions_copy.remove(&action_wrapper) {
                Some(v) => {
                    // @TODO never panic in wasm
                    // @see https://github.com/holochain/holochain-rust/issues/159
                    sender
                        .send(v)
                        // the channel stays connected until the first message has been sent
                        // if this fails that means that it was called after having returned done=true
                        .expect("observer called after done");

                    true
                }
                None => false,
            }
        },
    );
    // TODO #97 - Return error if timeout or something failed
    // return Err(_);

    let action_result = receiver.recv().expect("observer dropped before done");

    match action_result {
        ActionResponse::Commit(_) => {
            // serialize, allocate and encode result
            let json = action_result.to_json();
            match json {
                Ok(j) => runtime_allocate_encode_str(runtime, &j),
                Err(_) => Ok(Some(RuntimeValue::I32(HcApiReturnCode::ErrorJson as i32))),
            }
        }
        _ => Ok(Some(RuntimeValue::I32(
            HcApiReturnCode::ErrorActionResult as i32,
        ))),
    }
}

#[cfg(test)]
pub mod tests {
    extern crate test_utils;
    extern crate wabt;

    use super::CommitArgs;
    use hash_table::entry::tests::test_entry;
    use key::Key;
    use nucleus::ribosome::{
        api::{tests::test_zome_api_function_runtime, ZomeApiFunction},
        Defn,
    };
    use serde_json;

    /// dummy commit args from standard test entry
    pub fn test_commit_args_bytes() -> Vec<u8> {
        let e = test_entry();
        let args = CommitArgs {
            entry_type_name: e.entry_type().into(),
            entry_content: e.content().into(),
        };
        serde_json::to_string(&args)
            .expect("args should serialize")
            .into_bytes()
    }

    #[test]
    /// test that we can round trip bytes through a commit action and get the result from WASM
    fn test_commit_round_trip() {
        let (runtime, _) = test_zome_api_function_runtime(
<<<<<<< HEAD
            ZomeAPIFunction::CommitAppEntry.as_str(),
=======
            ZomeApiFunction::CommitEntry.as_str(),
>>>>>>> 2268b8c4
            test_commit_args_bytes(),
        );

        assert_eq!(
            runtime.result,
            format!(r#"{{"hash":"{}"}}"#, test_entry().key()) + "\u{0}",
        );
    }

}<|MERGE_RESOLUTION|>--- conflicted
+++ resolved
@@ -129,11 +129,7 @@
     /// test that we can round trip bytes through a commit action and get the result from WASM
     fn test_commit_round_trip() {
         let (runtime, _) = test_zome_api_function_runtime(
-<<<<<<< HEAD
-            ZomeAPIFunction::CommitAppEntry.as_str(),
-=======
-            ZomeApiFunction::CommitEntry.as_str(),
->>>>>>> 2268b8c4
+            ZomeApiFunction::CommitAppEntry.as_str(),
             test_commit_args_bytes(),
         );
 
