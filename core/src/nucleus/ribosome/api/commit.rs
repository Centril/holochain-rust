use crate::{
    nucleus::ribosome::{api::ZomeApiResult, Runtime},
    workflows::author_entry::author_entry,
};
use holochain_core_types::{cas::content::Address, entry::Entry, error::HolochainError};
use std::convert::TryFrom;
use wasmi::{RuntimeArgs, RuntimeValue};

/// ZomeApiFunction::CommitAppEntry function code
/// args: [0] encoded MemoryAllocation as u64
/// Expected complex argument: CommitArgs
/// Returns an HcApiReturnCode as I64
pub fn invoke_commit_app_entry(runtime: &mut Runtime, args: &RuntimeArgs) -> ZomeApiResult {
    let zome_call_data = runtime.zome_call_data()?;
    // deserialize args
    let args_str = runtime.load_json_string_from_args(&args);
    let entry = match Entry::try_from(args_str.clone()) {
        Ok(entry_input) => entry_input,
        // Exit on error
        Err(_) => {
<<<<<<< HEAD
            zome_call_data.context.clone().log(format!(
=======
            zome_call_data.context.log(format!(
>>>>>>> 85e6bfff
                "err/zome: invoke_commit_app_entry failed to deserialize Entry: {:?}",
                args_str
            ));
            return ribosome_error_code!(ArgumentDeserializationFailed);
        }
    };
    // Wait for future to be resolved
    let task_result: Result<Address, HolochainError> = zome_call_data
        .context
<<<<<<< HEAD
        .clone()
=======
>>>>>>> 85e6bfff
        .block_on(author_entry(&entry, None, &zome_call_data.context));

    runtime.store_result(task_result)
}

#[cfg(test)]
pub mod tests {
    extern crate test_utils;
    extern crate wabt;

    use crate::nucleus::ribosome::{
        api::{tests::test_zome_api_function, ZomeApiFunction},
        Defn,
    };
    use holochain_core_types::{
        cas::content::Address,
        entry::{test_entry, Entry},
        error::ZomeApiInternalResult,
        json::JsonString,
    };

    /// dummy commit args from standard test entry
    pub fn test_commit_args_bytes() -> Vec<u8> {
        let entry = test_entry();

        let serialized_entry = Entry::from(entry);
        JsonString::from(serialized_entry).into_bytes()
    }

    #[test]
    /// test that we can round trip bytes through a commit action and get the result from WASM
    fn test_commit_round_trip() {
        let (call_result, _) = test_zome_api_function(
            ZomeApiFunction::CommitAppEntry.as_str(),
            test_commit_args_bytes(),
        );

        assert_eq!(
            call_result,
            JsonString::from(
                String::from(JsonString::from(ZomeApiInternalResult::success(
                    Address::from("Qma6RfzvZRL127UCEVEktPhQ7YSS1inxEFw7SjEsfMJcrq")
                ))) + "\u{0}"
            ),
        );
    }
}<|MERGE_RESOLUTION|>--- conflicted
+++ resolved
@@ -18,11 +18,7 @@
         Ok(entry_input) => entry_input,
         // Exit on error
         Err(_) => {
-<<<<<<< HEAD
-            zome_call_data.context.clone().log(format!(
-=======
             zome_call_data.context.log(format!(
->>>>>>> 85e6bfff
                 "err/zome: invoke_commit_app_entry failed to deserialize Entry: {:?}",
                 args_str
             ));
@@ -32,10 +28,6 @@
     // Wait for future to be resolved
     let task_result: Result<Address, HolochainError> = zome_call_data
         .context
-<<<<<<< HEAD
-        .clone()
-=======
->>>>>>> 85e6bfff
         .block_on(author_entry(&entry, None, &zome_call_data.context));
 
     runtime.store_result(task_result)
