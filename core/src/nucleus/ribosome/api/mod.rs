--- conflicted
+++ resolved
@@ -89,28 +89,10 @@
     }
 
     fn capability(&self) -> ReservedCapabilityNames {
-<<<<<<< HEAD
         // Zome API Functions are not part of any zome and capability
         // @TODO architecture issue?
         // @see https://github.com/holochain/holochain-rust/issues/299
         unreachable!();
-=======
-        match *self {
-            ZomeApiFunction::MissingNo => ReservedCapabilityNames::MissingNo,
-            // @TODO what should this be?
-            // @see https://github.com/holochain/holochain-rust/issues/133
-            ZomeApiFunction::Debug => ReservedCapabilityNames::MissingNo,
-            // @TODO what should this be?
-            // @see https://github.com/holochain/holochain-rust/issues/133
-            ZomeApiFunction::CommitEntry => ReservedCapabilityNames::MissingNo,
-            // @TODO what should this be?
-            // @see https://github.com/holochain/holochain-rust/issues/133
-            ZomeApiFunction::GetEntry => ReservedCapabilityNames::MissingNo,
-            // @TODO what should this be?
-            // @see https://github.com/holochain/holochain-rust/issues/133
-            ZomeApiFunction::InitGlobals => ReservedCapabilityNames::MissingNo,
-        }
->>>>>>> 2268b8c4
     }
 }
 
