use crate::{
    nucleus::ribosome::{api::ZomeApiResult, Runtime},
    workflows::get_link_result::get_link_result_workflow,
};
use holochain_wasm_utils::api_serialization::get_links::GetLinksArgs;
use std::convert::TryFrom;
use wasmi::{RuntimeArgs, RuntimeValue};

/// ZomeApiFunction::GetLinks function code
/// args: [0] encoded MemoryAllocation as u64
/// Expected complex argument: GetLinksArgs
/// Returns an HcApiReturnCode as I64
pub fn invoke_get_links(runtime: &mut Runtime, args: &RuntimeArgs) -> ZomeApiResult {
    let context = runtime.context()?;
    // deserialize args
    let args_str = runtime.load_json_string_from_args(&args);
    let input = match GetLinksArgs::try_from(args_str.clone()) {
        Ok(input) => {
            context.log(format!(
                "log/get_links: invoke_get_links called with {:?}",
                input,
            ));
            input
        }
        Err(_) => {
            context.log(format!(
                "err/zome: invoke_get_links failed to deserialize GetLinksArgs: {:?}",
                args_str
            ));
            return ribosome_error_code!(ArgumentDeserializationFailed);
        }
    };

    let result = context.block_on(get_link_result_workflow(&context, &input));

    runtime.store_result(result)
}

#[cfg(test)]
pub mod tests {
    use std::sync::Arc;
    use test_utils;

    use crate::{
        agent::actions::commit::commit_entry,
        context::Context,
        dht::actions::add_link::add_link,
        instance::tests::{test_context_and_logger, test_instance},
        nucleus::ribosome::{
            api::{tests::*, ZomeApiFunction},
            Defn,
        },
    };
    use holochain_core_types::{
        agent::test_agent_id,
        cas::content::Address,
        chain_header::test_chain_header,
        entry::{entry_type::test_app_entry_type, Entry},
        iso_dispatch::{ISODispatch, ISODispatcherMock},
        json::{JsonString, RawString},
        link::{link_data::LinkData, Link},
    };
    use holochain_wasm_utils::api_serialization::get_links::GetLinksArgs;
    use serde_json;

    /// dummy link_entries args from standard test entry
    pub fn test_get_links_args_bytes(
        base: &Address,
        link_type: Option<String>,
        tag: Option<String>,
    ) -> Vec<u8> {
        let args = GetLinksArgs {
            entry_address: base.clone(),
            link_type,
            tag,
            options: Default::default(),
        };
        serde_json::to_string(&args)
            .expect("args should serialize")
            .into_bytes()
    }

    fn add_test_entries(initialized_context: Arc<Context>) -> Vec<Address> {
        let mut entry_addresses: Vec<Address> = Vec::new();
        for i in 0..3 {
            let entry = Entry::App(
                test_app_entry_type(),
                JsonString::from(RawString::from(format!("entry{} value", i))),
            );
            let address = initialized_context
                .block_on(commit_entry(entry, None, &initialized_context))
                .expect("Could not commit entry for testing");
            entry_addresses.push(address);
        }
        entry_addresses
    }

    fn initialize_context(netname: &str) -> Arc<Context> {
        let wasm = test_zome_api_function_wasm(ZomeApiFunction::GetLinks.as_str());
        let dna = test_utils::create_test_dna_with_wasm(&test_zome_name(), wasm.clone());
        let netname = Some(netname);
        let instance = test_instance(dna, netname).expect("Could not create test instance");

        let (context, _) = test_context_and_logger("joan", netname);
        instance.initialize_context(context)
    }

    fn add_links(initialized_context: Arc<Context>, links: Vec<Link>) {
        links.iter().for_each(|link| {
            assert!(initialized_context //commit the AddLink entry first
                .block_on(commit_entry(
<<<<<<< HEAD
                    link.add_entry(ISODispatcherMock::default().now_dispatch(), test_agent_id()),
=======
                    link.add_entry(test_chain_header(), test_agent_id()),
>>>>>>> de0e0353
                    None,
                    &initialized_context
                ))
                .is_ok());
            assert!(initialized_context
                .block_on(add_link(
<<<<<<< HEAD
                    &LinkData::add_from_link(
                        &link,
                        ISODispatcherMock::default().now_dispatch(),
                        test_agent_id()
                    ),
=======
                    &LinkData::add_from_link(&link, test_chain_header(), test_agent_id()),
>>>>>>> de0e0353
                    &initialized_context
                ))
                .is_ok());
        });
    }

    fn get_links(
        initialized_context: Arc<Context>,
        base: &Address,
        link_type: Option<String>,
        tag: Option<String>,
    ) -> JsonString {
        test_zome_api_function_call(
            initialized_context.clone(),
            test_get_links_args_bytes(&base, link_type, tag),
        )
    }

    #[test]
    fn returns_list_of_links() {
        // setup the instance and links
        let initialized_context = initialize_context("returns_list_of_links");
        let entry_addresses = add_test_entries(initialized_context.clone());
        let links = vec![
            Link::new(
                &entry_addresses[0],
                &entry_addresses[1],
                "test-type",
                "test-tag",
            ),
            Link::new(
                &entry_addresses[0],
                &entry_addresses[2],
                "test-type",
                "test-tag",
            ),
        ];
        add_links(initialized_context.clone(), links);

        // calling get_links returns both links in some order
        let call_result = get_links(
            initialized_context.clone(),
            &entry_addresses[0],
            Some("test-type".into()),
            Some("test-tag".into()),
        );
        let expected_1 = JsonString::from_json(
            &(format!(
                r#"{{"ok":true,"value":"{{\"links\":[{{\"address\":\"{}\",\"headers\":[],\"tag\":\"{}\",\"status\":\"live\"}},{{\"address\":\"{}\",\"headers\":[],\"tag\":\"{}\",\"status\":\"live\"}}]}}","error":"null"}}"#,
                entry_addresses[1], "test-tag", entry_addresses[2], "test-tag",
            ) + "\u{0}"),
        );
        let expected_2 = JsonString::from_json(
            &(format!(
               r#"{{"ok":true,"value":"{{\"links\":[{{\"address\":\"{}\",\"headers\":[],\"tag\":\"{}\",\"status\":\"live\"}},{{\"address\":\"{}\",\"headers\":[],\"tag\":\"{}\",\"status\":\"live\"}}]}}","error":"null"}}"#,
                entry_addresses[2], "test-tag", entry_addresses[1], "test-tag",
            ) + "\u{0}"),
        );
        assert!(
            call_result == expected_1 || call_result == expected_2,
            "\n call_result = '{:?}'\n   ordering1 = '{:?}'\n   ordering2 = '{:?}'",
            call_result,
            expected_1,
            expected_2,
        );
    }

    #[test]
    fn get_links_with_non_existent_type_returns_nothing() {
        let initialized_context =
            initialize_context("get_links_with_non_existent_type_returns_nothing");
        let entry_addresses = add_test_entries(initialized_context.clone());
        let links = vec![
            Link::new(
                &entry_addresses[0],
                &entry_addresses[1],
                "test-type",
                "test-tag",
            ),
            Link::new(
                &entry_addresses[0],
                &entry_addresses[2],
                "test-type",
                "test-tag",
            ),
        ];
        add_links(initialized_context.clone(), links);

        // calling get_links with another non-existent type returns nothing
        let call_result = get_links(
            initialized_context.clone(),
            &entry_addresses[0],
            Some("other-type".into()),
            Some("test-tag".into()),
        );
        assert_eq!(
            call_result,
            JsonString::from_json(
                &(String::from(r#"{"ok":true,"value":"{\"links\":[]}","error":"null"}"#,)
                    + "\u{0}")
            ),
        );
    }

    #[test]
    fn get_links_with_non_existent_tag_returns_nothing() {
        let initialized_context =
            initialize_context("get_links_with_non_existent_tag_returns_nothing");
        let entry_addresses = add_test_entries(initialized_context.clone());
        let links = vec![
            Link::new(
                &entry_addresses[0],
                &entry_addresses[1],
                "test-type",
                "test-tag",
            ),
            Link::new(
                &entry_addresses[0],
                &entry_addresses[2],
                "test-type",
                "test-tag",
            ),
        ];
        add_links(initialized_context.clone(), links);

        // calling get_links with another non-existent tag returns nothing
        let call_result = get_links(
            initialized_context.clone(),
            &entry_addresses[0],
            Some("test-type".into()),
            Some("other-tag".into()),
        );
        assert_eq!(
            call_result,
            JsonString::from_json(
                &(String::from(r#"{"ok":true,"value":"{\"links\":[]}","error":"null"}"#,)
                    + "\u{0}")
            ),
        );
    }

    #[test]
    fn can_get_all_links_of_any_tag_or_type() {
        // setup the instance and links
        let initialized_context = initialize_context("can_get_all_links_of_any_tag_or_type");
        let entry_addresses = add_test_entries(initialized_context.clone());
        let links = vec![
            Link::new(
                &entry_addresses[0],
                &entry_addresses[1],
                "test-type1",
                "test-tag1",
            ),
            Link::new(
                &entry_addresses[0],
                &entry_addresses[2],
                "test-type2",
                "test-tag2",
            ),
        ];
        add_links(initialized_context.clone(), links);

        let call_result = get_links(initialized_context.clone(), &entry_addresses[0], None, None);
        let expected_1 = JsonString::from_json(
            &(format!(
                r#"{{"ok":true,"value":"{{\"links\":[{{\"address\":\"{}\",\"headers\":[],\"tag\":\"{}\",\"status\":\"live\"}},{{\"address\":\"{}\",\"headers\":[],\"tag\":\"{}\",\"status\":\"live\"}}]}}","error":"null"}}"#,
                entry_addresses[1], "test-tag1", entry_addresses[2], "test-tag2",
            ) + "\u{0}"),
        );
        let expected_2 = JsonString::from_json(
            &(format!(
               r#"{{"ok":true,"value":"{{\"links\":[{{\"address\":\"{}\",\"headers\":[],\"tag\":\"{}\",\"status\":\"live\"}},{{\"address\":\"{}\",\"headers\":[],\"tag\":\"{}\",\"status\":\"live\"}}]}}","error":"null"}}"#,
                entry_addresses[2], "test-tag2", entry_addresses[1], "test-tag1",
            ) + "\u{0}"),
        );
        assert!(
            call_result == expected_1 || call_result == expected_2,
            "\n call_result = '{:?}'\n   ordering1 = '{:?}'\n   ordering2 = '{:?}'",
            call_result,
            expected_1,
            expected_2,
        );
    }

    #[test]
    fn get_links_with_exact_tag_match_returns_only_that_link() {
        let initialized_context =
            initialize_context("get_links_with_exact_tag_match_returns_only_that");
        let entry_addresses = add_test_entries(initialized_context.clone());
        let links = vec![
            Link::new(
                &entry_addresses[0],
                &entry_addresses[1],
                "test-type",
                "test-tag1",
            ),
            Link::new(
                &entry_addresses[0],
                &entry_addresses[1],
                "test-type",
                "test-tag2",
            ),
        ];
        add_links(initialized_context.clone(), links);

        let call_result = get_links(
            initialized_context.clone(),
            &entry_addresses[0],
            Some("test-type".into()),
            Some("test-tag1".into()),
        );
        let expected = JsonString::from_json(
            &(format!(
                r#"{{"ok":true,"value":"{{\"links\":[{{\"address\":\"{}\",\"headers\":[],\"tag\":\"{}\",\"status\":\"live\"}}]}}","error":"null"}}"#,
                entry_addresses[1], "test-tag1",
            ) + "\u{0}"),
        );
        assert_eq!(call_result, expected,);
    }

    #[test]
    fn test_with_same_target_and_tag_dedup() {
        let initialized_context = initialize_context("test_with_same_target_and_tag_dedup");
        let entry_addresses = add_test_entries(initialized_context.clone());
        // links have same tag, same base and same tag. Are the same
        let links = vec![
            Link::new(
                &entry_addresses[0],
                &entry_addresses[1],
                "test-type",
                "test-tag",
            ),
            Link::new(
                &entry_addresses[0],
                &entry_addresses[1],
                "test-type",
                "test-tag",
            ),
        ];
        add_links(initialized_context.clone(), links);
        let call_result = get_links(
            initialized_context.clone(),
            &entry_addresses[0],
            Some("test-type".into()),
            Some("test-tag".into()),
        );
        let expected = JsonString::from_json(
            &(format!(
                r#"{{"ok":true,"value":"{{\"links\":[{{\"address\":\"{}\",\"headers\":[],\"tag\":\"{}\",\"status\":\"live\"}}]}}","error":"null"}}"#,
                entry_addresses[1], "test-tag",
            ) + "\u{0}"),
        );
        assert_eq!(call_result, expected,);
    }

    #[test]
    fn test_with_same_target_different_tag_dont_dedup() {
        let initialized_context =
            initialize_context("test_with_same_target_different_tag_dont_dedup");
        let entry_addresses = add_test_entries(initialized_context.clone());
        // same target and type, different tag
        let links = vec![
            Link::new(
                &entry_addresses[0],
                &entry_addresses[1],
                "test-type",
                "test-tag1",
            ),
            Link::new(
                &entry_addresses[0],
                &entry_addresses[1],
                "test-type",
                "test-tag2",
            ),
        ];
        add_links(initialized_context.clone(), links);
        let call_result = get_links(
            initialized_context.clone(),
            &entry_addresses[0],
            Some("test-type".into()),
            None,
        );
        let expected = JsonString::from_json(
            &(format!(
                r#"{{"ok":true,"value":"{{\"links\":[{{\"address\":\"{}\",\"headers\":[],\"tag\":\"{}\",\"status\":\"live\"}},{{\"address\":\"{}\",\"headers\":[],\"tag\":\"{}\",\"status\":\"live\"}}]}}","error":"null"}}"#,
                entry_addresses[1], "test-tag1", entry_addresses[1], "test-tag2",
            ) + "\u{0}"),
        );
        assert_eq!(call_result, expected,);
    }
}<|MERGE_RESOLUTION|>--- conflicted
+++ resolved
@@ -56,7 +56,6 @@
         cas::content::Address,
         chain_header::test_chain_header,
         entry::{entry_type::test_app_entry_type, Entry},
-        iso_dispatch::{ISODispatch, ISODispatcherMock},
         json::{JsonString, RawString},
         link::{link_data::LinkData, Link},
     };
@@ -109,26 +108,14 @@
         links.iter().for_each(|link| {
             assert!(initialized_context //commit the AddLink entry first
                 .block_on(commit_entry(
-<<<<<<< HEAD
-                    link.add_entry(ISODispatcherMock::default().now_dispatch(), test_agent_id()),
-=======
                     link.add_entry(test_chain_header(), test_agent_id()),
->>>>>>> de0e0353
                     None,
                     &initialized_context
                 ))
                 .is_ok());
             assert!(initialized_context
                 .block_on(add_link(
-<<<<<<< HEAD
-                    &LinkData::add_from_link(
-                        &link,
-                        ISODispatcherMock::default().now_dispatch(),
-                        test_agent_id()
-                    ),
-=======
                     &LinkData::add_from_link(&link, test_chain_header(), test_agent_id()),
->>>>>>> de0e0353
                     &initialized_context
                 ))
                 .is_ok());
