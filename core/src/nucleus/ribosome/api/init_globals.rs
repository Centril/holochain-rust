--- conflicted
+++ resolved
@@ -1,13 +1,10 @@
 use holochain_core_types::{entry_type::EntryType, hash::HashString, json::JsonString};
 use holochain_wasm_utils::api_serialization::ZomeApiGlobals;
 use multihash::Hash as Multihash;
-<<<<<<< HEAD
 use nucleus::ribosome::Runtime;
 use wasmi::{RuntimeArgs, RuntimeValue, Trap};
-=======
 use nucleus::ribosome::{api::ZomeApiResult, Runtime};
 use wasmi::RuntimeArgs;
->>>>>>> d23223b0
 
 /// ZomeApiFunction::InitGlobals secret function code
 /// args: [0] encoded MemoryAllocation as u32
@@ -52,11 +49,7 @@
     };
 
     // Store it in wasm memory
-<<<<<<< HEAD
     return runtime.store_as_json_string(globals);
-=======
-    return runtime.store_as_json(globals);
->>>>>>> d23223b0
 }
 
 #[cfg(test)]
