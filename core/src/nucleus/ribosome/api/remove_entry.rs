--- conflicted
+++ resolved
@@ -25,13 +25,14 @@
 /// Stores/returns a RibosomeEncodedValue
 pub fn invoke_remove_entry(runtime: &mut Runtime, args: &RuntimeArgs) -> ZomeApiResult {
     let zome_call_data = runtime.zome_call_data()?;
+    let context = zome_call_data.context;
     // deserialize args
     let args_str = runtime.load_json_string_from_args(&args);
     let try_address = Address::try_from(args_str.clone());
 
     // Exit on error
     if try_address.is_err() {
-        zome_call_data.context.log(format!(
+        context.log(format!(
             "err/zome: invoke_remove_entry failed to deserialize Address: {:?}",
             args_str
         ));
@@ -44,16 +45,9 @@
         address: deleted_entry_address,
         options: Default::default(),
     };
-<<<<<<< HEAD
-    let maybe_entry_result = block_on(get_entry_result_workflow(
-        &zome_call_data.context,
-        &get_args,
-    ));
-=======
-    let maybe_entry_result = runtime
-        .context
-        .block_on(get_entry_result_workflow(&runtime.context, &get_args));
->>>>>>> 44afa262
+    let maybe_entry_result = context
+        .clone()
+        .block_on(get_entry_result_workflow(&context, &get_args));
     if let Err(_err) = maybe_entry_result {
         return ribosome_error_code!(Unspecified);
     }
@@ -67,9 +61,9 @@
     let deletion_entry = Entry::Deletion(DeletionEntry::new(deleted_entry_address.clone()));
 
     // Resolve future
-    let result: Result<(), HolochainError> = runtime.context.block_on(
+    let result: Result<(), HolochainError> = context.clone().block_on(
         // 1. Build the context needed for validation of the entry
-        build_validation_package(&deletion_entry, &zome_call_data.context)
+        build_validation_package(&deletion_entry, &context)
             .and_then(|validation_package| {
                 future::ready(Ok(ValidationData {
                     package: validation_package,
@@ -80,25 +74,21 @@
             })
             // 2. Validate the entry
             .and_then(|validation_data| {
-                validate_entry(
-                    deletion_entry.clone(),
-                    validation_data,
-                    &zome_call_data.context,
-                )
+                validate_entry(deletion_entry.clone(), validation_data, &context)
             })
             // 3. Commit the valid entry to chain and DHT
             .and_then(|_| {
                 commit_entry(
                     deletion_entry.clone(),
                     Some(deleted_entry_address.clone()),
-                    &zome_call_data.context,
+                    &context,
                 )
             })
             // 4. Remove the entry in DHT metadata
             .and_then(|_| {
                 remove_entry(
-                    &zome_call_data.context,
-                    zome_call_data.context.action_channel(),
+                    &context,
+                    context.action_channel(),
                     deleted_entry_address.clone(),
                     deletion_entry.address().clone(),
                 )
