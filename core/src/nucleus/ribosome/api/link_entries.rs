use crate::{
    nucleus::ribosome::{api::ZomeApiResult, runtime::Runtime},
    workflows::author_entry::author_entry,
};
use holochain_core_types::{
    entry::Entry,
    error::HolochainError,
    link::{link_data::LinkData, LinkActionKind},
};
use holochain_persistence_api::cas::content::{Address, AddressableContent};

use holochain_wasm_utils::api_serialization::link_entries::LinkEntriesArgs;
use std::convert::TryFrom;
use wasmi::{RuntimeArgs, RuntimeValue};

/// ZomeApiFunction::LinkEntries function code
/// args: [0] encoded MemoryAllocation as u64
/// Expected complex argument: LinkEntriesArgs
pub fn invoke_link_entries(runtime: &mut Runtime, args: &RuntimeArgs) -> ZomeApiResult {
    let context = runtime.context()?;
    // deserialize args
    let args_str = runtime.load_json_string_from_args(&args);
    let input = match LinkEntriesArgs::try_from(args_str.clone()) {
        Ok(entry_input) => entry_input,
        // Exit on error
        Err(_) => {
            context.log(format!(
                "err/zome: invoke_link_entries failed to deserialize LinkEntriesArgs: {:?}",
                args_str
            ));
            return ribosome_error_code!(ArgumentDeserializationFailed);
        }
    };
    let top_chain_header_option = context.state().unwrap().agent().top_chain_header();

    let top_chain_header = match top_chain_header_option {
        Some(top_chain) => top_chain,
        None => {
            context.log(format!(
                "err/zome: invoke_link_entries failed to deserialize LinkEntriesArgs: {:?}",
                args_str
            ));
            return ribosome_error_code!(ArgumentDeserializationFailed);
        }
    };

    let link = input.to_link();
    let link_add = LinkData::from_link(
        &link,
        LinkActionKind::ADD,
        top_chain_header,
        context.agent_id.clone(),
    );
    let entry = Entry::LinkAdd(link_add);

    // Wait for future to be resolved
    // This is where the link entry actually gets created.
    let result: Result<Address, HolochainError> = context
        .block_on(author_entry(&entry, None, &context, &vec![]))
        .map(|_| entry.address().clone());

    runtime.store_result(result)
}

#[cfg(test)]
pub mod tests {
    use test_utils;

    use crate::{
        agent::actions::commit::commit_entry,
        context::Context,
        instance::{tests::test_instance_and_context, Instance},
        nucleus::ribosome::{
            api::{tests::*, ZomeApiFunction},
            Defn,
        },
    };
    use holochain_core_types::{
<<<<<<< HEAD
        entry::{test_entry, Entry},
        error::{CoreError, ZomeApiInternalResult},
    };
    use holochain_json_api::json::JsonString;
    use holochain_persistence_api::{
        cas::content::{Address, AddressableContent},
        hash::HashString,
=======
        cas::content::AddressableContent,
        entry::{test_entry, Entry},
        error::{CoreError, ZomeApiInternalResult},
        json::JsonString,
>>>>>>> e612a9b7
    };
    use holochain_wasm_utils::api_serialization::link_entries::*;

    use serde_json;
    use std::{convert::TryFrom, sync::Arc};

    pub fn test_entry_b() -> Entry {
        Entry::App("testEntryTypeB".into(), "test".into())
    }

    /// dummy link_entries args from standard test entry
    pub fn test_link_args_bytes(link_type: String, tag: String) -> Vec<u8> {
        let entry = test_entry();

        let args = LinkEntriesArgs {
            base: entry.address(),
            target: entry.address(),
            link_type,
            tag,
        };
        serde_json::to_string(&args)
            .expect("args should serialize")
            .into_bytes()
    }

    pub fn test_link_2_args_bytes(link_type: String, tag: String) -> Vec<u8> {
        let base = test_entry();
        let target = test_entry_b();

        let args = LinkEntriesArgs {
            base: base.address(),
            target: target.address(),
            link_type,
            tag,
        };
        serde_json::to_string(&args)
            .expect("args should serialize")
            .into_bytes()
    }

    /// dummy commit args from standard test entry
    pub fn test_commit_args_bytes() -> Vec<u8> {
        JsonString::from(test_entry()).to_bytes()
    }

    fn create_test_instance_with_name(netname: Option<&str>) -> (Instance, Arc<Context>) {
        let wasm = test_zome_api_function_wasm(ZomeApiFunction::LinkEntries.as_str());
        let dna = test_utils::create_test_dna_with_wasm(&test_zome_name(), wasm.clone());

        test_instance_and_context(dna, netname).expect("Could not create test instance")
    }
    fn create_test_instance() -> (Instance, Arc<Context>) {
        let wasm = test_zome_api_function_wasm(ZomeApiFunction::LinkEntries.as_str());
        let dna = test_utils::create_test_dna_with_wasm(&test_zome_name(), wasm.clone());

        let netname = Some("create_test_instance");
        test_instance_and_context(dna, netname).expect("Could not create test instance")
    }

    #[test]
    /// test that we can round trip bytes through a commit action and get the result from WASM
    #[cfg(not(windows))]
    fn errors_if_base_is_not_present_test() {
        // let (call_result, _) = test_zome_api_function(
        //     ZomeApiFunction::LinkEntries.as_str(),
        //     test_link_args_bytes(String::from("test-link")),
        // );
        //
        // let result = ZomeApiInternalResult::try_from(call_result)
        //     .expect("valid ZomeApiInternalResult JsonString");
        //
        // let core_err = CoreError::try_from(result).expect("valid CoreError JsonString");
        // assert_eq!("Base for link not found", core_err.kind.to_string(),);
    }

    #[test]
    fn returns_ok_if_base_is_present() {
        let (_, context) = create_test_instance_with_name(Some("returns_ok_if_base_present"));

        context
            .block_on(commit_entry(test_entry(), None, &context))
            .expect("Could not commit entry for testing");

        let call_result_json = test_zome_api_function_call(
            context.clone(),
            test_link_args_bytes("test-link".into(), "test-tag".into()),
        );

        let call_result = ZomeApiInternalResult::try_from(call_result_json);

        assert!(call_result.is_ok())
    }

    #[test]
    fn errors_with_wrong_type() {
        let (_, context) = create_test_instance();

        context
            .block_on(commit_entry(test_entry(), None, &context))
            .expect("Could not commit entry for testing");

        let call_result = test_zome_api_function_call(
            context.clone(),
            test_link_args_bytes("wrong-link".into(), "test-tag".into()),
        );

        let result = ZomeApiInternalResult::try_from(call_result)
            .expect("valid ZomeApiInternalResult JsonString");

        let core_err = CoreError::try_from(result).expect("valid CoreError JsonString");
        assert_eq!("Unknown entry type", core_err.kind.to_string(),);
    }

    #[test]
    fn works_with_linked_from_defined_link() {
        let (_, context) = create_test_instance();

        context
            .block_on(commit_entry(test_entry(), None, &context))
            .expect("Could not commit entry for testing");

        context
            .block_on(commit_entry(test_entry_b(), None, &context))
            .expect("Could not commit entry for testing");

        let call_result_json = test_zome_api_function_call(
            context.clone(),
            test_link_2_args_bytes("test-link".into(), "test-tag".into()),
        );

        let call_result = ZomeApiInternalResult::try_from(call_result_json);

        assert!(call_result.is_ok())
    }

    #[test]
    fn test_different_tags_produces_different_hashes() {
        let (_, context) = create_test_instance();

        context
            .block_on(commit_entry(test_entry(), None, &context))
            .expect("Could not commit entry for testing");

        let call_result1 = test_zome_api_function_call(
            context.clone(),
            test_link_args_bytes("test-link".into(), "test-tag1".into()),
        );
        let call_result2 = test_zome_api_function_call(
            context.clone(),
            test_link_args_bytes("test-link".into(), "test-tag2".into()),
        );

        let result1: JsonString = ZomeApiInternalResult::success(call_result1).into();
        let result2: JsonString = ZomeApiInternalResult::success(call_result2).into();

        assert_ne!(result1, result2);
    }

}<|MERGE_RESOLUTION|>--- conflicted
+++ resolved
@@ -76,7 +76,6 @@
         },
     };
     use holochain_core_types::{
-<<<<<<< HEAD
         entry::{test_entry, Entry},
         error::{CoreError, ZomeApiInternalResult},
     };
@@ -84,12 +83,6 @@
     use holochain_persistence_api::{
         cas::content::{Address, AddressableContent},
         hash::HashString,
-=======
-        cas::content::AddressableContent,
-        entry::{test_entry, Entry},
-        error::{CoreError, ZomeApiInternalResult},
-        json::JsonString,
->>>>>>> e612a9b7
     };
     use holochain_wasm_utils::api_serialization::link_entries::*;
 
