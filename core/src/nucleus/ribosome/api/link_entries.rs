--- conflicted
+++ resolved
@@ -35,15 +35,9 @@
     let link_add = LinkData::from_link(&link, LinkActionKind::ADD);
     let entry = Entry::LinkAdd(link_add);
     // Wait for future to be resolved
-<<<<<<< HEAD
-    let result: Result<(), HolochainError> = context
+    let result: Result<Address, HolochainError> = context
         .block_on(author_entry(&entry, None, &context, &vec![]))
-        .map(|_| ());
-=======
-    let result: Result<Address, HolochainError> = context
-        .block_on(author_entry(&entry, None, &context))
         .map(|_| entry.address().clone());
->>>>>>> 8b3c2765
 
     runtime.store_result(result)
 }
