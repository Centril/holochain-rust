--- conflicted
+++ resolved
@@ -50,23 +50,10 @@
     use crate::{
         agent::actions::commit::commit_entry,
         context::Context,
-<<<<<<< HEAD
-        instance::{
-            tests::{test_context_and_logger, test_instance},
-            Instance,
-        },
+        instance::{tests::test_instance_and_context, Instance},
         nucleus::ribosome::{
             api::{tests::*, ZomeApiFunction},
             Defn,
-=======
-        instance::{tests::test_instance_and_context, Instance},
-        nucleus::{
-            ribosome::{
-                api::{tests::*, ZomeApiFunction},
-                Defn,
-            },
-            tests::*,
->>>>>>> 3d502d3c
         },
     };
     use holochain_core_types::{
