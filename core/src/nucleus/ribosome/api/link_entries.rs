<<<<<<< HEAD
use crate::{
    dht::actions::add_link::*,
    nucleus::ribosome::{api::ZomeApiResult, Runtime},
};
use futures::executor::block_on;
use holochain_wasm_utils::api_serialization::link_entries::LinkEntriesArgs;
=======
use agent::actions::commit::*;
use dht::actions::add_link::*;
use futures::{executor::block_on, FutureExt};
use holochain_core_types::{
    cas::content::Address,
    entry::ToEntry,
    error::HolochainError,
    link::link_add::LinkAddEntry,
    validation::{EntryAction, EntryLifecycle, ValidationData},
};
use holochain_wasm_utils::api_serialization::link_entries::LinkEntriesArgs;
use nucleus::{
    actions::{build_validation_package::*, validate::*},
    ribosome::{api::ZomeApiResult, Runtime},
};
>>>>>>> 9902e0d7
use std::convert::TryFrom;
use wasmi::{RuntimeArgs, RuntimeValue};

/// ZomeApiFunction::LinkEntries function code
/// args: [0] encoded MemoryAllocation as u32
/// Expected complex argument: LinkEntriesArgs
pub fn invoke_link_entries(runtime: &mut Runtime, args: &RuntimeArgs) -> ZomeApiResult {
    // deserialize args
    let args_str = runtime.load_json_string_from_args(&args);
    let input = match LinkEntriesArgs::try_from(args_str.clone()) {
        Ok(entry_input) => entry_input,
        // Exit on error
        Err(_) => {
            println!(
                "invoke_link_entries failed to deserialize LinkEntriesArgs: {:?}",
                args_str
            );
            return ribosome_error_code!(ArgumentDeserializationFailed);
        }
    };

    let link = input.to_link();
    let link_add_entry = LinkAddEntry::from_link(&link);
    let entry = link_add_entry.to_entry();

    // Wait for future to be resolved
    let result: Result<(), HolochainError> = block_on(
        // 1. Build the context needed for validation of the entry
        build_validation_package(&link_add_entry.to_entry(), &runtime.context)
            .and_then(|validation_package| {
                Ok(ValidationData {
                    package: validation_package,
                    sources: vec![Address::from("<insert your agent key here>")],
                    lifecycle: EntryLifecycle::Chain,
                    action: EntryAction::Commit,
                })
            })
            // 2. Validate the entry
            .and_then(|validation_data| {
                validate_entry(entry.clone(), validation_data, &runtime.context)
            })
            // 3. Commit the valid entry to chain and DHT
            .and_then(|_| {
                commit_entry(
                    entry.clone(),
                    &runtime.context.action_channel,
                    &runtime.context,
                )
            })
            // 4. Add link to the DHT's meta system so it can actually be retrieved
            //    when looked-up via the base
            .and_then(|_| add_link(&input.to_link(), &runtime.context)),
    );

    runtime.store_result(result)
}

#[cfg(test)]
pub mod tests {
    extern crate test_utils;
    extern crate wabt;

<<<<<<< HEAD
    use crate::{
        agent::actions::commit::commit_entry,
        instance::tests::{test_context_and_logger, test_instance},
        nucleus::ribosome::{
            api::{tests::*, ZomeApiFunction},
            Defn,
        },
    };
=======
    use agent::actions::commit::commit_entry;
    use context::Context;
>>>>>>> 9902e0d7
    use futures::executor::block_on;
    use holochain_core_types::{
        cas::content::AddressableContent,
        entry::{entry_type::EntryType, test_entry, Entry},
        error::{CoreError, ZomeApiInternalResult},
        json::JsonString,
    };
    use holochain_wasm_utils::api_serialization::link_entries::*;
<<<<<<< HEAD
=======
    use instance::{
        tests::{test_context_and_logger, test_instance},
        Instance,
    };
    use nucleus::ribosome::{
        api::{tests::*, ZomeApiFunction},
        Defn,
    };
>>>>>>> 9902e0d7
    use serde_json;
    use std::{convert::TryFrom, sync::Arc};

    pub fn test_entry_b() -> Entry {
        Entry::new(EntryType::App(String::from("testEntryTypeB")), "test")
    }

    /// dummy link_entries args from standard test entry
    pub fn test_link_args_bytes(tag: String) -> Vec<u8> {
        let entry = test_entry();

        let args = LinkEntriesArgs {
            base: entry.address(),
            target: entry.address(),
            tag,
        };
        serde_json::to_string(&args)
            .expect("args should serialize")
            .into_bytes()
    }

    pub fn test_link_2_args_bytes(tag: String) -> Vec<u8> {
        let base = test_entry();
        let target = test_entry_b();

        let args = LinkEntriesArgs {
            base: base.address(),
            target: target.address(),
            tag,
        };
        serde_json::to_string(&args)
            .expect("args should serialize")
            .into_bytes()
    }

    /// dummy commit args from standard test entry
    pub fn test_commit_args_bytes() -> Vec<u8> {
        JsonString::from(test_entry().serialize()).into_bytes()
    }

    fn create_test_instance() -> (Instance, Arc<Context>) {
        let wasm = test_zome_api_function_wasm(ZomeApiFunction::LinkEntries.as_str());
        let dna = test_utils::create_test_dna_with_wasm(
            &test_zome_name(),
            &test_capability(),
            wasm.clone(),
        );

        let instance = test_instance(dna).expect("Could not create test instance");

        let (context, _) = test_context_and_logger("joan");
        let initialized_context = instance.initialize_context(context);
        (instance, initialized_context)
    }

    #[test]
    /// test that we can round trip bytes through a commit action and get the result from WASM
    fn errors_if_base_is_not_present_test() {
        let (call_result, _) = test_zome_api_function(
            ZomeApiFunction::LinkEntries.as_str(),
            test_link_args_bytes(String::from("test-tag")),
        );

        let result = ZomeApiInternalResult::try_from(call_result)
            .expect("valid ZomeApiInternalResult JsonString");

        let core_err = CoreError::try_from(result).expect("valid CoreError JsonString");
        assert_eq!("Base for link not found", core_err.kind.to_string(),);
    }

    #[test]
    fn returns_ok_if_base_is_present() {
        let (instance, context) = create_test_instance();

        block_on(commit_entry(
            test_entry(),
            &context.action_channel.clone(),
            &context,
        )).expect("Could not commit entry for testing");

        let call_result = test_zome_api_function_call(
            &context.get_dna().unwrap().name.to_string(),
            context.clone(),
            &instance,
            &context.get_wasm(&test_zome_name()).unwrap().code,
            test_link_args_bytes(String::from("test-tag")),
        );

        assert_eq!(
            call_result,
            JsonString::from(
                String::from(JsonString::from(ZomeApiInternalResult::success(None))) + "\u{0}"
            ),
        );
    }

    #[test]
    fn errors_with_wrong_tag() {
        let (instance, context) = create_test_instance();

        block_on(commit_entry(
            test_entry(),
            &context.action_channel.clone(),
            &context,
        )).expect("Could not commit entry for testing");

        let call_result = test_zome_api_function_call(
            &context.get_dna().unwrap().name.to_string(),
            context.clone(),
            &instance,
            &context.get_wasm(&test_zome_name()).unwrap().code,
            test_link_args_bytes(String::from("wrong-tag")),
        );

        let result = ZomeApiInternalResult::try_from(call_result)
            .expect("valid ZomeApiInternalResult JsonString");

        let core_err = CoreError::try_from(result).expect("valid CoreError JsonString");
        assert_eq!("not implemented", core_err.kind.to_string(),);
    }

    #[test]
    fn works_with_linked_from_defined_link() {
        let (instance, context) = create_test_instance();

        block_on(commit_entry(
            test_entry(),
<<<<<<< HEAD
            &initialized_context.action_channel.clone(),
            &initialized_context,
        ))
        .expect("Could not commit entry for testing");
=======
            &context.action_channel.clone(),
            &context,
        )).expect("Could not commit entry for testing");

        block_on(commit_entry(
            test_entry_b(),
            &context.action_channel.clone(),
            &context,
        )).expect("Could not commit entry for testing");
>>>>>>> 9902e0d7

        let call_result = test_zome_api_function_call(
            &context.get_dna().unwrap().name.to_string(),
            context.clone(),
            &instance,
            &context.get_wasm(&test_zome_name()).unwrap().code,
            test_link_2_args_bytes(String::from("test-tag")),
        );

        assert_eq!(
            call_result,
            JsonString::from(
                String::from(JsonString::from(ZomeApiInternalResult::success(None))) + "\u{0}"
            ),
        );
    }

}<|MERGE_RESOLUTION|>--- conflicted
+++ resolved
@@ -1,14 +1,13 @@
-<<<<<<< HEAD
 use crate::{
+    agent::actions::commit::*,
     dht::actions::add_link::*,
-    nucleus::ribosome::{api::ZomeApiResult, Runtime},
+    nucleus::{
+        actions::{build_validation_package::*, validate::*},
+        ribosome::{api::ZomeApiResult, Runtime},
+    }
 };
-use futures::executor::block_on;
+use futures::{executor::block_on, FutureExt};
 use holochain_wasm_utils::api_serialization::link_entries::LinkEntriesArgs;
-=======
-use agent::actions::commit::*;
-use dht::actions::add_link::*;
-use futures::{executor::block_on, FutureExt};
 use holochain_core_types::{
     cas::content::Address,
     entry::ToEntry,
@@ -16,12 +15,6 @@
     link::link_add::LinkAddEntry,
     validation::{EntryAction, EntryLifecycle, ValidationData},
 };
-use holochain_wasm_utils::api_serialization::link_entries::LinkEntriesArgs;
-use nucleus::{
-    actions::{build_validation_package::*, validate::*},
-    ribosome::{api::ZomeApiResult, Runtime},
-};
->>>>>>> 9902e0d7
 use std::convert::TryFrom;
 use wasmi::{RuntimeArgs, RuntimeValue};
 
@@ -84,19 +77,18 @@
     extern crate test_utils;
     extern crate wabt;
 
-<<<<<<< HEAD
     use crate::{
         agent::actions::commit::commit_entry,
-        instance::tests::{test_context_and_logger, test_instance},
+        context::Context,
+        instance::{
+            tests::{test_context_and_logger, test_instance},
+            Instance,
+        },
         nucleus::ribosome::{
             api::{tests::*, ZomeApiFunction},
             Defn,
         },
     };
-=======
-    use agent::actions::commit::commit_entry;
-    use context::Context;
->>>>>>> 9902e0d7
     use futures::executor::block_on;
     use holochain_core_types::{
         cas::content::AddressableContent,
@@ -105,17 +97,6 @@
         json::JsonString,
     };
     use holochain_wasm_utils::api_serialization::link_entries::*;
-<<<<<<< HEAD
-=======
-    use instance::{
-        tests::{test_context_and_logger, test_instance},
-        Instance,
-    };
-    use nucleus::ribosome::{
-        api::{tests::*, ZomeApiFunction},
-        Defn,
-    };
->>>>>>> 9902e0d7
     use serde_json;
     use std::{convert::TryFrom, sync::Arc};
 
@@ -243,22 +224,17 @@
 
         block_on(commit_entry(
             test_entry(),
-<<<<<<< HEAD
             &initialized_context.action_channel.clone(),
             &initialized_context,
         ))
         .expect("Could not commit entry for testing");
-=======
-            &context.action_channel.clone(),
-            &context,
-        )).expect("Could not commit entry for testing");
 
         block_on(commit_entry(
             test_entry_b(),
             &context.action_channel.clone(),
             &context,
-        )).expect("Could not commit entry for testing");
->>>>>>> 9902e0d7
+        ))
+        .expect("Could not commit entry for testing");
 
         let call_result = test_zome_api_function_call(
             &context.get_dna().unwrap().name.to_string(),
