use crate::{
    action::{Action, ActionWrapper},
    context::Context,
    nucleus::{
        actions::get_entry::get_entry_from_agent_chain,
        ribosome::{self, capabilities::CapabilityRequest, WasmCallData},
        ZomeFnCall, ZomeFnResult,
    },
};
use holochain_core_types::{
    cas::content::Address,
    dna::wasm::DnaWasm,
    entry::{
        cap_entries::{CapTokenGrant, CapabilityType},
        Entry,
    },
    error::HolochainError,
    json::JsonString,
    signature::Signature,
};

use futures::{
    future::Future,
    task::{LocalWaker, Poll},
};
use std::{pin::Pin, sync::Arc, thread};

#[derive(Clone, Debug, PartialEq, Hash)]
pub struct ExecuteZomeFnResponse {
    call: ZomeFnCall,
    result: ZomeFnResult,
}

impl ExecuteZomeFnResponse {
    pub fn new(call: ZomeFnCall, result: Result<JsonString, HolochainError>) -> Self {
        ExecuteZomeFnResponse { call, result }
    }

    /// read only access to call
    pub fn call(&self) -> ZomeFnCall {
        self.call.clone()
    }

    /// read only access to result
    pub fn result(&self) -> Result<JsonString, HolochainError> {
        self.result.clone()
    }
}

/// Execution of zome calls
/// This function is kicking off the execution of a given zome function with given parameters.
/// It dispatches two actions:
/// * `SignalZomeFunctionCall`: after passing checks and before actually starting the Ribosome,
/// * `ReturnZomeFunctionResult`: asynchronously after execution of the Ribosome has completed.
///
/// It is doing pre-checks (such as the capability check) synchronously but then spawns a new
/// thread to run the Ribosome in.
///
/// Being an async function, it returns a future that is polling the instance's State until
/// the call result gets added there through the `RetunrZomeFunctionResult` action.
///
/// Use Context::block_on to wait for the call result.
pub async fn call_zome_function(
    zome_call: ZomeFnCall,
    context: &Arc<Context>,
) -> Result<JsonString, HolochainError> {
    context.log(format!(
        "debug/actions/call_zome_fn: Validating call: {:?}",
        zome_call
    ));

    // 1. Validate the call (a number of things could go wrong)
    let (dna_name, wasm) = validate_call(context.clone(), &zome_call)?;

    context.log(format!(
        "debug/actions/call_zome_fn: executing call: {:?}",
        zome_call
    ));

    // Clone context and call data for the Ribosome thread
    let context_clone = context.clone();
    let zome_call_clone = zome_call.clone();

    // Signal (currently mainly to the nodejs_waiter) that we are about to start a zome function:
    context
        .action_channel()
        .send(ActionWrapper::new(Action::SignalZomeFunctionCall(
            zome_call.clone(),
        )))
        .expect("action channel to be open");

    let _ = thread::spawn(move || {
        // Have Ribosome spin up DNA and call the zome function
        let call_result = ribosome::run_dna(
            wasm.code,
            Some(zome_call_clone.clone().parameters.into_bytes()),
            WasmCallData::new_zome_call(
                context_clone.clone(),
                dna_name.clone(),
                zome_call_clone.clone(),
            ),
        );
        // Construct response
        let response = ExecuteZomeFnResponse::new(zome_call_clone, call_result);
        // Send ReturnZomeFunctionResult Action
        context_clone
            .action_channel()
            .send(ActionWrapper::new(Action::ReturnZomeFunctionResult(
                response,
            )))
            .expect("action channel to be open in reducer");
    });

    await!(CallResultFuture {
        context: context.clone(),
        zome_call,
    })
}

<<<<<<< HEAD
/// validates that a given zome function call specifies a correct zome function and capability grant
pub fn validate_call(
    context: Arc<Context>,
    fn_call: &ZomeFnCall,
) -> Result<(String, DnaWasm), HolochainError> {
    let state = context.state().ok_or(HolochainError::ErrorGeneric(
        "Context not initialized".to_string(),
    ))?;

    let nucleus_state = state.nucleus();

    // make sure the dna, zome and function exists and return pretty errors if they don't
    let dna = nucleus_state
        .dna()
        .ok_or_else(|| HolochainError::DnaMissing)?;
    let zome = dna
        .get_zome(&fn_call.zome_name)
        .map_err(|e| HolochainError::Dna(e))?;
    let _ = dna
        .get_function_with_zome_name(&fn_call.zome_name, &fn_call.fn_name)
        .map_err(|e| HolochainError::Dna(e))?;

    if check_capability(context.clone(), fn_call)
        || (is_token_the_agent(context.clone(), &fn_call.cap)
            && verify_call_sig(
                context.clone(),
                &fn_call.cap.provenance.1,
                &fn_call.fn_name,
                fn_call.parameters.clone(),
            ))
    {
        Ok((dna.name.clone(), zome.code.clone()))
    } else {
        Err(HolochainError::CapabilityCheckFailed)
=======
// TODO: check the signature too
fn is_token_the_agent(context: Arc<Context>, cap: &Option<CapabilityCall>) -> bool {
    match cap {
        None => false,
        Some(call) => context.agent_id.pub_sign_key == call.cap_token.to_string(),
>>>>>>> 8f81a6a8
    }
}

fn is_token_the_agent(context: Arc<Context>, request: &CapabilityRequest) -> bool {
    context.agent_id.key == request.cap_token.to_string()
}

fn get_grant(context: &Arc<Context>, address: &Address) -> Option<CapTokenGrant> {
    match get_entry_from_agent_chain(context, address).ok()?? {
        Entry::CapTokenGrant(grant) => Some(grant),
        _ => None,
    }
}

/// checks to see if a given function call is allowable according to the capabilities
/// that have been registered to callers by looking for grants in the chain.
pub fn check_capability(context: Arc<Context>, fn_call: &ZomeFnCall) -> bool {
    let maybe_grant = get_grant(&context.clone(), &fn_call.cap_token());
    match maybe_grant {
        None => false,
        Some(grant) => verify_grant(context.clone(), &grant, fn_call),
    }
}

// temporary function to create a mock signature of for a zome call cap request
fn make_call_sig<J: Into<JsonString>>(
    context: Arc<Context>,
    function: &str,
    parameters: J,
) -> Signature {
    Signature::from(format!(
        "{}:{}:{}",
        context.agent_id.key,
        function,
        parameters.into()
    ))
}

// temporary function to verify a mock signature of for a zome call cap request
pub fn verify_call_sig<J: Into<JsonString>>(
    context: Arc<Context>,
    call_sig: &Signature,
    function: &str,
    parameters: J,
) -> bool {
    let mock_signature = Signature::from(format!(
        "{}:{}:{}",
        context.agent_id.key,
        function,
        parameters.into()
    ));
    *call_sig == mock_signature
}

/// creates a capability request for a zome call by signing the function name and parameters
pub fn make_cap_request_for_call<J: Into<JsonString>>(
    context: Arc<Context>,
    cap_token: Address,
    caller: Address,
    function: &str,
    parameters: J,
) -> CapabilityRequest {
    CapabilityRequest::new(
        cap_token,
        caller,
        make_call_sig(context, function, parameters),
    )
}

/// verifies that this grant is valid for a given requester and token value
pub fn verify_grant(context: Arc<Context>, grant: &CapTokenGrant, fn_call: &ZomeFnCall) -> bool {
    let cap_functions = grant.functions();
    let maybe_zome_grants = cap_functions.get(&fn_call.zome_name);
    if maybe_zome_grants.is_none() {
        context.log(format!(
            "debug/actions/verify_grant: no grant for zome {:?} in grant {:?}",
            fn_call.zome_name, cap_functions
        ));
        return false;
    }
    if !maybe_zome_grants.unwrap().contains(&fn_call.fn_name) {
        context.log(format!(
            "debug/actions/verify_grant: no grant for function {:?} in grant {:?}",
            fn_call.fn_name, maybe_zome_grants
        ));
        return false;
    }

    if grant.token() != fn_call.cap_token() {
        context.log(format!(
            "debug/actions/verify_grant: grant token doesn't match: expecting {:?} got {:?}",
            grant.token(),
            fn_call.cap_token()
        ));
        return false;
    }

    if !verify_call_sig(
        context.clone(),
        &fn_call.cap.provenance.1,
        &fn_call.fn_name,
        fn_call.parameters.clone(),
    ) {
        context.log("debug/actions/verify_grant: call signature did not match");
        return false;
    }

    match grant.cap_type() {
        CapabilityType::Public => true,
        CapabilityType::Transferable => true,
        CapabilityType::Assigned => {
            // unwraps are safe because type comes from the shape of
            // the assignee, and the from must some by the check above.
            if !grant
                .assignees()
                .unwrap()
                .contains(&fn_call.cap.provenance.0)
            {
                context.log("debug/actions/verify_grant: caller not one of the assignees");
                return false;
            }
            true
        }
    }
}

/// CallResultFuture resolves to an Result<JsonString, HolochainError>.
/// Tracks the nucleus State, waiting for a result to the given zome function call to appear.
pub struct CallResultFuture {
    context: Arc<Context>,
    zome_call: ZomeFnCall,
}

impl Future for CallResultFuture {
    type Output = Result<JsonString, HolochainError>;

    fn poll(self: Pin<&mut Self>, lw: &LocalWaker) -> Poll<Self::Output> {
        // With our own executor implementation in Context::block_on we actually
        // wouldn't need the waker since this executor is attached to the redux loop
        // and re-polls after every State mutation.
        // Leaving this in to be safe against running this future in another executor.
        lw.wake();

        if let Some(state) = self.context.state() {
            match state.nucleus().zome_call_result(&self.zome_call) {
                Some(result) => Poll::Ready(result),
                None => Poll::Pending,
            }
        } else {
            Poll::Pending
        }
    }
}

#[cfg(test)]
pub mod tests {
    use super::*;
    use crate::{
        context::Context,
        instance::tests::*,
        nucleus::{actions::tests::test_dna, ribosome::capabilities::CapabilityRequest, tests::*},
        workflows::author_entry::author_entry,
    };
    use futures::executor::block_on;
    use holochain_core_types::{
        cas::content::Address,
        entry::{
            cap_entries::{CapFunctions, CapTokenGrant, CapabilityType},
            Entry,
        },
        signature::Signature,
    };

    #[test]
    fn test_agent_as_token() {
        let context = test_context("alice", None);
        let agent_token = Address::from(context.agent_id.key.clone());
        let cap_request = make_cap_request_for_call(
            context.clone(),
            agent_token.clone(),
            agent_token.clone(),
            "test",
            "{}",
        );
        assert!(is_token_the_agent(context.clone(), &cap_request));

        // bogus token should fail
        let cap_request = CapabilityRequest::new(
            Address::from("fake_token"),
            Address::from("someone"),
            Signature::fake(),
        );
        assert!(!is_token_the_agent(context, &cap_request));
    }

    #[test]
    fn test_call_signatures() {
        let context1 = test_context("alice", None);
        let context2 = test_context("bob", None);

        // only exact same call signed by the same person should verify
        let call_sig1 = make_call_sig(context1.clone(), "func", "{}");
        assert!(verify_call_sig(context1.clone(), &call_sig1, "func", "{}"));
        assert!(!verify_call_sig(
            context1.clone(),
            &call_sig1,
            "func1",
            "{}"
        ));
        assert!(!verify_call_sig(context1, &call_sig1, "func", "{\"x\":1}"));

        assert!(!verify_call_sig(context2.clone(), &call_sig1, "func", "{}"));
        assert!(!verify_call_sig(
            context2.clone(),
            &call_sig1,
            "func1",
            "{}"
        ));
        assert!(!verify_call_sig(context2, &call_sig1, "func", "{\"x\":1}"));
    }

    #[test]
    fn test_make_cap_request_for_call() {
        let context = test_context("alice", None);
        let cap_request = make_cap_request_for_call(
            context.clone(),
            dummy_capability_token(),
            Address::from("caller"),
            "some_fn",
            "{}",
        );
        assert_eq!(cap_request.cap_token, dummy_capability_token());
        assert_eq!(cap_request.provenance.0, Address::from("caller"));
        assert_eq!(
            cap_request.provenance.1,
            make_call_sig(context, "some_fn", "{}")
        );
    }

    #[test]
    fn test_get_grant() {
        let dna = test_dna();
        let (_, context) =
            test_instance_and_context(dna, None).expect("Could not initialize test instance");
<<<<<<< HEAD

        let mut cap_functions = CapFunctions::new();
        cap_functions.insert("test_zome".to_string(), vec![String::from("test")]);
        let grant =
            CapTokenGrant::create(CapabilityType::Transferable, None, cap_functions).unwrap();
        let grant_entry = Entry::CapTokenGrant(grant.clone());
        let grant_addr = block_on(author_entry(&grant_entry, None, &context)).unwrap();
        let maybe_grant = get_grant(&context, &grant_addr);
        assert_eq!(maybe_grant, Some(grant));
    }

    #[test]
    fn test_verify_grant() {
        let context = test_context("alice", None);
        let test_address1 = Address::from("agent 1");
        let test_address2 = Address::from("some other identity");

        fn zome_call_valid(context: Arc<Context>, token: &Address, addr: &Address) -> ZomeFnCall {
            ZomeFnCall::new(
                "test_zome",
                make_cap_request_for_call(
                    context.clone(),
                    token.clone(),
                    addr.clone(),
                    "test",
                    "{}",
                ),
                "test",
                "{}",
            )
        }

        let zome_call_from_addr1_bad_token = &ZomeFnCall::new(
            "test_zome",
            make_cap_request_for_call(
                context.clone(),
                Address::from("bad token"),
                test_address1.clone(),
                "test",
                "{}",
            ),
            "test",
            "{}",
        );

        let mut cap_functions = CapFunctions::new();
        cap_functions.insert("test_zome".to_string(), vec![String::from("test")]);

        let grant = CapTokenGrant::create(CapabilityType::Public, None, cap_functions).unwrap();
        let token = grant.token();
        assert!(verify_grant(
            context.clone(),
            &grant,
            &zome_call_valid(context.clone(), &token, &test_address1)
        ));
        assert!(!verify_grant(
            context.clone(),
            &grant,
            &zome_call_from_addr1_bad_token
        ));

        let mut cap_functions = CapFunctions::new();
        cap_functions.insert("test_zome".to_string(), vec![String::from("other_fn")]);
        let grant_for_other_fn =
            CapTokenGrant::create(CapabilityType::Transferable, None, cap_functions).unwrap();
        assert!(!verify_grant(
            context.clone(),
            &grant_for_other_fn,
            &zome_call_valid(context.clone(), &grant_for_other_fn.token(), &test_address1)
        ));

        let mut cap_functions = CapFunctions::new();
        cap_functions.insert("test_zome".to_string(), vec![String::from("test")]);
        let grant =
            CapTokenGrant::create(CapabilityType::Transferable, None, cap_functions).unwrap();

        let token = grant.token();
        assert!(!verify_grant(
            context.clone(),
            &grant,
            &zome_call_from_addr1_bad_token
        ));

        // call with cap_request for a different function than the zome call
        let zome_call_from_addr1_bad_cap_request = &ZomeFnCall::new(
            "test_zome",
            make_cap_request_for_call(
                context.clone(),
                token.clone(),
                test_address1.clone(),
                "foo-fn",
                "{}",
            ),
            "test",
            "{}",
        );
        assert!(!verify_grant(
            context.clone(),
            &grant,
            &zome_call_from_addr1_bad_cap_request
        ));

        assert!(verify_grant(
            context.clone(),
            &grant,
            &zome_call_valid(context.clone(), &token, &test_address1)
        ));
        // should work with same token from a different adddress
        assert!(verify_grant(
            context.clone(),
            &grant,
            &zome_call_valid(context.clone(), &token, &test_address2)
        ));

        let mut cap_functions = CapFunctions::new();
        cap_functions.insert("test_zome".to_string(), vec![String::from("test")]);
        let grant = CapTokenGrant::create(
            CapabilityType::Assigned,
            Some(vec![test_address1.clone()]),
            cap_functions,
        )
        .unwrap();
        let token = grant.token();
        assert!(!verify_grant(
            context.clone(),
            &grant,
            &zome_call_from_addr1_bad_token
        ));

        // call with cap_request for a different function than the zome call
        let zome_call_from_addr1_bad_cap_request = &ZomeFnCall::new(
            "test_zome",
            make_cap_request_for_call(
                context.clone(),
                token.clone(),
                test_address1.clone(),
                "foo-fn",
                "{}",
            ),
            "test",
            "{}",
        );
        assert!(!verify_grant(
            context.clone(),
            &grant,
            &zome_call_from_addr1_bad_cap_request
        ));

        assert!(verify_grant(
            context.clone(),
            &grant,
            &zome_call_valid(context.clone(), &token, &test_address1)
        ));
        // should NOT work with same token from a different adddress
        assert!(!verify_grant(
            context.clone(),
            &grant,
            &zome_call_valid(context.clone(), &token, &test_address2)
        ));
=======
        let agent_token = Address::from(context.agent_id.pub_sign_key.clone());
        let cap_call = CapabilityCall::new(agent_token, None);
        assert!(is_token_the_agent(context.clone(), &Some(cap_call)));
        let cap_call = CapabilityCall::new(Address::from(""), None);
        assert!(!is_token_the_agent(context, &Some(cap_call)));
>>>>>>> 8f81a6a8
    }
}<|MERGE_RESOLUTION|>--- conflicted
+++ resolved
@@ -117,7 +117,6 @@
     })
 }
 
-<<<<<<< HEAD
 /// validates that a given zome function call specifies a correct zome function and capability grant
 pub fn validate_call(
     context: Arc<Context>,
@@ -152,18 +151,11 @@
         Ok((dna.name.clone(), zome.code.clone()))
     } else {
         Err(HolochainError::CapabilityCheckFailed)
-=======
-// TODO: check the signature too
-fn is_token_the_agent(context: Arc<Context>, cap: &Option<CapabilityCall>) -> bool {
-    match cap {
-        None => false,
-        Some(call) => context.agent_id.pub_sign_key == call.cap_token.to_string(),
->>>>>>> 8f81a6a8
     }
 }
 
 fn is_token_the_agent(context: Arc<Context>, request: &CapabilityRequest) -> bool {
-    context.agent_id.key == request.cap_token.to_string()
+    context.agent_id.pub_sign_key == request.cap_token.to_string()
 }
 
 fn get_grant(context: &Arc<Context>, address: &Address) -> Option<CapTokenGrant> {
@@ -191,7 +183,7 @@
 ) -> Signature {
     Signature::from(format!(
         "{}:{}:{}",
-        context.agent_id.key,
+        context.agent_id.pub_sign_key,
         function,
         parameters.into()
     ))
@@ -206,7 +198,7 @@
 ) -> bool {
     let mock_signature = Signature::from(format!(
         "{}:{}:{}",
-        context.agent_id.key,
+        context.agent_id.pub_sign_key,
         function,
         parameters.into()
     ));
@@ -335,7 +327,7 @@
     #[test]
     fn test_agent_as_token() {
         let context = test_context("alice", None);
-        let agent_token = Address::from(context.agent_id.key.clone());
+        let agent_token = Address::from(context.agent_id.pub_sign_key.clone());
         let cap_request = make_cap_request_for_call(
             context.clone(),
             agent_token.clone(),
@@ -403,7 +395,6 @@
         let dna = test_dna();
         let (_, context) =
             test_instance_and_context(dna, None).expect("Could not initialize test instance");
-<<<<<<< HEAD
 
         let mut cap_functions = CapFunctions::new();
         cap_functions.insert("test_zome".to_string(), vec![String::from("test")]);
@@ -563,12 +554,5 @@
             &grant,
             &zome_call_valid(context.clone(), &token, &test_address2)
         ));
-=======
-        let agent_token = Address::from(context.agent_id.pub_sign_key.clone());
-        let cap_call = CapabilityCall::new(agent_token, None);
-        assert!(is_token_the_agent(context.clone(), &Some(cap_call)));
-        let cap_call = CapabilityCall::new(Address::from(""), None);
-        assert!(!is_token_the_agent(context, &Some(cap_call)));
->>>>>>> 8f81a6a8
     }
 }