extern crate futures;
use crate::{
    action::{Action, ActionWrapper},
    context::Context,
    nucleus::{
        ribosome::{self, WasmCallData},
        ZomeFnCall, ZomeFnResult,
    },
};
use futures::{
    future::Future,
    task::{LocalWaker, Poll},
};
use holochain_core_types::error::HolochainError;
use std::{pin::Pin, sync::Arc};

use holochain_core_types::{
    dna::capabilities::CapabilityCall, entry::cap_entries::CapTokenGrant, json::JsonString,
};
use std::{convert::TryFrom, thread};

#[derive(Clone, Debug, PartialEq, Hash)]
pub struct ExecuteZomeFnResponse {
    call: ZomeFnCall,
    result: ZomeFnResult,
}

impl ExecuteZomeFnResponse {
    pub fn new(call: ZomeFnCall, result: Result<JsonString, HolochainError>) -> Self {
        ExecuteZomeFnResponse { call, result }
    }

    /// read only access to call
    pub fn call(&self) -> ZomeFnCall {
        self.call.clone()
    }

    /// read only access to result
    pub fn result(&self) -> Result<JsonString, HolochainError> {
        self.result.clone()
    }
}

/// Execution of zome calls
/// This function is kicking off the execution of a given zome function with given parameters.
/// It dispatches two actions:
/// * `SignalZomeFunctionCall`: after passing checks and before actually starting the Ribosome,
/// * `ReturnZomeFunctionResult`: asynchronously after execution of the Ribosome has completed.
///
/// It is doing pre-checks (such as the capability check) synchronously but then spawns a new
/// thread to run the Ribosome in.
///
/// Being an async function, it returns a future that is polling the instance's State until
/// the call result gets added there through the `RetunrZomeFunctionResult` action.
///
/// Use Context::block_on to wait for the call result.
pub async fn call_zome_function(
    zome_call: ZomeFnCall,
    context: &Arc<Context>,
) -> Result<JsonString, HolochainError> {
    // Get DNA name and WASM code from state.
    // This happens in a code block to scope the read-lock that we acquire from the state
    // so that it drops the lock and frees the state for mutation.
    // If we would leak (and move) the lock into the Ribosome thread below, it would lead to a
    // dead-lock since the existence of this read-lock prevents the redux loop from writing to
    // the state..
    let (dna_name, code) = {
        let state = context.state().ok_or(HolochainError::ErrorGeneric(
            "Context not initialized".to_string(),
        ))?;
        let nucleus_state = state.nucleus();
        let dna = nucleus_state
            .dna
            .as_ref()
            .ok_or(HolochainError::DnaMissing)?;

        // Validate the call
        // 1. make sure the zome and function exists
        let _ = dna
            .get_function_with_zome_name(&zome_call.zome_name, &zome_call.fn_name)
            .map_err(HolochainError::Dna)?;

<<<<<<< HEAD
        let zome = dna
            .get_zome(&zome_call.zome_name)
            .map_err(HolochainError::Dna)?;

        // 1.b make sure caller is allowed to call the function
        let public = zome.is_fn_public(&zome_call.fn_name);
=======
        // 2. make sure caller is allowed to call the function
        let public = is_fn_public(&dna, &zome_call)?;
>>>>>>> b53b1508
        if !public && !check_capability(context.clone(), &zome_call.clone()) {
            return Err(HolochainError::CapabilityCheckFailed);
        }

        // 3. read data needed to execute the zome function
        let dna_name = dna.name.clone();
        let code = dna
            .get_wasm_from_zome_name(zome_call.zome_name.clone())
            .expect("zome not found, Should have failed before when getting capability.")
            .code
            .clone();

        (dna_name, code)
    };

    // Clone context and call data for the Ribosome thread
    let context_clone = context.clone();
    let zome_call_clone = zome_call.clone();

    // Signal (currently mainly to the nodejs_waiter) that we are about to start a zome function:
    context
        .action_channel()
        .send(ActionWrapper::new(Action::SignalZomeFunctionCall(
            zome_call.clone(),
        )))
        .expect("action channel to be open");

    let _ = thread::spawn(move || {
        // Have Ribosome spin up DNA and call the zome function
        let call_result = ribosome::run_dna(
            code,
            Some(zome_call_clone.clone().parameters.into_bytes()),
            WasmCallData::new_zome_call(
                context_clone.clone(),
                dna_name.clone(),
                zome_call_clone.clone(),
            ),
        );
        // Construct response
        let response = ExecuteZomeFnResponse::new(zome_call_clone, call_result);
        // Send ReturnZomeFunctionResult Action
        context_clone
            .action_channel()
            .send(ActionWrapper::new(Action::ReturnZomeFunctionResult(
                response,
            )))
            .expect("action channel to be open in reducer");
    });

    await!(CallResultFuture {
        context: context.clone(),
        zome_call,
    })
}

// TODO: check the signature too
fn is_token_the_agent(context: Arc<Context>, cap: &Option<CapabilityCall>) -> bool {
    match cap {
        None => false,
        Some(call) => context.agent_id.key == call.cap_token.to_string(),
    }
}

/// checks to see if a given function call is allowable according to the capabilities
/// that have been registered to callers in the chain.
fn check_capability(context: Arc<Context>, fn_call: &ZomeFnCall) -> bool {
    // the agent can always do everything
    if is_token_the_agent(context.clone(), &fn_call.cap) {
        return true;
    }

    match fn_call.cap.clone() {
        None => false,
        Some(call) => {
            let chain = &context.chain_storage;
            let maybe_json = chain.read().unwrap().fetch(&call.cap_token).unwrap();
            let grant = match maybe_json {
                Some(content) => CapTokenGrant::try_from(content).unwrap(),
                None => return false,
            };
            grant.verify(call.cap_token.clone(), call.caller, &call.signature)
        }
    }
}

/// CallResultFuture resolves to an Result<JsonString, HolochainError>.
/// Tracks the nucleus State, waiting for a result to the given zome function call to appear.
pub struct CallResultFuture {
    context: Arc<Context>,
    zome_call: ZomeFnCall,
}

impl Future for CallResultFuture {
    type Output = Result<JsonString, HolochainError>;

    fn poll(self: Pin<&mut Self>, lw: &LocalWaker) -> Poll<Self::Output> {
        // With our own executor implementation in Context::block_on we actually
        // wouldn't need the waker since this executor is attached to the redux loop
        // and re-polls after every State mutation.
        // Leaving this in to be safe against running this future in another executor.
        lw.wake();

        if let Some(state) = self.context.state() {
            match state.nucleus().zome_call_result(&self.zome_call) {
                Some(result) => Poll::Ready(result),
                None => Poll::Pending,
            }
        } else {
            Poll::Pending
        }
    }
}

#[cfg(test)]
pub mod tests {
    use super::is_token_the_agent;
    use crate::instance::tests::test_instance_and_context;
    use holochain_core_types::{cas::content::Address, dna::capabilities::CapabilityCall};

    #[test]
    fn test_agent_as_token() {
        let dna = test_utils::create_test_dna_with_wat("bad_zome", "test_cap", None);
        let (_, context) =
            test_instance_and_context(dna, None).expect("Could not initialize test instance");
        let agent_token = Address::from(context.agent_id.key.clone());
        let cap_call = CapabilityCall::new(agent_token, None);
        assert!(is_token_the_agent(context.clone(), &Some(cap_call)));
        let cap_call = CapabilityCall::new(Address::from(""), None);
        assert!(!is_token_the_agent(context, &Some(cap_call)));
    }
}<|MERGE_RESOLUTION|>--- conflicted
+++ resolved
@@ -80,17 +80,13 @@
             .get_function_with_zome_name(&zome_call.zome_name, &zome_call.fn_name)
             .map_err(HolochainError::Dna)?;
 
-<<<<<<< HEAD
         let zome = dna
             .get_zome(&zome_call.zome_name)
             .map_err(HolochainError::Dna)?;
 
-        // 1.b make sure caller is allowed to call the function
+        // 2. make sure caller is allowed to call the function
         let public = zome.is_fn_public(&zome_call.fn_name);
-=======
-        // 2. make sure caller is allowed to call the function
-        let public = is_fn_public(&dna, &zome_call)?;
->>>>>>> b53b1508
+
         if !public && !check_capability(context.clone(), &zome_call.clone()) {
             return Err(HolochainError::CapabilityCheckFailed);
         }
