pub mod build_validation_package;
pub mod get_entry;
pub mod initialize;
pub mod validate;

#[cfg(test)]
pub mod tests {
    use crate::{
        agent::actions::commit::commit_entry,
        context::Context,
        instance::{tests::test_instance_and_context_by_name, Instance},
    };
    use futures::executor::block_on;
    use holochain_core_types::{
        cas::content::AddressableContent,
        chain_header::ChainHeader,
        dna::{
            zome::{capabilities::Capability, entry_types::EntryTypeDef},
            Dna,
        },
        entry::{entry_type::EntryType, Entry},
    };
    use std::sync::Arc;
    use test_utils::*;

    #[cfg_attr(tarpaulin, skip)]
    pub fn instance() -> (Instance, Arc<Context>) {
        instance_by_name("jane", test_dna())
    }

    #[cfg_attr(tarpaulin, skip)]
    pub fn test_dna() -> Dna {
        // Setup the holochain instance
        let wasm =
            create_wasm_from_file("src/nucleus/actions/wasm-test/target/wasm32-unknown-unknown/release/nucleus_actions_tests.wasm");

        let mut dna = create_test_dna_with_cap("test_zome", "test_cap", &Capability::new(), &wasm);

        dna.zomes
            .get_mut("test_zome")
            .unwrap()
            .entry_types
            .insert(String::from("package_entry"), EntryTypeDef::new());
        dna.zomes
            .get_mut("test_zome")
            .unwrap()
            .entry_types
            .insert(String::from("package_chain_entries"), EntryTypeDef::new());
        dna.zomes
            .get_mut("test_zome")
            .unwrap()
            .entry_types
            .insert(String::from("package_chain_headers"), EntryTypeDef::new());
        dna.zomes
            .get_mut("test_zome")
            .unwrap()
            .entry_types
            .insert(String::from("package_chain_full"), EntryTypeDef::new());
        dna
    }

    #[cfg_attr(tarpaulin, skip)]
    pub fn instance_by_name(name: &str, dna: Dna) -> (Instance, Arc<Context>) {
        let (instance, context) =
            test_instance_and_context_by_name(dna, name).expect("Could not create test instance");
        let initialized_context = instance.initialize_context(context);
        (instance, initialized_context)
    }

    #[cfg_attr(tarpaulin, skip)]
    pub fn test_entry_package_entry() -> Entry {
        Entry::new(EntryType::App(String::from("package_entry")), "test value")
    }

    #[cfg_attr(tarpaulin, skip)]
    pub fn test_entry_package_chain_entries() -> Entry {
        Entry::new(
            EntryType::App(String::from("package_chain_entries")),
            "test value",
        )
    }

    #[cfg_attr(tarpaulin, skip)]
    pub fn test_entry_package_chain_headers() -> Entry {
        Entry::new(
            EntryType::App(String::from("package_chain_headers")),
            "test value",
        )
    }

    #[cfg_attr(tarpaulin, skip)]
    pub fn test_entry_package_chain_full() -> Entry {
        Entry::new(
            EntryType::App(String::from("package_chain_full")),
            "test value",
        )
    }

    #[cfg_attr(tarpaulin, skip)]
    pub fn commit(entry: Entry, context: &Arc<Context>) -> ChainHeader {
        let chain = context.state().unwrap().agent().chain();

<<<<<<< HEAD
        let commit_result = block_on(commit_entry(
            entry.clone(),
            None,
            &context.clone().action_channel,
            &context.clone(),
        ));
=======
        let commit_result = block_on(commit_entry(entry.clone(), &context.clone()));
>>>>>>> 9b131a98
        assert!(commit_result.is_ok());

        let top_header = context.state().unwrap().agent().top_chain_header();
        chain
            .iter(&top_header)
            .find(|ref header| *header.entry_address() == entry.address())
            .expect("Couldn't find header in chain for given entry")
    }

    // smoke test just to make sure our testing code works.
    #[test]
    pub fn can_instantiate_test_instance() {
        let (instance, _context) = instance();
        assert!(instance.state().nucleus().has_initialized());
    }

}<|MERGE_RESOLUTION|>--- conflicted
+++ resolved
@@ -100,16 +100,7 @@
     pub fn commit(entry: Entry, context: &Arc<Context>) -> ChainHeader {
         let chain = context.state().unwrap().agent().chain();
 
-<<<<<<< HEAD
-        let commit_result = block_on(commit_entry(
-            entry.clone(),
-            None,
-            &context.clone().action_channel,
-            &context.clone(),
-        ));
-=======
-        let commit_result = block_on(commit_entry(entry.clone(), &context.clone()));
->>>>>>> 9b131a98
+        let commit_result = block_on(commit_entry(entry.clone(), None, &context.clone()));
         assert!(commit_result.is_ok());
 
         let top_header = context.state().unwrap().agent().top_chain_header();
