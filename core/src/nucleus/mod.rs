/// Nucleus is the module that handles DNA, including the Ribosome.
///
pub mod actions;
pub mod ribosome;
pub mod state;

use action::{Action, ActionWrapper, NucleusReduceFn};
use context::Context;
use error::HolochainError;
use holochain_dna::{wasm::DnaWasm, zome::capabilities::Capability, Dna, DnaError};
use instance::{dispatch_action_with_observer, Observer};
use nucleus::{
    ribosome::{
        api::call::reduce_call,
        callback::{validate_commit::validate_commit, CallbackParams, CallbackResult},
    },
    state::{NucleusState, NucleusStatus},
};
use snowflake;
use std::{
    sync::{
        mpsc::{sync_channel, SyncSender},
        Arc,
    },
    thread,
};

/// Struct holding data for requesting the execution of a Zome function (ExecutionZomeFunction Action)
#[derive(Clone, Debug, PartialEq, Eq, Hash)]
pub struct ZomeFnCall {
    id: snowflake::ProcessUniqueId,
    pub zome_name: String,
    pub cap_name: String,
    pub fn_name: String,
    pub parameters: String,
}

impl ZomeFnCall {
    pub fn new(zome: &str, capability: &str, function: &str, parameters: &str) -> Self {
        ZomeFnCall {
            // @TODO can we defer to the ActionWrapper id?
            // @see https://github.com/holochain/holochain-rust/issues/198
            id: snowflake::ProcessUniqueId::new(),
            zome_name: zome.to_string(),
            cap_name: capability.to_string(),
            fn_name: function.to_string(),
            parameters: parameters.to_string(),
        }
    }

    pub fn same_fn_as(&self, fn_call: &ZomeFnCall) -> bool {
        self.zome_name == fn_call.zome_name
            && self.cap_name == fn_call.cap_name
            && self.fn_name == fn_call.fn_name
    }
}

/// WIP - Struct for holding data when requesting an Entry Validation (ValidateEntry Action)
#[derive(Clone, Debug, PartialEq, Eq, Hash)]
pub struct EntrySubmission {
    pub zome_name: String,
    pub type_name: String,
    pub entry_content: String,
}

impl EntrySubmission {
    pub fn new<S: Into<String>>(zome_name: S, type_name: S, content: S) -> Self {
        EntrySubmission {
            zome_name: zome_name.into(),
            type_name: type_name.into(),
            entry_content: content.into(),
        }
    }
}

/// Dispatch ExecuteZoneFunction to and block until call has finished.
pub fn call_zome_and_wait_for_result(
    call: ZomeFnCall,
    action_channel: &SyncSender<ActionWrapper>,
    observer_channel: &SyncSender<Observer>,
) -> Result<String, HolochainError> {
    let call_action_wrapper = ActionWrapper::new(Action::ExecuteZomeFunction(call.clone()));

    // Dispatch action with observer closure that waits for a result in the state
    let (sender, receiver) = sync_channel(1);
    dispatch_action_with_observer(
        action_channel,
        observer_channel,
        call_action_wrapper,
        move |state: &super::state::State| {
            if let Some(result) = state.nucleus().zome_call_result(&call) {
                sender
                    .send(result.clone())
                    .expect("local channel to be open");
                true
            } else {
                false
            }
        },
    );
    // Block until we got that result through the channel:
    receiver.recv().expect("local channel to work")
}

/// Dispatch ExecuteZoneFunction to Instance and block until call has finished.
/// for test only??
pub fn call_and_wait_for_result(
    call: ZomeFnCall,
    instance: &mut super::instance::Instance,
) -> Result<String, HolochainError> {
    let call_action = ActionWrapper::new(Action::ExecuteZomeFunction(call.clone()));

    // Dispatch action with observer closure that waits for a result in the state
    let (sender, receiver) = sync_channel(1);
    instance.dispatch_with_observer(call_action, move |state: &super::state::State| {
        if let Some(result) = state.nucleus().zome_call_result(&call) {
            sender
                .send(result.clone())
                .expect("local channel to be open");
            true
        } else {
            false
        }
    });

    // Block until we got that result through the channel:
    receiver.recv().expect("local channel to work")
}

#[derive(Clone, Debug, PartialEq, Hash)]
pub struct ZomeFnResult {
    call: ZomeFnCall,
    result: Result<String, HolochainError>,
}

impl ZomeFnResult {
    fn new(call: ZomeFnCall, result: Result<String, HolochainError>) -> Self {
        ZomeFnResult { call, result }
    }

    /// read only access to call
    pub fn call(&self) -> ZomeFnCall {
        self.call.clone()
    }

    /// read only access to result
    pub fn result(&self) -> Result<String, HolochainError> {
        self.result.clone()
    }
}

/// Reduce ReturnInitializationResult Action
/// On initialization success, set Initialized status
/// otherwise set the failed message
#[allow(unknown_lints)]
#[allow(needless_pass_by_value)]
fn reduce_return_initialization_result(
    _context: Arc<Context>,
    state: &mut NucleusState,
    action_wrapper: &ActionWrapper,
) {
    if state.status() != NucleusStatus::Initializing {
        state.status = NucleusStatus::InitializationFailed(
            "reduce of ReturnInitializationResult attempted when status != Initializing".into(),
        );
    } else {
        let action = action_wrapper.action();
        let result = unwrap_to!(action => Action::ReturnInitializationResult);
        match result {
            None => state.status = NucleusStatus::Initialized,
            Some(err) => state.status = NucleusStatus::InitializationFailed(err.clone()),
        };
    }
}

/// Reduce InitApplication Action
/// Initialize the Holochain's Nucleus by doing the following:
/// Send Commit Action for Genesis Entry
/// Send ExecuteZomeFunction Action of the genesis callback of every zome
#[allow(unknown_lints)]
#[allow(needless_pass_by_value)]
fn reduce_init_application(
    _context: Arc<Context>,
    state: &mut NucleusState,
    action_wrapper: &ActionWrapper,
) {
<<<<<<< HEAD
    match state.status() {
        NucleusStatus::Initializing => {
            state.status =
                NucleusStatus::InitializationFailed("Nucleus already initializing".to_string())
=======
    // check pre-condition
    if state.status() != NucleusStatus::New {
        // Send bad start state ReturnInitializationResult Action
        return_initialization_result(
            Some("Nucleus already initialized or initializing".to_string()),
            &context.action_channel,
        );
        return;
    }

    let ia_action = action_wrapper.action();
    let dna = unwrap_to!(ia_action => Action::InitApplication);

    // Update status
    state.status = NucleusStatus::Initializing;

    // Set DNA
    state.dna = Some(dna.clone());

    // Create & launch thread
    let context = context.clone();
    let dna_clone = dna.clone();

    thread::spawn(move || {
        // Send Commit Action for Genesis Entry
        {
            // Create Commit Action for Dna Entry
            let (entry_type, dna_entry) = dna_clone.to_entry();
            let commit_genesis_action = ActionWrapper::new(Action::Commit(entry_type, dna_entry));

            // Send Action and wait for it
            // TODO #249 - Do `dispatch_action_and_wait` instead to make sure dna commit succeeded
            ::instance::dispatch_action(&context.action_channel, commit_genesis_action);
>>>>>>> 1948c031
        }
        NucleusStatus::Initialized => {
            state.status =
                NucleusStatus::InitializationFailed("Nucleus already initialized".to_string())
        }
        NucleusStatus::New | NucleusStatus::InitializationFailed(_) => {
            let ia_action = action_wrapper.action();
            let dna = unwrap_to!(ia_action => Action::InitApplication);
            // Update status
            state.status = NucleusStatus::Initializing;
            // Set DNA
            state.dna = Some(dna.clone());
        }
    }
}

pub(crate) fn launch_zome_fn_call(
    context: Arc<Context>,
    fc: ZomeFnCall,
    wasm: &DnaWasm,
    app_name: String,
) {
    let code = wasm.code.clone();

    thread::spawn(move || {
        let result: ZomeFnResult;
        match ribosome::api::call(
            &app_name,
            context.clone(),
            code,
            &fc,
            Some(fc.clone().parameters.into_bytes()),
        ) {
            Ok(runtime) => {
                result = ZomeFnResult::new(fc.clone(), Ok(runtime.result.to_string()));
            }

            Err(ref error) => {
                result = ZomeFnResult::new(
                    fc.clone(),
                    Err(HolochainError::ErrorGeneric(format!("{}", error))),
                );
            }
        }
        // Send ReturnResult Action
        context
            .action_channel
            .send(ActionWrapper::new(Action::ReturnZomeFunctionResult(result)))
            .expect("action channel to be open in reducer");
    });
}

/// Reduce ExecuteZomeFunction Action
/// Execute an exposed Zome function in a seperate thread and send the result in
/// a ReturnZomeFunctionResult Action on success or failure
fn reduce_execute_zome_function(
    context: Arc<Context>,
    state: &mut NucleusState,
    action_wrapper: &ActionWrapper,
) {
    let fn_call = match action_wrapper.action().clone() {
        Action::ExecuteZomeFunction(call) => call,
        _ => unreachable!(),
    };

    fn dispatch_error_result(
        action_channel: &SyncSender<ActionWrapper>,
        fn_call: &ZomeFnCall,
        error: HolochainError,
    ) {
        let zome_not_found_result = ZomeFnResult::new(fn_call.clone(), Err(error.clone()));

        action_channel
            .send(ActionWrapper::new(Action::ReturnZomeFunctionResult(
                zome_not_found_result,
            )))
            .expect("action channel to be open in reducer");
    }

    // Get DNA
    let dna = match state.dna {
        None => {
            dispatch_error_result(
                &context.action_channel,
                &fn_call,
                HolochainError::DnaMissing,
            );
            return;
        }
        Some(ref d) => d,
    };
    // Get zome
    let zome = match dna.zomes.get(&fn_call.zome_name) {
        None => {
            dispatch_error_result(
                &context.action_channel,
                &fn_call,
                HolochainError::DnaError(DnaError::ZomeNotFound(format!(
                    "Zome '{}' not found",
                    fn_call.zome_name.clone()
                ))),
            );
            return;
        }
        Some(zome) => zome,
    };
    // Get capability
    let capability = match zome.capabilities.get(&fn_call.cap_name) {
        None => {
            dispatch_error_result(
                &context.action_channel,
                &fn_call,
                HolochainError::DnaError(DnaError::CapabilityNotFound(format!(
                    "Capability '{}' not found in Zome '{}'",
                    fn_call.cap_name.clone(),
                    fn_call.zome_name.clone()
                ))),
            );
            return;
        }
        Some(capability) => capability,
    };
    // Get ZomeFn
    let maybe_fn = capability
        .functions
        .iter()
        .find(|&fn_declaration| fn_declaration.name == fn_call.fn_name);
    if maybe_fn.is_none() {
        dispatch_error_result(
            &context.action_channel,
            &fn_call,
            HolochainError::DnaError(DnaError::ZomeFunctionNotFound(format!(
                "Zome function '{}' not found",
                fn_call.fn_name.clone()
            ))),
        );
        return;
    }
    // Ok Zome function is defined in given capability.
    // Prepare call - FIXME is this really useful?
    state.zome_calls.insert(fn_call.clone(), None);
    // Launch thread with function call
    launch_zome_fn_call(
        context,
        fn_call,
        &zome.code,
        state.dna.clone().unwrap().name,
    );
}

/// Reduce ValidateEntry Action
/// Validate an Entry by calling its validation function
#[allow(unknown_lints)]
#[allow(needless_pass_by_value)]
fn reduce_validate_entry(
    context: Arc<Context>,
    state: &mut NucleusState,
    action_wrapper: &ActionWrapper,
) {
    let action = action_wrapper.action();
    let (entry_type, entry) = match action {
        Action::ValidateEntry(entry_type, entry) => (entry_type, entry),
        _ => unreachable!(),
    };

    match state
        .dna()
        .unwrap()
        .get_zome_name_for_entry_type(&entry_type.to_string())
    {
        None => {
            let error = format!("Entry type not found in any zome: '{}'", entry_type);
            state
                .validation_results
                .insert(action_wrapper.clone(), Err(error.to_string()));
        }
        Some(zome_name) => {
            #[cfg(debug)]
            state.validations_running.push(action_wrapper.clone());
            let action_wrapper = action_wrapper.clone();
            let entry = entry.clone();
            let entry_type = entry_type.clone();
            thread::spawn(move || {
                let validation_result = match validate_commit(
                    context.clone(),
                    &zome_name,
                    &CallbackParams::ValidateCommit(entry.clone()),
                ) {
                    CallbackResult::Fail(error_string) => Err(error_string),
                    CallbackResult::Pass => Ok(()),
                    CallbackResult::NotImplemented => Err(format!(
                        "Validation callback not implemented for {}",
                        entry_type
                    )),
                };
                context
                    .action_channel
                    .send(ActionWrapper::new(Action::ReturnValidationResult((
                        Box::new(action_wrapper),
                        validation_result,
                    ))))
                    .expect("action channel to be open in reducer");
            });
        }
    };
}

fn reduce_return_validation_result(
    _context: Arc<Context>,
    state: &mut NucleusState,
    action_wrapper: &ActionWrapper,
) {
    let action = action_wrapper.action();
    let (action_wrapper, validation_result) = unwrap_to!(action => Action::ReturnValidationResult);
    state
        .validation_results
        .insert(*action_wrapper.clone(), validation_result.clone());
    #[cfg(debug)]
    state
        .validations_running
        .retain(|x| x.id() != action_wrapper.id());
}

/// Reduce ReturnZomeFunctionResult Action.
/// Simply drops function call into zome_calls state.
#[allow(unknown_lints)]
#[allow(needless_pass_by_value)]
fn reduce_return_zome_function_result(
    _context: Arc<Context>,
    state: &mut NucleusState,
    action_wrapper: &ActionWrapper,
) {
    let action = action_wrapper.action();
    let fr = unwrap_to!(action => Action::ReturnZomeFunctionResult);
    // @TODO store the action and result directly
    // @see https://github.com/holochain/holochain-rust/issues/198
    state.zome_calls.insert(fr.call(), Some(fr.result()));
}

/// Maps incoming action to the correct reducer
fn resolve_reducer(action_wrapper: &ActionWrapper) -> Option<NucleusReduceFn> {
    match action_wrapper.action() {
        Action::ReturnInitializationResult(_) => Some(reduce_return_initialization_result),
        Action::InitApplication(_) => Some(reduce_init_application),
        Action::ExecuteZomeFunction(_) => Some(reduce_execute_zome_function),
        Action::ReturnZomeFunctionResult(_) => Some(reduce_return_zome_function_result),
        Action::ValidateEntry(_, _) => Some(reduce_validate_entry),
        Action::Call(_) => Some(reduce_call),
        Action::ReturnValidationResult(_) => Some(reduce_return_validation_result),
        _ => None,
    }
}

/// Reduce state of Nucleus according to action.
/// Note: Can't block when dispatching action here because we are inside the reduce's mutex
pub fn reduce(
    context: Arc<Context>,
    old_state: Arc<NucleusState>,
    action_wrapper: &ActionWrapper,
) -> Arc<NucleusState> {
    let handler = resolve_reducer(action_wrapper);
    match handler {
        Some(f) => {
            let mut new_state: NucleusState = (*old_state).clone();
            f(context, &mut new_state, &action_wrapper);
            Arc::new(new_state)
        }
        None => old_state,
    }
}

// Helper function for getting a Capability for a ZomeFnCall request
fn get_capability_with_zome_call(
    dna: &Dna,
    zome_call: &ZomeFnCall,
) -> Result<Capability, ZomeFnResult> {
    // Get Capability from DNA
    let res = dna.get_capability_with_zome_name(&zome_call.zome_name, &zome_call.cap_name);
    match res {
        Err(e) => Err(ZomeFnResult::new(
            zome_call.clone(),
            Err(HolochainError::DnaError(e)),
        )),
        Ok(cap) => Ok(cap.clone()),
    }
}

#[cfg(test)]
pub mod tests {
    extern crate test_utils;
    use super::*;
    use action::{tests::test_action_wrapper_rzfr, ActionWrapper};
    use holochain_dna::Dna;
    use instance::{
        tests::{test_context, test_context_with_channels, test_instance},
        Instance,
    };
    use nucleus::state::tests::test_nucleus_state;
    use std::sync::Arc;

    use std::error::Error;

    /// dummy zome name compatible with ZomeFnCall
    pub fn test_zome() -> String {
        "foo zome".to_string()
    }

    /// dummy capability compatible with ZomeFnCall
    pub fn test_capability() -> String {
        "foo capability".to_string()
    }

    /// dummy function name compatible with ZomeFnCall
    pub fn test_function() -> String {
        "foo_function".to_string()
    }

    /// dummy parameters compatible with ZomeFnCall
    pub fn test_parameters() -> String {
        "".to_string()
    }

    /// dummy function call
    pub fn test_zome_call() -> ZomeFnCall {
        ZomeFnCall::new(
            &test_zome(),
            &test_capability(),
            &test_function(),
            &test_parameters(),
        )
    }

    /// dummy function result
    pub fn test_call_result() -> ZomeFnResult {
        ZomeFnResult::new(test_zome_call(), Ok("foo".to_string()))
    }

    #[test]
    /// test the equality and uniqueness of function calls (based on internal snowflakes)
    fn test_zome_call_eq() {
        let zc1 = test_zome_call();
        let zc2 = test_zome_call();

        assert_eq!(zc1, zc1);
        assert_ne!(zc1, zc2);
    }

    #[test]
    /// test access to function result's function call
    fn test_zome_call_result() {
        let zome_call = test_zome_call();
        let call_result = ZomeFnResult::new(zome_call.clone(), Ok("foo".to_string()));

        assert_eq!(call_result.call(), zome_call);
    }

    #[test]
    /// test access to the result of function result
    fn test_call_result_result() {
        assert_eq!(test_call_result().result(), Ok("foo".to_string()));
    }

    #[test]
    /// smoke test the init of a nucleus
    fn can_instantiate_nucleus_state() {
        let nucleus_state = NucleusState::new();
        assert_eq!(nucleus_state.dna, None);
        assert_eq!(nucleus_state.has_initialized(), false);
        assert_eq!(nucleus_state.has_initialization_failed(), false);
        assert_eq!(nucleus_state.status(), NucleusStatus::New);
    }

    #[test]
    /// test for returning zome function result actions
    fn test_reduce_return_zome_function_result() {
        let context = test_context("jimmy");
        let mut state = test_nucleus_state();
        let action_wrapper = test_action_wrapper_rzfr();

        // @TODO don't juggle action wrappers to get at action in state
        // @see https://github.com/holochain/holochain-rust/issues/198
        let action = action_wrapper.action();
        let fr = unwrap_to!(action => Action::ReturnZomeFunctionResult);

        reduce_return_zome_function_result(context, &mut state, &action_wrapper);

        assert!(state.zome_calls.contains_key(&fr.call()));
    }

    #[test]
    /// smoke test the init of a nucleus reduction
    fn can_reduce_initialize_action() {
        let dna = Dna::new();
        let action_wrapper = ActionWrapper::new(Action::InitApplication(dna.clone()));
        let nucleus = Arc::new(NucleusState::new()); // initialize to bogus value
        let (sender, _receiver) = sync_channel::<ActionWrapper>(10);
        let (tx_observer, _observer) = sync_channel::<Observer>(10);
        let context = test_context_with_channels("jimmy", &sender, &tx_observer);

        // Reduce Init action and block until receiving ReturnInit Action
        let reduced_nucleus = reduce(context.clone(), nucleus.clone(), &action_wrapper);

        assert_eq!(reduced_nucleus.has_initialized(), false);
        assert_eq!(reduced_nucleus.has_initialization_failed(), false);
        assert_eq!(reduced_nucleus.status(), NucleusStatus::Initializing);
        assert!(reduced_nucleus.dna().is_some());
        assert_eq!(reduced_nucleus.dna().unwrap(), dna);
    }

    #[test]
    /// test that we can initialize and send/receive result values from a nucleus
    fn can_reduce_return_init_result_action() {
        let dna = Dna::new();
        let action_wrapper = ActionWrapper::new(Action::InitApplication(dna));
        let nucleus = Arc::new(NucleusState::new()); // initialize to bogus value
        let (sender, _receiver) = sync_channel::<ActionWrapper>(10);
        let (tx_observer, _observer) = sync_channel::<Observer>(10);
        let context = test_context_with_channels("jimmy", &sender, &tx_observer).clone();

        // Reduce Init action and block until receiving ReturnInit Action
        let initializing_nucleus = reduce(context.clone(), nucleus.clone(), &action_wrapper);

        assert_eq!(initializing_nucleus.has_initialized(), false);
        assert_eq!(initializing_nucleus.has_initialization_failed(), false);
        assert_eq!(initializing_nucleus.status(), NucleusStatus::Initializing);

        // Send ReturnInit(false) ActionWrapper
        let return_action_wrapper = ActionWrapper::new(Action::ReturnInitializationResult(Some(
            "init failed".to_string(),
        )));
        let reduced_nucleus = reduce(
            context.clone(),
            initializing_nucleus.clone(),
            &return_action_wrapper,
        );

        assert_eq!(reduced_nucleus.has_initialized(), false);
        assert_eq!(reduced_nucleus.has_initialization_failed(), true);
        assert_eq!(
            reduced_nucleus.status(),
            NucleusStatus::InitializationFailed("init failed".to_string())
        );

        // Reduce Init action and block until receiving ReturnInit Action
        let reduced_nucleus = reduce(context.clone(), reduced_nucleus.clone(), &action_wrapper);

        assert_eq!(reduced_nucleus.status(), NucleusStatus::Initializing);

        // Send ReturnInit(None) ActionWrapper
        let return_action_wrapper = ActionWrapper::new(Action::ReturnInitializationResult(None));
        let reduced_nucleus = reduce(
            context.clone(),
            initializing_nucleus.clone(),
            &return_action_wrapper,
        );

        assert_eq!(reduced_nucleus.has_initialized(), true);
        assert_eq!(reduced_nucleus.has_initialization_failed(), false);
        assert_eq!(reduced_nucleus.status(), NucleusStatus::Initialized);
    }

    #[test]
    /// tests that calling a valid zome function returns a valid result
    fn call_zome_function() {
        let dna = test_utils::create_test_dna_with_wat("test_zome", "test_cap", None);
        let mut instance = test_instance(dna).expect("Could not initialize test instance");

        // Create zome function call
        let zome_call = ZomeFnCall::new("test_zome", "test_cap", "main", "");

        let result = super::call_and_wait_for_result(zome_call, &mut instance);
        match result {
            // Result 1337 from WASM (as string)
            Ok(val) => assert_eq!(val, "1337"),
            Err(err) => assert_eq!(err, HolochainError::InstanceActive),
        }
    }

    #[test]
    /// smoke test reducing over a nucleus
    fn can_reduce_execfn_action() {
        let call = ZomeFnCall::new("myZome", "public", "bogusfn", "");

        let action_wrapper = ActionWrapper::new(Action::ExecuteZomeFunction(call));
        let nucleus = Arc::new(NucleusState::new()); // initialize to bogus value
        let (sender, _receiver) = sync_channel::<ActionWrapper>(10);
        let (tx_observer, _observer) = sync_channel::<Observer>(10);
        let context = test_context_with_channels("jimmy", &sender, &tx_observer);

        let reduced_nucleus = reduce(context, nucleus.clone(), &action_wrapper);
        assert_eq!(nucleus, reduced_nucleus);
    }

    #[test]
    /// tests that calling an invalid DNA returns the correct error
    fn call_ribosome_wrong_dna() {
        let mut instance = Instance::new();

        instance.start_action_loop(test_context("jane"));

        let call = ZomeFnCall::new("test_zome", "test_cap", "main", "{}");
        let result = super::call_and_wait_for_result(call, &mut instance);

        match result {
            Err(HolochainError::DnaMissing) => {}
            _ => assert!(false),
        }
    }

    #[test]
    /// tests that calling a valid zome with invalid function returns the correct error
    fn call_ribosome_wrong_function() {
        let dna = test_utils::create_test_dna_with_wat("test_zome", "test_cap", None);
        let mut instance = test_instance(dna).expect("Could not initialize test instance");

        // Create zome function call:
        let call = ZomeFnCall::new("test_zome", "test_cap", "xxx", "{}");

        let result = super::call_and_wait_for_result(call, &mut instance);

        match result {
            Err(HolochainError::DnaError(DnaError::ZomeFunctionNotFound(err))) => {
                assert_eq!(err, "Zome function \'xxx\' not found")
            }
            _ => assert!(false),
        }
    }

    #[test]
    /// tests that calling the wrong zome/capability returns the correct errors
    fn call_wrong_zome_function() {
        let dna = test_utils::create_test_dna_with_wat("test_zome", "test_cap", None);
        let mut instance = test_instance(dna).expect("Could not initialize test instance");

        // Create bad zome function call
        let call = ZomeFnCall::new("xxx", "test_cap", "main", "{}");

        let result = super::call_and_wait_for_result(call, &mut instance);

        match result {
            Err(HolochainError::DnaError(err)) => {
                assert_eq!(err.description(), "Zome 'xxx' not found")
            }
            _ => assert!(false),
        }

        // Create bad capability function call
        let call = ZomeFnCall::new("test_zome", "xxx", "main", "{}");

        let result = super::call_and_wait_for_result(call, &mut instance);

        match result {
            Err(HolochainError::DnaError(err)) => assert_eq!(
                err.description(),
                "Capability 'xxx' not found in Zome 'test_zome'"
            ),
            _ => assert!(false),
        }
    }

    #[test]
    fn test_zomefncall_same_as() {
        let base = ZomeFnCall::new("zozo", "caca", "fufu", "papa");
        let copy = ZomeFnCall::new("zozo", "caca", "fufu", "papa");
        let same = ZomeFnCall::new("zozo", "caca", "fufu", "papa1");
        let diff1 = ZomeFnCall::new("zozo1", "caca", "fufu", "papa");
        let diff2 = ZomeFnCall::new("zozo", "caca2", "fufu", "papa");
        let diff3 = ZomeFnCall::new("zozo", "caca", "fufu3", "papa");

        assert_ne!(base, copy);
        assert!(base.same_fn_as(&copy));
        assert!(copy.same_fn_as(&base));
        assert!(base.same_fn_as(&same));
        assert!(!base.same_fn_as(&diff1));
        assert!(!base.same_fn_as(&diff2));
        assert!(!base.same_fn_as(&diff3));
    }
}<|MERGE_RESOLUTION|>--- conflicted
+++ resolved
@@ -184,46 +184,10 @@
     state: &mut NucleusState,
     action_wrapper: &ActionWrapper,
 ) {
-<<<<<<< HEAD
     match state.status() {
         NucleusStatus::Initializing => {
             state.status =
                 NucleusStatus::InitializationFailed("Nucleus already initializing".to_string())
-=======
-    // check pre-condition
-    if state.status() != NucleusStatus::New {
-        // Send bad start state ReturnInitializationResult Action
-        return_initialization_result(
-            Some("Nucleus already initialized or initializing".to_string()),
-            &context.action_channel,
-        );
-        return;
-    }
-
-    let ia_action = action_wrapper.action();
-    let dna = unwrap_to!(ia_action => Action::InitApplication);
-
-    // Update status
-    state.status = NucleusStatus::Initializing;
-
-    // Set DNA
-    state.dna = Some(dna.clone());
-
-    // Create & launch thread
-    let context = context.clone();
-    let dna_clone = dna.clone();
-
-    thread::spawn(move || {
-        // Send Commit Action for Genesis Entry
-        {
-            // Create Commit Action for Dna Entry
-            let (entry_type, dna_entry) = dna_clone.to_entry();
-            let commit_genesis_action = ActionWrapper::new(Action::Commit(entry_type, dna_entry));
-
-            // Send Action and wait for it
-            // TODO #249 - Do `dispatch_action_and_wait` instead to make sure dna commit succeeded
-            ::instance::dispatch_action(&context.action_channel, commit_genesis_action);
->>>>>>> 1948c031
         }
         NucleusStatus::Initialized => {
             state.status =
