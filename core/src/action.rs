use crate::{
    agent::state::AgentState,
    context::Context,
    network::{direct_message::DirectMessage, state::NetworkState},
    nucleus::{
        state::{NucleusState, ValidationResult},
        ExecuteZomeFnResponse, ZomeFnCall,
    },
};
use holochain_core_types::{
<<<<<<< HEAD
    cas::content::Address, chain_header::ChainHeader, dna::Dna, entry::Entry,
    error::HolochainError, json::JsonString, link::Link, validation::ValidationPackage,
=======
    cas::content::Address,
    dna::Dna,
    entry::{Entry, EntryWithMeta},
    error::HolochainError,
    json::JsonString,
    link::Link,
    validation::ValidationPackage,
>>>>>>> 9db02d13
};
use holochain_net_connection::protocol_wrapper::{DhtData, GetDhtData};
use snowflake;
use std::{
    hash::{Hash, Hasher},
    sync::Arc,
};

/// Wrapper for actions that provides a unique ID
/// The unique ID is needed for state tracking to ensure that we can differentiate between two
/// Action dispatches containing the same value when doing "time travel debug".
/// The standard approach is to drop the ActionWrapper into the key of a state history HashMap and
/// use the convenience unwrap_to! macro to extract the action data in a reducer.
/// All reducer functions must accept an ActionWrapper so all dispatchers take an ActionWrapper.
#[derive(Clone, Debug)]
pub struct ActionWrapper {
    action: Action,
    id: snowflake::ProcessUniqueId,
}

impl ActionWrapper {
    /// constructor from &Action
    /// internal snowflake ID is automatically set
    pub fn new(a: Action) -> Self {
        ActionWrapper {
            action: a,
            // auto generate id
            id: snowflake::ProcessUniqueId::new(),
        }
    }

    /// read only access to action
    pub fn action(&self) -> &Action {
        &self.action
    }

    /// read only access to id
    pub fn id(&self) -> &snowflake::ProcessUniqueId {
        &self.id
    }
}

impl PartialEq for ActionWrapper {
    fn eq(&self, other: &ActionWrapper) -> bool {
        self.id == other.id
    }
}

impl Eq for ActionWrapper {}

impl Hash for ActionWrapper {
    /// @TODO dangerous when persisted!
    /// snowflake only guarantees uniqueness per process
    /// @see https://github.com/holochain/holochain-rust/issues/203
    fn hash<H: Hasher>(&self, state: &mut H) {
        self.id.hash(state);
    }
}

/// All Actions for the Holochain Instance Store, according to Redux pattern.
#[derive(Clone, PartialEq, Debug)]
pub enum Action {
<<<<<<< HEAD
    // ----------------
    // Agent actions:
    // ----------------
    /// Writes an entry to the source chain.
    /// Does not validate, assumes entry is valid.
    Commit(Entry),

    // -------------
    // DHT actions:
    // -------------
    /// Adds an entry to the local DHT shard.
    /// Does not validate, assumes entry is valid.
    Hold(Entry),

    /// Adds a link to the local DHT shard's meta/EAV storage
    /// Does not validate, assumes link is valid.
    AddLink(Link),

    // ----------------
    // Network actions:
    // ----------------
    /// Create a network proxy instance from the given JSON config.
    /// 2nd and 3rd parameter are the DNA hash and the agent id
    /// which are needed to register with the network.
    InitNetwork((JsonString, String, String)),

    /// Makes the network PUT the given entry to the DHT.
    /// Distinguishes between different entry types and does
    /// the right thing respectively.
    /// (only publish for AppEntryType, publish and publish_meta for links etc)
    Publish(Address),

=======
    /// entry to Commit
    /// MUST already have passed all callback checks
    Commit((Entry, Option<Address>)),
>>>>>>> 9db02d13
    /// GetEntry by address
    GetEntry(Address),
    ///
    UpdateEntry((Address, Address)),
    ///
    RemoveEntry((Address, Address)),
    ///
    GetEntryTimeout(Address),
<<<<<<< HEAD

    /// Lets the network module respond to a GET request.
    /// Triggered from the corresponding workflow after retrieving the
    /// requested entry from our local DHT shard.
    RespondGet((GetDhtData, Option<Entry>)),
=======
    /// link to add
    AddLink(Link),
    /// get links from entry address and attribute-name
    //GetLinks(GetLinksArgs),
>>>>>>> 9db02d13

    /// We got a response for our GET request which needs to be
    /// added to the state.
    /// Triggered from the network handler.
    HandleGetResult(DhtData),

    /// Sends a direct message object to the given address.
    /// 3rd parameter is the message id
    /// 4th parameter is true for a response to a previous message, false for a new interaction
    SendDirectMessage(DirectMessageData),

    /// Makes the network module forget about the direct message
    /// connection with the given ID.
    /// Triggered when we got an answer to our initial DM.
    ResolveDirectConnection(String),

    /// Makes the network module DM the source of the given entry
    /// and prepare for receiveing an answer
    GetValidationPackage(ChainHeader),

    /// Updates the state to hold the response that we got for
    /// our previous request for a validation package.
    /// Triggered from the network handler when we got the response.
    HandleGetValidationPackage((Address, Option<ValidationPackage>)),

    // ----------------
    // Nucleus actions:
    // ----------------
    /// initialize an application from a Dna
    /// not the same as genesis
    /// may call genesis internally
    InitApplication(Dna),
    /// return the result of an InitApplication action
    /// the result is Some arbitrary string
    ReturnInitializationResult(Option<String>),

    /// execute a function in a zome WASM
    ExecuteZomeFunction(ZomeFnCall),

    /// return the result of a zome WASM function call
    ReturnZomeFunctionResult(ExecuteZomeFnResponse),

    /// Execute a zome function call called by another zome function
    Call(ZomeFnCall),

    /// A validation result is returned from a local callback execution
    /// Key is an unique id of the calling context
    /// and the hash of the entry that was validated
    ReturnValidationResult(((snowflake::ProcessUniqueId, Address), ValidationResult)),

    /// A validation package was created locally and is reported back
    /// to be added to the state
    ReturnValidationPackage(
        (
            snowflake::ProcessUniqueId,
            Result<ValidationPackage, HolochainError>,
        ),
    ),
<<<<<<< HEAD
=======

    InitNetwork((JsonString, String, String)),
    Publish(Address),
    Hold(Entry),
    RespondGet((GetDhtData, Option<EntryWithMeta>)),
    HandleGetResult(DhtData),
>>>>>>> 9db02d13
}

/// function signature for action handler functions
// @TODO merge these into a single signature
// @see https://github.com/holochain/holochain-rust/issues/194
pub type AgentReduceFn = ReduceFn<AgentState>;
pub type NetworkReduceFn = ReduceFn<NetworkState>;
pub type NucleusReduceFn = ReduceFn<NucleusState>;
pub type ReduceFn<S> = fn(Arc<Context>, &mut S, &ActionWrapper);

#[derive(Clone, PartialEq, Debug)]
pub struct DirectMessageData {
    pub address: Address,
    pub message: DirectMessage,
    pub msg_id: String,
    pub is_response: bool,
}

#[cfg(test)]
pub mod tests {

    use crate::{
        action::{Action, ActionWrapper},
        nucleus::tests::test_call_response,
    };
    use holochain_core_types::entry::{expected_entry_address, test_entry};
    use test_utils::calculate_hash;

    /// dummy action
    pub fn test_action() -> Action {
        Action::GetEntry(expected_entry_address())
    }

    /// dummy action wrapper with test_action()
    pub fn test_action_wrapper() -> ActionWrapper {
        ActionWrapper::new(test_action())
    }

    /// dummy action wrapper with commit of test_entry()
    pub fn test_action_wrapper_commit() -> ActionWrapper {
        ActionWrapper::new(Action::Commit((test_entry(), None)))
    }

    /// dummy action for a get of test_hash()
    pub fn test_action_wrapper_get() -> ActionWrapper {
        ActionWrapper::new(Action::GetEntry(expected_entry_address()))
    }

    pub fn test_action_wrapper_rzfr() -> ActionWrapper {
        ActionWrapper::new(Action::ReturnZomeFunctionResult(test_call_response()))
    }

    #[test]
    /// smoke test actions
    fn new_action() {
        let a1 = test_action();
        let a2 = test_action();

        // unlike actions and wrappers, signals are equal to themselves
        assert_eq!(a1, a2);
    }

    #[test]
    /// tests that new action wrappers take an action and ensure uniqueness
    fn new_action_wrapper() {
        let aw1 = test_action_wrapper();
        let aw2 = test_action_wrapper();

        // snowflake enforces uniqueness
        assert_eq!(aw1, aw1);
        assert_ne!(aw1, aw2);
    }

    #[test]
    /// tests read access to actions
    fn action_wrapper_action() {
        let aw1 = test_action_wrapper();
        let aw2 = test_action_wrapper();

        assert_eq!(aw1.action(), aw2.action());
        assert_eq!(aw1.action(), &test_action());
    }

    #[test]
    /// tests read access to action wrapper ids
    fn action_wrapper_id() {
        // can't set the ID directly (by design)
        // at least test that IDs are unique, and that hitting the id() method doesn't error
        let aw1 = test_action_wrapper();
        let aw2 = test_action_wrapper();

        assert_ne!(aw1.id(), aw2.id());
    }

    #[test]
    /// tests that action wrapper hashes are unique
    fn action_wrapper_hash() {
        let aw1 = test_action_wrapper();
        let aw2 = test_action_wrapper();

        assert_ne!(calculate_hash(&aw1), calculate_hash(&aw2));
    }

}<|MERGE_RESOLUTION|>--- conflicted
+++ resolved
@@ -8,18 +8,14 @@
     },
 };
 use holochain_core_types::{
-<<<<<<< HEAD
-    cas::content::Address, chain_header::ChainHeader, dna::Dna, entry::Entry,
-    error::HolochainError, json::JsonString, link::Link, validation::ValidationPackage,
-=======
     cas::content::Address,
+    chain_header::ChainHeader,
     dna::Dna,
     entry::{Entry, EntryWithMeta},
     error::HolochainError,
     json::JsonString,
     link::Link,
     validation::ValidationPackage,
->>>>>>> 9db02d13
 };
 use holochain_net_connection::protocol_wrapper::{DhtData, GetDhtData};
 use snowflake;
@@ -82,13 +78,12 @@
 /// All Actions for the Holochain Instance Store, according to Redux pattern.
 #[derive(Clone, PartialEq, Debug)]
 pub enum Action {
-<<<<<<< HEAD
     // ----------------
     // Agent actions:
     // ----------------
     /// Writes an entry to the source chain.
     /// Does not validate, assumes entry is valid.
-    Commit(Entry),
+    Commit((Entry, Option<Address>)),
 
     // -------------
     // DHT actions:
@@ -115,11 +110,6 @@
     /// (only publish for AppEntryType, publish and publish_meta for links etc)
     Publish(Address),
 
-=======
-    /// entry to Commit
-    /// MUST already have passed all callback checks
-    Commit((Entry, Option<Address>)),
->>>>>>> 9db02d13
     /// GetEntry by address
     GetEntry(Address),
     ///
@@ -128,18 +118,14 @@
     RemoveEntry((Address, Address)),
     ///
     GetEntryTimeout(Address),
-<<<<<<< HEAD
 
     /// Lets the network module respond to a GET request.
     /// Triggered from the corresponding workflow after retrieving the
     /// requested entry from our local DHT shard.
-    RespondGet((GetDhtData, Option<Entry>)),
-=======
-    /// link to add
-    AddLink(Link),
+    RespondGet((GetDhtData, Option<EntryWithMeta>)),
+
     /// get links from entry address and attribute-name
     //GetLinks(GetLinksArgs),
->>>>>>> 9db02d13
 
     /// We got a response for our GET request which needs to be
     /// added to the state.
@@ -198,15 +184,6 @@
             Result<ValidationPackage, HolochainError>,
         ),
     ),
-<<<<<<< HEAD
-=======
-
-    InitNetwork((JsonString, String, String)),
-    Publish(Address),
-    Hold(Entry),
-    RespondGet((GetDhtData, Option<EntryWithMeta>)),
-    HandleGetResult(DhtData),
->>>>>>> 9db02d13
 }
 
 /// function signature for action handler functions
