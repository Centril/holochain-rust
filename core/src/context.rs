--- conflicted
+++ resolved
@@ -57,12 +57,8 @@
     pub dht_storage: Arc<RwLock<ContentAddressableStorage>>,
     pub eav_storage: Arc<RwLock<EntityAttributeValueStorage>>,
     pub p2p_config: P2pConfig,
-<<<<<<< HEAD
-    pub conductor_api: Arc<RwLock<IoHandler>>,
+    pub conductor_api: ConductorApi,
     pub utc_dispatch: Arc<UTCDispatch>,
-=======
-    pub conductor_api: ConductorApi,
->>>>>>> c0d4ef30
     signal_tx: Option<crossbeam_channel::Sender<Signal>>,
 }
 
@@ -119,15 +115,11 @@
             dht_storage,
             eav_storage: eav,
             p2p_config,
-<<<<<<< HEAD
-            conductor_api: Self::test_check_conductor_api(conductor_api, agent_id),
-            utc_dispatch,
-=======
             conductor_api: ConductorApi::new(Self::test_check_conductor_api(
                 conductor_api,
                 agent_id,
             )),
->>>>>>> c0d4ef30
+            utc_dispatch
         }
     }
 
@@ -155,12 +147,8 @@
             dht_storage: cas,
             eav_storage: eav,
             p2p_config,
-<<<<<<< HEAD
-            conductor_api: Self::test_check_conductor_api(None, agent_id),
+            conductor_api: ConductorApi::new(Self::test_check_conductor_api(None, agent_id)),
             utc_dispatch,
-=======
-            conductor_api: ConductorApi::new(Self::test_check_conductor_api(None, agent_id)),
->>>>>>> c0d4ef30
         })
     }
 
