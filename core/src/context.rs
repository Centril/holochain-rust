--- conflicted
+++ resolved
@@ -273,7 +273,6 @@
     }
 
     /// returns the public capability token (if any)
-<<<<<<< HEAD
     pub fn get_public_token(&self) -> Result<Address, HolochainError> {
         let state = self.state().ok_or("State uninitialized!")?;
         let top = state
@@ -286,7 +285,7 @@
             .agent()
             .chain_store()
             .iter_type(&Some(top), &EntryType::CapTokenGrant)
-            .nth(0)
+            .next()
             .ok_or::<HolochainError>("No CapTokenGrant entry type in chain".into())?
             .entry_address()
             .to_owned();
@@ -299,45 +298,16 @@
             .ok_or::<HolochainError>("Can't get CapTokenGrant entry from CAS".into())?;
 
         // Make sure entry is a public grant and return it
-        match entry {
-            Entry::CapTokenGrant(grant) => match grant.cap_type() {
+        if let Entry::CapTokenGrant(grant) = entry {
+            match grant.cap_type() {
                 CapabilityType::Public => Ok(addr),
                 _ => Err(HolochainError::ErrorGeneric(
                     "Got CapTokenGrant, but it was not public!".to_string(),
                 )),
-            },
-            _ => unreachable!(),
-        }
-=======
-    pub fn get_public_token(&self) -> Option<Address> {
-        self.state().and_then(|state| {
-            let top = state.agent().top_chain_header()?;
-
-            // Get address of first Token Grant entry (return early if none)
-            let addr = state
-                .agent()
-                .chain_store()
-                .iter_type(&Some(top), &EntryType::CapTokenGrant)
-                .next()?
-                .entry_address()
-                .to_owned();
-
-            // Get CAS
-            let cas = state.agent().chain_store().content_storage();
-
-            // Get according Token Grant entry from CAS
-            let entry = get_entry_from_cas(&cas, &addr).ok()??;
-
-            // Make sure entry is a public grant and return it
-            if let Entry::CapTokenGrant(grant) = entry {
-                if grant.cap_type() == CapabilityType::Public {
-                    return Some(addr);
-                }
             }
-
-            None
-        })
->>>>>>> 95eb4733
+        } else {
+            unreachable!()
+        }
     }
 }
 
