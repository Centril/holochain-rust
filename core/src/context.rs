use crate::{
    action::ActionWrapper,
    instance::Observer,
    logger::Logger,
    persister::Persister,
    signal::{Signal, SignalSender},
    state::State,
};
use holochain_core_types::{
    agent::AgentId,
    cas::{
        content::{Address, AddressableContent},
        storage::ContentAddressableStorage,
    },
    dna::{wasm::DnaWasm, Dna},
    eav::EntityAttributeValueStorage,
    error::{HcResult, HolochainError},
    json::JsonString,
};
use holochain_net::p2p_config::P2pConfig;
use jsonrpc_ws_server::jsonrpc_core::IoHandler;
use std::{
    sync::{mpsc::SyncSender, Arc, Mutex, RwLock, RwLockReadGuard},
    thread::sleep,
    time::Duration,
};

/// Context holds the components that parts of a Holochain instance need in order to operate.
/// This includes components that are injected from the outside like logger and persister
/// but also the store of the instance that gets injected before passing on the context
/// to inner components/reducers.
#[derive(Clone)]
pub struct Context {
    pub agent_id: AgentId,
    pub logger: Arc<Mutex<Logger>>,
    pub persister: Arc<Mutex<Persister>>,
    state: Option<Arc<RwLock<State>>>,
    pub action_channel: Option<SyncSender<ActionWrapper>>,
    pub observer_channel: Option<SyncSender<Observer>>,
    pub chain_storage: Arc<RwLock<ContentAddressableStorage>>,
    pub dht_storage: Arc<RwLock<ContentAddressableStorage>>,
    pub eav_storage: Arc<RwLock<EntityAttributeValueStorage>>,
    pub network_config: JsonString,
    pub container_api: Option<Arc<RwLock<IoHandler>>>,
    pub signal_tx: Option<SyncSender<Signal>>,
}

impl Context {
    pub fn default_channel_buffer_size() -> usize {
        100
    }

    pub fn new(
        agent_id: AgentId,
        logger: Arc<Mutex<Logger>>,
        persister: Arc<Mutex<Persister>>,
        chain_storage: Arc<RwLock<ContentAddressableStorage>>,
        dht_storage: Arc<RwLock<ContentAddressableStorage>>,
        eav: Arc<RwLock<EntityAttributeValueStorage>>,
        network_config: JsonString,
        container_api: Option<Arc<RwLock<IoHandler>>>,
        signal_tx: Option<SignalSender>,
    ) -> Self {
        Context {
            agent_id,
            logger,
            persister,
            state: None,
            action_channel: None,
            signal_tx: signal_tx,
            observer_channel: None,
            chain_storage,
            dht_storage,
            eav_storage: eav,
            network_config,
            container_api,
        }
    }

    pub fn new_with_channels(
        agent_id: AgentId,
        logger: Arc<Mutex<Logger>>,
        persister: Arc<Mutex<Persister>>,
        action_channel: Option<SyncSender<ActionWrapper>>,
        signal_tx: Option<SyncSender<Signal>>,
        observer_channel: Option<SyncSender<Observer>>,
        cas: Arc<RwLock<ContentAddressableStorage>>,
        eav: Arc<RwLock<EntityAttributeValueStorage>>,
        network_config: JsonString,
    ) -> Result<Context, HolochainError> {
        Ok(Context {
            agent_id,
            logger,
            persister,
            state: None,
            action_channel,
            signal_tx,
            observer_channel,
            chain_storage: cas.clone(),
            dht_storage: cas,
            eav_storage: eav,
            network_config,
            container_api: None,
        })
    }

    // helper function to make it easier to call the logger
    pub fn log<T: Into<String>>(&self, msg: T) {
        let mut logger = self
            .logger
            .lock()
            .or(Err(HolochainError::LoggingError))
            .expect("Logger should work");;
        logger.log(msg.into());
    }

    pub fn set_state(&mut self, state: Arc<RwLock<State>>) {
        self.state = Some(state);
    }

    pub fn state(&self) -> Option<RwLockReadGuard<State>> {
        match self.state {
            None => None,
            Some(ref s) => Some(s.read().unwrap()),
        }
    }

    pub fn get_dna(&self) -> Option<Dna> {
        // In the case of genesis we encounter race conditions with regards to setting the DNA.
        // Genesis gets called asynchronously right after dispatching an action that sets the DNA in
        // the state, which can result in this code being executed first.
        // But we can't run anything if there is no DNA which holds the WASM, so we have to wait here.
        // TODO: use a future here
        let mut dna = None;
        let mut done = false;
        let mut tries = 0;
        while !done {
            {
                let state = self
                    .state()
                    .expect("Callback called without application state!");
                dna = state.nucleus().dna();
            }
            match dna {
                Some(_) => done = true,
                None => {
                    if tries > 10 {
                        done = true;
                    } else {
                        sleep(Duration::from_millis(10));
                        tries += 1;
                    }
                }
            }
        }
        dna
    }

    pub fn get_wasm(&self, zome: &str) -> Option<DnaWasm> {
        let dna = self.get_dna().expect("Callback called without DNA set!");
        dna.get_wasm_from_zome_name(zome)
            .and_then(|wasm| Some(wasm.clone()).filter(|_| !wasm.code.is_empty()))
    }

    // @NB: these three getters smell bad because previously Instance and Context had SyncSenders
    // rather than Option<SyncSenders>, but these would be initialized by default to broken channels
    // which would panic if `send` was called upon them. These `expect`s just bring more visibility to
    // that potential failure mode.
    // @see https://github.com/holochain/holochain-rust/issues/739
    pub fn action_channel(&self) -> &SyncSender<ActionWrapper> {
        self.action_channel
            .as_ref()
            .expect("Action channel not initialized")
    }

    pub fn signal_tx(&self) -> &SyncSender<Signal> {
        self.signal_tx
            .as_ref()
            .expect("Signal channel not initialized")
    }

    pub fn observer_channel(&self) -> &SyncSender<Observer> {
        self.observer_channel
            .as_ref()
            .expect("Observer channel not initialized")
    }
}

pub async fn get_dna_and_agent(context: &Arc<Context>) -> HcResult<(Address, String)> {
    let state = context
        .state()
        .ok_or("Network::start() could not get application state".to_string())?;
    let agent_state = state.agent();

    let agent = await!(agent_state.get_agent(&context))?;
    let agent_id = agent.key;

    let dna = state
        .nucleus()
        .dna()
        .ok_or("Network::start() called without DNA".to_string())?;
<<<<<<< HEAD
    let multihash = dna.multihash()?;
    let dna_hash = base64::encode(&multihash);
    Ok((dna_hash, agent_id))
=======
    Ok((dna.address(), agent_id))
>>>>>>> 0887587b
}

/// create a test network
#[cfg_attr(tarpaulin, skip)]
pub fn mock_network_config() -> JsonString {
    JsonString::from(P2pConfig::DEFAULT_MOCK_CONFIG)
}

#[cfg(test)]
pub mod tests {
    extern crate tempfile;
    extern crate test_utils;
    use self::tempfile::tempdir;
    use super::*;
    use crate::{
        context::mock_network_config, instance::tests::test_logger, persister::SimplePersister,
        state::State,
    };
    use holochain_cas_implementations::{cas::file::FilesystemStorage, eav::file::EavFileStorage};
    use holochain_core_types::agent::AgentId;
    use std::sync::{Arc, Mutex, RwLock};

    #[test]
    fn default_buffer_size_test() {
        assert_eq!(Context::default_channel_buffer_size(), 100);
    }

    #[test]
    fn state_test() {
        let file_storage = Arc::new(RwLock::new(
            FilesystemStorage::new(tempdir().unwrap().path().to_str().unwrap()).unwrap(),
        ));
        let mut maybe_context = Context::new(
            AgentId::generate_fake("Terence"),
            test_logger(),
            Arc::new(Mutex::new(SimplePersister::new(file_storage.clone()))),
            file_storage.clone(),
            file_storage.clone(),
            Arc::new(RwLock::new(
                EavFileStorage::new(tempdir().unwrap().path().to_str().unwrap().to_string())
                    .unwrap(),
            )),
            mock_network_config(),
            None,
            None,
        );

        assert!(maybe_context.state().is_none());

        let global_state = Arc::new(RwLock::new(State::new(Arc::new(maybe_context.clone()))));
        maybe_context.set_state(global_state.clone());

        {
            let _read_lock = global_state.read().unwrap();
            assert!(maybe_context.state().is_some());
        }
    }

    #[test]
    #[should_panic]
    #[cfg(not(windows))] // RwLock does not panic on windows since mutexes are recursive
    fn test_deadlock() {
        let file_storage = Arc::new(RwLock::new(
            FilesystemStorage::new(tempdir().unwrap().path().to_str().unwrap()).unwrap(),
        ));
        let mut context = Context::new(
            AgentId::generate_fake("Terence"),
            test_logger(),
            Arc::new(Mutex::new(SimplePersister::new(file_storage.clone()))),
            file_storage.clone(),
            file_storage.clone(),
            Arc::new(RwLock::new(
                EavFileStorage::new(tempdir().unwrap().path().to_str().unwrap().to_string())
                    .unwrap(),
            )),
            mock_network_config(),
            None,
            None,
        );

        let global_state = Arc::new(RwLock::new(State::new(Arc::new(context.clone()))));
        context.set_state(global_state.clone());

        {
            let _write_lock = global_state.write().unwrap();
            // This line panics because we would enter into a deadlock
            context.state();
        }
    }
}<|MERGE_RESOLUTION|>--- conflicted
+++ resolved
@@ -199,13 +199,7 @@
         .nucleus()
         .dna()
         .ok_or("Network::start() called without DNA".to_string())?;
-<<<<<<< HEAD
-    let multihash = dna.multihash()?;
-    let dna_hash = base64::encode(&multihash);
-    Ok((dna_hash, agent_id))
-=======
     Ok((dna.address(), agent_id))
->>>>>>> 0887587b
 }
 
 /// create a test network
