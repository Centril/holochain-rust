use crate::{
    action::{Action, ActionWrapper},
    conductor_api::ConductorApi,
    instance::Observer,
<<<<<<< HEAD
    logger::Logger,
    network::state::NetworkState,
=======
>>>>>>> 5da098eb
    nucleus::actions::get_entry::get_entry_from_cas,
    persister::Persister,
    signal::{Signal, SignalSender},
};
use crossbeam_channel::{unbounded, Receiver, Sender};
use futures::{task::Poll, Future};

use crate::state::StateWrapper;
use futures::task::noop_waker_ref;
use holochain_core_types::{
    agent::AgentId,
    dna::{wasm::DnaWasm, Dna},
    eav::Attribute,
    entry::{
        cap_entries::{CapabilityType, ReservedCapabilityId},
        entry_type::EntryType,
        Entry,
    },
    error::{HcResult, HolochainError},
};

use holochain_net::{p2p_config::P2pConfig, p2p_network::P2pNetwork};
use holochain_persistence_api::{
    cas::{
        content::{Address, AddressableContent},
        storage::ContentAddressableStorage,
    },
    eav::EntityAttributeValueStorage,
};
use jsonrpc_core::{self, IoHandler};
use std::{
    sync::{Arc, Mutex, RwLock, RwLockReadGuard},
    thread::sleep,
    time::Duration,
};
#[cfg(test)]
use test_utils::mock_signing::mock_conductor_api;

pub struct P2pNetworkWrapper(Arc<Mutex<Option<P2pNetwork>>>);

impl P2pNetworkWrapper {
    pub fn lock(&self) -> P2pNetworkMutexGuardWrapper<'_> {
        return P2pNetworkMutexGuardWrapper(self.0.lock().expect("network accessible"));
    }
}

pub struct P2pNetworkMutexGuardWrapper<'a>(std::sync::MutexGuard<'a, Option<P2pNetwork>>);

impl<'a> P2pNetworkMutexGuardWrapper<'a> {
    pub fn as_ref(&self) -> Result<&P2pNetwork, HolochainError> {
        match self.0.as_ref() {
            Some(s) => Ok(s),
            None => Err(HolochainError::ErrorGeneric("no network".into())),
        }
    }
}

/// Context holds the components that parts of a Holochain instance need in order to operate.
/// This includes components that are injected from the outside like persister
/// but also the store of the instance that gets injected before passing on the context
/// to inner components/reducers.
#[derive(Clone)]
pub struct Context {
    pub(crate) instance_name: String,
    pub agent_id: AgentId,
    pub persister: Arc<Mutex<dyn Persister>>,
    state: Option<Arc<RwLock<StateWrapper>>>,
    pub action_channel: Option<Sender<ActionWrapper>>,
    pub observer_channel: Option<Sender<Observer>>,
    pub chain_storage: Arc<RwLock<dyn ContentAddressableStorage>>,
    pub dht_storage: Arc<RwLock<dyn ContentAddressableStorage>>,
    pub eav_storage: Arc<RwLock<dyn EntityAttributeValueStorage<Attribute>>>,
    pub p2p_config: P2pConfig,
    pub conductor_api: ConductorApi,
    pub(crate) signal_tx: Option<Sender<Signal>>,
    pub(crate) instance_is_alive: Arc<Mutex<bool>>,
    pub state_dump_logging: bool,
}

impl Context {
    // test_check_conductor_api() is used to inject a conductor_api with a working
    // mock of agent/sign to be used in tests.
    // There are two different implementations of this function below which get pulled
    // in depending on if "test" is in the build config, or not.
    // This allows unit tests of core to not have to deal with a conductor_api.
    #[cfg(not(test))]
    fn test_check_conductor_api(
        conductor_api: Option<Arc<RwLock<IoHandler>>>,
        _agent_id: AgentId,
    ) -> Arc<RwLock<IoHandler>> {
        // If you get here through this panic make sure that the context passed into the instance
        // gets created with a real conductor API. In test config it will be populated with mock API
        // that implements agent/sign with the mock_signer. We need this for testing but should
        // never use that code in production!
        // Hence the two different cases here.
        conductor_api.expect("Context can't be created without conductor API")
    }

    #[cfg(test)]
    fn test_check_conductor_api(
        conductor_api: Option<Arc<RwLock<IoHandler>>>,
        agent_id: AgentId,
    ) -> Arc<RwLock<IoHandler>> {
        conductor_api.unwrap_or_else(|| Arc::new(RwLock::new(mock_conductor_api(agent_id))))
    }

    pub fn new(
        instance_name: &str,
        agent_id: AgentId,
        persister: Arc<Mutex<dyn Persister>>,
        chain_storage: Arc<RwLock<dyn ContentAddressableStorage>>,
        dht_storage: Arc<RwLock<dyn ContentAddressableStorage>>,
        eav: Arc<RwLock<dyn EntityAttributeValueStorage<Attribute>>>,
        p2p_config: P2pConfig,
        conductor_api: Option<Arc<RwLock<IoHandler>>>,
        signal_tx: Option<SignalSender>,
        state_dump_logging: bool,
    ) -> Self {
        Context {
            instance_name: instance_name.to_owned(),
            agent_id: agent_id.clone(),
            persister,
            state: None,
            action_channel: None,
            signal_tx,
            observer_channel: None,
            chain_storage,
            dht_storage,
            eav_storage: eav,
            p2p_config,
            conductor_api: ConductorApi::new(Self::test_check_conductor_api(
                conductor_api,
                agent_id,
            )),
            instance_is_alive: Arc::new(Mutex::new(true)),
            state_dump_logging,
        }
    }

    pub fn new_with_channels(
        instance_name: &str,
        agent_id: AgentId,
        persister: Arc<Mutex<dyn Persister>>,
        action_channel: Option<Sender<ActionWrapper>>,
        signal_tx: Option<Sender<Signal>>,
        observer_channel: Option<Sender<Observer>>,
        cas: Arc<RwLock<dyn ContentAddressableStorage>>,
        eav: Arc<RwLock<dyn EntityAttributeValueStorage<Attribute>>>,
        p2p_config: P2pConfig,
        state_dump_logging: bool,
    ) -> Result<Context, HolochainError> {
        Ok(Context {
            instance_name: instance_name.to_owned(),
            agent_id: agent_id.clone(),
            persister,
            state: None,
            action_channel,
            signal_tx,
            observer_channel,
            chain_storage: cas.clone(),
            dht_storage: cas,
            eav_storage: eav,
            p2p_config,
            conductor_api: ConductorApi::new(Self::test_check_conductor_api(None, agent_id)),
            instance_is_alive: Arc::new(Mutex::new(true)),
            state_dump_logging,
        })
    }

    /// Returns the name of this context instance.
    pub fn get_instance_name(&self) -> String {
        self.instance_name.clone()
    }

    pub fn set_state(&mut self, state: Arc<RwLock<StateWrapper>>) {
        self.state = Some(state);
    }

    pub fn state(&self) -> Option<RwLockReadGuard<StateWrapper>> {
        self.state.as_ref().map(|s| s.read().unwrap())
    }

    pub fn network(&self) -> P2pNetworkWrapper {
        P2pNetworkWrapper(match self.network_state() {
            Some(s) => s.network.clone(),
            None => Arc::new(Mutex::new(None)),
        })
    }

    pub fn network_state(&self) -> Option<Arc<NetworkState>> {
        self.state().map(move |state| state.network())
    }

    pub fn get_dna(&self) -> Option<Dna> {
        // In the case of init we encounter race conditions with regards to setting the DNA.
        // Init gets called asynchronously right after dispatching an action that sets the DNA in
        // the state, which can result in this code being executed first.
        // But we can't run anything if there is no DNA which holds the WASM, so we have to wait here.
        // TODO: use a future here
        let mut dna = None;
        let mut done = false;
        let mut tries = 0;
        while !done {
            {
                let state = self
                    .state()
                    .expect("Callback called without application state!");
                dna = state.nucleus().dna();
            }
            match dna {
                Some(_) => done = true,
                None => {
                    if tries > 10 {
                        done = true;
                    } else {
                        sleep(Duration::from_millis(10));
                        tries += 1;
                    }
                }
            }
        }
        dna
    }

    pub fn get_wasm(&self, zome: &str) -> Option<DnaWasm> {
        let dna = self.get_dna().expect("Callback called without DNA set!");
        dna.get_wasm_from_zome_name(zome)
            .cloned()
            .filter(|wasm| !wasm.code.is_empty())
    }

    // @NB: these three getters smell bad because previously Instance and Context had SyncSenders
    // rather than Option<SyncSenders>, but these would be initialized by default to broken channels
    // which would panic if `send` was called upon them. These `expect`s just bring more visibility to
    // that potential failure mode.
    // @see https://github.com/holochain/holochain-rust/issues/739
    pub fn action_channel(&self) -> &Sender<ActionWrapper> {
        self.action_channel
            .as_ref()
            .expect("Action channel not initialized")
    }

    pub fn is_action_channel_open(&self) -> bool {
        self.action_channel
            .clone()
            .map(|tx| tx.send(ActionWrapper::new(Action::Ping)).is_ok())
            .unwrap_or(false)
    }

    pub fn action_channel_error(&self, msg: &str) -> Option<HolochainError> {
        match &self.action_channel {
            Some(tx) => match tx.send(ActionWrapper::new(Action::Ping)) {
                Ok(()) => None,
                Err(_) => Some(HolochainError::LifecycleError(msg.into())),
            },
            None => Some(HolochainError::InitializationFailed(msg.into())),
        }
    }

    pub fn signal_tx(&self) -> Option<&Sender<Signal>> {
        self.signal_tx.as_ref()
    }

    pub fn observer_channel(&self) -> &Sender<Observer> {
        self.observer_channel
            .as_ref()
            .expect("Observer channel not initialized")
    }

    pub fn instance_still_alive(&self) -> bool {
        *self.instance_is_alive.lock().unwrap()
    }

    /// This creates an observer for the instance's redux loop and installs it.
    /// The returned receiver gets sent ticks from the instance every time the state
    /// got mutated.
    /// This enables blocking/parking the calling thread until the application state got changed.
    pub fn create_observer(&self) -> Receiver<()> {
        let (tick_tx, tick_rx) = unbounded();
        self.observer_channel()
            .send(Observer { ticker: tick_tx })
            .expect("Observer channel not initialized");
        tick_rx
    }

    /// Custom future executor that enables nested futures and nested calls of `block_on`.
    /// This makes use of the redux action loop and the observers.
    /// The given future gets polled everytime the instance's state got changed.
    pub fn block_on<F: Future>(&self, future: F) -> <F as Future>::Output {
        let tick_rx = self.create_observer();
        pin_utils::pin_mut!(future);

        let mut cx = std::task::Context::from_waker(noop_waker_ref());

        loop {
            let _ = match future.as_mut().poll(&mut cx) {
                Poll::Ready(result) => return result,
                _ => tick_rx.recv_timeout(Duration::from_millis(10)),
            };
            if !self.instance_still_alive() {
                panic!("Context::block_on() waiting for future but instance is not alive anymore => we gotta let this thread panic!")
            }
            if let Some(err) = self.action_channel_error("Context::block_on") {
                panic!("Context::block_on() waiting for future but Redux loop got stopped => we gotta let this thread panic!\nError was: {:?}", err)
            }
        }
    }

    /// returns the public capability token (if any)
    pub fn get_public_token(&self) -> Result<Address, HolochainError> {
        let state = self.state().ok_or("State uninitialized!")?;
        let top = state
            .agent()
            .top_chain_header()
            .ok_or::<HolochainError>("No top chain header".into())?;

        // Get address of first Token Grant entry (return early if none)
        let grants = state
            .agent()
            .chain_store()
            .iter_type(&Some(top), &EntryType::CapTokenGrant);

        // Get CAS
        let cas = state.agent().chain_store().content_storage();

        for grant in grants {
            let addr = grant.entry_address().to_owned();
            let entry = get_entry_from_cas(&cas, &addr)?
                .ok_or::<HolochainError>("Can't get CapTokenGrant entry from CAS".into())?;
            // if entry is the public grant return it
            if let Entry::CapTokenGrant(grant) = entry {
                if grant.cap_type() == CapabilityType::Public
                    && grant.id() == ReservedCapabilityId::Public.as_str()
                {
                    return Ok(addr);
                }
            }
        }

        Err(HolochainError::ErrorGeneric(
            "No public CapTokenGrant entry type in chain".into(),
        ))
    }
}

pub async fn get_dna_and_agent(context: &Arc<Context>) -> HcResult<(Address, String)> {
    let state = context
        .state()
        .ok_or("Network::start() could not get application state".to_string())?;
    let agent_state = state.agent();
    let agent = agent_state.get_agent()?;
    let agent_id = agent.pub_sign_key;

    let dna = state
        .nucleus()
        .dna()
        .ok_or("Network::start() called without DNA".to_string())?;
    Ok((dna.address(), agent_id))
}

/// Create an in-memory network config with the provided name,
/// otherwise create a unique name and thus network using snowflake.
/// This is the base function that many other `text_context*` functions use, and hence they also
/// require an optional network name. The reasoning for this is that tests which only require a
/// single instance may simply pass None and get a unique network name, but tests which require two
/// instances to be on the same network need to ensure both contexts use the same network name.
#[cfg_attr(tarpaulin, skip)]
pub fn test_memory_network_config(
    network_name: Option<&str>,
    bootstrap_nodes: Vec<url::Url>,
) -> P2pConfig {
    network_name
        .map(|name| {
            P2pConfig::new_with_memory_backend_bootstrap_nodes(name, bootstrap_nodes.clone())
        })
        .unwrap_or(P2pConfig::new_with_unique_memory_backend_bootstrap_nodes(
            bootstrap_nodes,
        ))
}

#[cfg(test)]
pub mod tests {
    use self::tempfile::tempdir;
    use super::*;
    use crate::persister::SimplePersister;
    use holochain_core_types::agent::AgentId;
    use holochain_persistence_file::{cas::file::FilesystemStorage, eav::file::EavFileStorage};
    use std::sync::{Arc, Mutex, RwLock};
    use tempfile;

    #[test]
    fn context_log_macro_test_from_context() {
        use crate::*;

        let file_storage = Arc::new(RwLock::new(
            FilesystemStorage::new(tempdir().unwrap().path().to_str().unwrap()).unwrap(),
        ));
        let ctx = Context::new(
            "LOG-TEST-ID",
            AgentId::generate_fake("Bilbo"),
            Arc::new(Mutex::new(SimplePersister::new(file_storage.clone()))),
            file_storage.clone(),
            file_storage.clone(),
            Arc::new(RwLock::new(
                EavFileStorage::new(tempdir().unwrap().path().to_str().unwrap().to_string())
                    .unwrap(),
            )),
            P2pConfig::new_with_unique_memory_backend(),
            None,
            None,
            false,
        );

        // // Somehow we need to build our own logging instance for this test to show logs
        // let _ = FastLoggerBuilder::new()
        //             .set_level_from_str("Trace")
        //             .build()
        //             .expect("Fail to init logger.");

        // Tests if the context logger can be customized by poassing a target value
        log_info!(target: "holochain-custom-log-target", "Custom target & '{}' log level.", "Info");

        // Tests if the context logger fills its target with the instance ID
        log_trace!(ctx, "'{}' log level with Context target.", "Trace");
        log_debug!(ctx, "'{}' log level with Context target.", "Debug");
        log_info!(ctx, "'{}' log level with Context target.", "Info");
        log_warn!(ctx, "'{}' log level with Context target.", "Warning");
        log_error!(ctx, "'{}' log level with Context target.", "Error");

        std::thread::sleep(std::time::Duration::from_millis(100));
    }

    #[test]
    #[should_panic]
    #[cfg(not(windows))] // RwLock does not panic on windows since mutexes are recursive
    fn test_deadlock() {
        let file_storage = Arc::new(RwLock::new(
            FilesystemStorage::new(tempdir().unwrap().path().to_str().unwrap()).unwrap(),
        ));
        let mut context = Context::new(
            "test_deadlock_instance",
            AgentId::generate_fake("Terence"),
            Arc::new(Mutex::new(SimplePersister::new(file_storage.clone()))),
            file_storage.clone(),
            file_storage.clone(),
            Arc::new(RwLock::new(
                EavFileStorage::new(tempdir().unwrap().path().to_str().unwrap().to_string())
                    .unwrap(),
            )),
            P2pConfig::new_with_unique_memory_backend(),
            None,
            None,
            false,
        );

        let global_state = Arc::new(RwLock::new(StateWrapper::new(Arc::new(context.clone()))));
        context.set_state(global_state.clone());

        {
            let _write_lock = global_state.write().unwrap();
            // This line panics because we would enter into a deadlock
            context.state();
        }
    }
}<|MERGE_RESOLUTION|>--- conflicted
+++ resolved
@@ -2,11 +2,7 @@
     action::{Action, ActionWrapper},
     conductor_api::ConductorApi,
     instance::Observer,
-<<<<<<< HEAD
-    logger::Logger,
     network::state::NetworkState,
-=======
->>>>>>> 5da098eb
     nucleus::actions::get_entry::get_entry_from_cas,
     persister::Persister,
     signal::{Signal, SignalSender},
