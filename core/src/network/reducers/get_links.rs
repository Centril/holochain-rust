--- conflicted
+++ resolved
@@ -3,13 +3,8 @@
     context::Context,
     network::{reducers::send, state::NetworkState},
 };
-<<<<<<< HEAD
-use holochain_core_types::{cas::content::Address, error::HolochainError};
+use holochain_core_types::error::HolochainError;
 use holochain_net_connection::json_protocol::{GetDhtMetaData, JsonProtocol};
-=======
-use holochain_core_types::error::HolochainError;
-use holochain_net_connection::protocol_wrapper::{GetDhtMetaData, ProtocolWrapper};
->>>>>>> 041ac7c5
 use std::sync::Arc;
 
 fn inner(network_state: &mut NetworkState, key: &GetLinksKey) -> Result<(), HolochainError> {
@@ -17,13 +12,8 @@
 
     send(
         network_state,
-<<<<<<< HEAD
         JsonProtocol::GetDhtMeta(GetDhtMetaData {
-            msg_id: "?".to_string(),
-=======
-        ProtocolWrapper::GetDhtMeta(GetDhtMetaData {
             msg_id: key.id.clone(),
->>>>>>> 041ac7c5
             dna_address: network_state.dna_address.clone().unwrap(),
             from_agent_id: network_state.agent_id.clone().unwrap(),
             address: key.base_address.to_string(),
