--- conflicted
+++ resolved
@@ -99,11 +99,7 @@
         .as_mut()
         .map(|network| {
             network
-<<<<<<< HEAD
-                .send(msg)
-=======
                 .send(json_message)
->>>>>>> 40b38fae
                 .map_err(|error| HolochainError::IoError(error.to_string()))
         })
         .ok_or_else(|| HolochainError::ErrorGeneric(
