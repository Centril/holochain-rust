--- conflicted
+++ resolved
@@ -7,11 +7,7 @@
         reducers::send,
         state::NetworkState,
     },
-<<<<<<< HEAD
-    state::{State, StateWrapper},
-=======
     state::State,
->>>>>>> 1638d8ba
     entry::CanPublish,
     agent::state::create_new_chain_header,
 };
@@ -51,11 +47,7 @@
 }
 
 /// Send to network a request to publish a header entry alone
-<<<<<<< HEAD
-/// This is similar to publishing a regular entry but it is its own special dummy header.
-=======
 /// This is similar to publishing a regular entry but it has its own special dummy header.
->>>>>>> 1638d8ba
 fn publish_header(
     network_state: &mut NetworkState,
     root_state: &State,
@@ -65,11 +57,7 @@
     let header_entry_header = create_new_chain_header(
         &header_entry,
         &root_state.agent(),
-<<<<<<< HEAD
-        &StateWrapper::from(root_state.clone()),
-=======
         root_state,
->>>>>>> 1638d8ba
         &None,
         &Vec::new(),
     )?;
@@ -174,19 +162,7 @@
     network_state.initialized()?;
 
     let entry_with_header = fetch_entry_with_header(&address, root_state)?;
-<<<<<<< HEAD
-
-    // publish the header for all entries except the DNA entry (which should never be published)
-    if let EntryType::Dna = entry_with_header.entry.entry_type() {
-        return Err(HolochainError::NotImplemented(
-            "reduce_publish_inner is not allowed for Dna entry".into(),
-        ))
-    } else {
-        publish_header(network_state, root_state, &entry_with_header.header)?;
-    }
-=======
     publish_header(network_state, root_state, &entry_with_header.header)?;
->>>>>>> 1638d8ba
 
     // for non-publishing entries early return Ok
     if ! entry_with_header.entry.entry_type().can_publish_from_state(root_state) { return Ok(()); }
