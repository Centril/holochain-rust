use crate::{
    action::ActionWrapper,
    network::{
        actions::ActionResponse,
        query::{GetLinksNetworkResult, NetworkQueryResult},
        reducers::send,
        state::NetworkState,
    },
    state::State,
};
use holochain_core_types::error::HolochainError;
use holochain_json_api::json::JsonString;
use lib3h_protocol::{
    data_types::{QueryEntryData, QueryEntryResultData},
    protocol_client::Lib3hClientProtocol,
};
<<<<<<< HEAD

use holochain_persistence_api::cas::content::Address;
=======
>>>>>>> 0c7dd22b

/// Send back to network a HandleQueryEntryResult, no matter what.
/// Will return an empty content field if it actually doesn't have the data.
fn reduce_respond_get_links_inner(
    network_state: &mut NetworkState,
    query_data: &QueryEntryData,
    links: &GetLinksNetworkResult,
    link_type: String,
    tag: String,
) -> Result<(), HolochainError> {
    network_state.initialized()?;
    let query_result_json: JsonString =
        NetworkQueryResult::Links(links.clone(), link_type, tag).into();
    send(
        network_state,
        Lib3hClientProtocol::HandleQueryEntryResult(QueryEntryResultData {
            request_id: query_data.request_id.clone(),
            requester_agent_id: query_data.requester_agent_id.clone(),
            space_address: network_state.dna_address.clone().unwrap(),
            responder_agent_id: network_state.agent_id.clone().unwrap().into(),
            entry_address: query_data.entry_address.clone().into(),
            query_result: query_result_json.to_string().into_bytes(),
        }),
    )
}

pub fn reduce_respond_get_links(
    network_state: &mut NetworkState,
    _root_state: &State,
    action_wrapper: &ActionWrapper,
) {
    let action = action_wrapper.action();
    let (query_data, links, link_type, tag) =
        unwrap_to!(action => crate::action::Action::RespondGetLinks);
    let result = reduce_respond_get_links_inner(
        network_state,
        query_data,
        links,
        link_type.clone(),
        tag.clone(),
    );

    network_state.actions.insert(
        action_wrapper.clone(),
        ActionResponse::RespondGetLinks(match result {
            Ok(_) => Ok(()),
            Err(e) => Err(HolochainError::ErrorGeneric(e.to_string())),
        }),
    );
}<|MERGE_RESOLUTION|>--- conflicted
+++ resolved
@@ -14,11 +14,7 @@
     data_types::{QueryEntryData, QueryEntryResultData},
     protocol_client::Lib3hClientProtocol,
 };
-<<<<<<< HEAD
 
-use holochain_persistence_api::cas::content::Address;
-=======
->>>>>>> 0c7dd22b
 
 /// Send back to network a HandleQueryEntryResult, no matter what.
 /// Will return an empty content field if it actually doesn't have the data.
