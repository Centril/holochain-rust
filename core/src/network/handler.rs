use crate::{
    action::{Action, ActionWrapper},
    context::Context,
    dht::actions::{add_link::add_link, hold::hold_entry},
    instance::dispatch_action,
    network::entry_with_header::EntryWithHeader,
    nucleus,
};
use futures::executor::block_on;
use holochain_core_types::{
    cas::content::Address,
    crud_status::{CrudStatus, LINK_NAME, STATUS_NAME},
    entry::Entry,
};
use holochain_net_connection::{net_connection::NetHandler, protocol_wrapper::ProtocolWrapper};
use std::{convert::TryFrom, sync::Arc};

pub fn create_handler(c: &Arc<Context>) -> NetHandler {
    let context = c.clone();
    Box::new(move |message| {
        let message = message.unwrap();
        let protocol_wrapper = ProtocolWrapper::try_from(message);
        match protocol_wrapper {
            Ok(ProtocolWrapper::StoreDht(dht_data)) => {
                let entry_with_header: EntryWithHeader =
                    serde_json::from_str(&serde_json::to_string(&dht_data.content).unwrap())
                        .unwrap();
                let _ = block_on(hold_entry(&entry_with_header.entry_body, &context.clone()));
            }
            Ok(ProtocolWrapper::StoreDhtMeta(dht_meta_data)) => {
                match dht_meta_data.attribute.as_ref() {
                    "link" => {
                        let entry_with_header: EntryWithHeader = serde_json::from_str(
                            &serde_json::to_string(&dht_meta_data.content)
                                .expect("dht_meta_data should be EntryWithHader"),
                        )
                        .expect("dht_meta_data should be EntryWithHader");
                        let link_add = match entry_with_header.entry_body {
                            Entry::LinkAdd(link_add) => link_add,
                            _ => unreachable!(),
                        };
                        let link = link_add.link().clone();
                        let _ = block_on(add_link(&link, &context.clone()));
                    }
                    STATUS_NAME => {
                        let _crud_status: CrudStatus = serde_json::from_str(
                            &serde_json::to_string(&dht_meta_data.content)
                                .expect("dht_meta_data should be crud_status"),
                        )
                        .expect("dht_meta_data should be crud_status");
                        // FIXME: block_on hold crud_status metadata in DHT?
                    }
                    LINK_NAME => {
                        let _crud_link: Address = serde_json::from_str(
                            &serde_json::to_string(&dht_meta_data.content)
                                .expect("dht_meta_data should be crud_link"),
                        )
                        .expect("dht_meta_data should be crud_link");
                        // FIXME: block_on hold crud_link metadata in DHT?
                    }
                    _ => {}
                }
            }
            Ok(ProtocolWrapper::GetDht(get_dht_data)) => {
                let _ = nucleus::actions::get_entry::get_entry_with_meta(
                    &context,
                    Address::from(get_dht_data.address.clone()),
<<<<<<< HEAD
                ))
                .map(|maybe_entry| {
                    let action_wrapper =
                        ActionWrapper::new(Action::RespondGet((get_dht_data, maybe_entry)));
                    dispatch_action(&context.action_channel(), action_wrapper.clone());
=======
                )
                .map(|maybe_entry_with_meta| {
                    let action_wrapper = ActionWrapper::new(Action::RespondGet((
                        get_dht_data,
                        maybe_entry_with_meta,
                    )));
                    dispatch_action(&context.action_channel, action_wrapper.clone());
>>>>>>> e97db3ce
                });
            }
            Ok(ProtocolWrapper::GetDhtResult(dht_data)) => {
                let action_wrapper = ActionWrapper::new(Action::HandleGetResult(dht_data));
                dispatch_action(&context.action_channel(), action_wrapper.clone());
            }
            _ => {}
        }
        Ok(())
    })
}<|MERGE_RESOLUTION|>--- conflicted
+++ resolved
@@ -65,21 +65,13 @@
                 let _ = nucleus::actions::get_entry::get_entry_with_meta(
                     &context,
                     Address::from(get_dht_data.address.clone()),
-<<<<<<< HEAD
-                ))
-                .map(|maybe_entry| {
-                    let action_wrapper =
-                        ActionWrapper::new(Action::RespondGet((get_dht_data, maybe_entry)));
-                    dispatch_action(&context.action_channel(), action_wrapper.clone());
-=======
                 )
                 .map(|maybe_entry_with_meta| {
                     let action_wrapper = ActionWrapper::new(Action::RespondGet((
                         get_dht_data,
                         maybe_entry_with_meta,
                     )));
-                    dispatch_action(&context.action_channel, action_wrapper.clone());
->>>>>>> e97db3ce
+                    dispatch_action(&context.action_channel(), action_wrapper.clone());
                 });
             }
             Ok(ProtocolWrapper::GetDhtResult(dht_data)) => {
