use crate::{
    context::Context,
    network::entry_with_header::EntryWithHeader,
<<<<<<< HEAD
    workflows::{hold_entry::hold_entry_workflow, hold_link::hold_link_workflow},
};
use holochain_core_types::{cas::content::Address, crud_status::CrudStatus, eav::Attribute};
=======
    workflows::{
        hold_entry::hold_entry_workflow, hold_link::hold_link_workflow,
        remove_link::remove_link_workflow,
    },
};
use holochain_core_types::crud_status::{LINK_NAME, STATUS_NAME};
>>>>>>> c7bb7a05
use holochain_net_connection::json_protocol::{DhtMetaData, EntryData};
use std::{sync::Arc, thread};

/// The network requests us to store (i.e. hold) the given entry.
pub fn handle_store_entry(dht_data: EntryData, context: Arc<Context>) {
    let entry_with_header: EntryWithHeader =
        serde_json::from_str(&serde_json::to_string(&dht_data.entry_content).unwrap()).unwrap();
    thread::spawn(move || {
        match context.block_on(hold_entry_workflow(entry_with_header, context.clone())) {
            Err(error) => context.log(format!("err/net/dht: {}", error)),
            _ => (),
        }
    });
}

/// The network requests us to store meta information (links/CRUD/etc) for an
/// entry that we hold.
pub fn handle_store_meta(dht_meta_data: DhtMetaData, context: Arc<Context>) {
<<<<<<< HEAD
    let attr = dht_meta_data.attribute;
    // @TODO: If network crates will switch to using the `Attribute` enum,
    // we can match on the enum directly
    if attr == Attribute::Link.to_string() {
        context.log("debug/net/handle: HandleStoreMeta: got LINK. processing...");
        let entry_with_header: EntryWithHeader = serde_json::from_str(
            &serde_json::to_string(&dht_meta_data.content)
                .expect("dht_meta_data should be EntryWithHader"),
        )
        .expect("dht_meta_data should be EntryWithHader");
        thread::spawn(move || {
            match context.block_on(hold_link_workflow(&entry_with_header, &context.clone())) {
                Err(error) => context.log(format!("err/net/dht: {}", error)),
                _ => (),
            }
        });
    } else if attr == Attribute::CrudStatus.to_string() {
        context.log("debug/net/handle: HandleStoreMeta: got CRUD status. processing...");
        let _crud_status: CrudStatus = serde_json::from_str(
            &serde_json::to_string(&dht_meta_data.content)
                .expect("dht_meta_data should be crud_status"),
        )
        .expect("dht_meta_data should be crud_status");
    // FIXME: block_on hold crud_status metadata in DHT?
    } else if attr == Attribute::CrudLink.to_string() {
        context.log("debug/net/handle: HandleStoreMeta: got CRUD LINK. processing...");
        let _crud_link: Address = serde_json::from_str(
            &serde_json::to_string(&dht_meta_data.content)
                .expect("dht_meta_data should be crud_link"),
        )
        .expect("dht_meta_data should be crud_link");
        // FIXME: block_on hold crud_link metadata in DHT?
=======
    match dht_meta_data.attribute.as_ref() {
        "link" => {
            context.log("debug/net/handle: HandleStoreMeta: got LINK. processing...");
            // TODO: do a loop on content once links properly implemented
            assert_eq!(dht_meta_data.content_list.len(), 1);
            let entry_with_header: EntryWithHeader = serde_json::from_str(
                &serde_json::to_string(&dht_meta_data.content_list[0])
                    .expect("dht_meta_data should be EntryWithHeader"),
            )
            .expect("dht_meta_data should be EntryWithHeader");
            thread::spawn(move || {
                match context.block_on(hold_link_workflow(&entry_with_header, &context.clone())) {
                    Err(error) => context.log(format!("err/net/dht: {}", error)),
                    _ => (),
                }
            });
        }
        "link_remove" => {
            context.log("debug/net/handle: HandleStoreMeta: got LINK REMOVAL. processing...");
            // TODO: do a loop on content once links properly implemented
            assert_eq!(dht_meta_data.content_list.len(), 1);
            let entry_with_header: EntryWithHeader = serde_json::from_str(
                //should be careful doing slice access, it might panic
                &serde_json::to_string(&dht_meta_data.content_list[0])
                    .expect("dht_meta_data should be EntryWithHader"),
            )
            .expect("dht_meta_data should be EntryWithHader");
            thread::spawn(move || {
                if let Err(error) =
                    context.block_on(remove_link_workflow(&entry_with_header, &context.clone()))
                {
                    context.log(format!("err/net/dht: {}", error))
                }
            });
        }
        STATUS_NAME => {
            context.log("debug/net/handle: HandleStoreMeta: got CRUD status. processing...");
            // FIXME: block_on hold crud_status metadata in DHT?
        }
        LINK_NAME => {
            context.log("debug/net/handle: HandleStoreMeta: got CRUD LINK. processing...");
            // FIXME: block_on hold crud_link metadata in DHT?
        }
        _ => {}
>>>>>>> c7bb7a05
    }
}<|MERGE_RESOLUTION|>--- conflicted
+++ resolved
@@ -1,18 +1,16 @@
 use crate::{
     context::Context,
     network::entry_with_header::EntryWithHeader,
-<<<<<<< HEAD
-    workflows::{hold_entry::hold_entry_workflow, hold_link::hold_link_workflow},
-};
-use holochain_core_types::{cas::content::Address, crud_status::CrudStatus, eav::Attribute};
-=======
     workflows::{
         hold_entry::hold_entry_workflow, hold_link::hold_link_workflow,
         remove_link::remove_link_workflow,
     },
 };
-use holochain_core_types::crud_status::{LINK_NAME, STATUS_NAME};
->>>>>>> c7bb7a05
+use holochain_core_types::{
+    cas::content::Address,
+    crud_status::{CrudStatus, LINK_NAME, STATUS_NAME},
+    eav::Attribute,
+};
 use holochain_net_connection::json_protocol::{DhtMetaData, EntryData};
 use std::{sync::Arc, thread};
 
@@ -31,84 +29,46 @@
 /// The network requests us to store meta information (links/CRUD/etc) for an
 /// entry that we hold.
 pub fn handle_store_meta(dht_meta_data: DhtMetaData, context: Arc<Context>) {
-<<<<<<< HEAD
     let attr = dht_meta_data.attribute;
     // @TODO: If network crates will switch to using the `Attribute` enum,
     // we can match on the enum directly
     if attr == Attribute::Link.to_string() {
         context.log("debug/net/handle: HandleStoreMeta: got LINK. processing...");
+        // TODO: do a loop on content once links properly implemented
+        assert_eq!(dht_meta_data.content_list.len(), 1);
         let entry_with_header: EntryWithHeader = serde_json::from_str(
-            &serde_json::to_string(&dht_meta_data.content)
-                .expect("dht_meta_data should be EntryWithHader"),
+            &serde_json::to_string(&dht_meta_data.content_list[0])
+                .expect("dht_meta_data should be EntryWithHeader"),
         )
-        .expect("dht_meta_data should be EntryWithHader");
+        .expect("dht_meta_data should be EntryWithHeader");
         thread::spawn(move || {
             match context.block_on(hold_link_workflow(&entry_with_header, &context.clone())) {
                 Err(error) => context.log(format!("err/net/dht: {}", error)),
                 _ => (),
             }
         });
+    } else if attr == unimplemented!("TODO link_remove attribute") {
+        context.log("debug/net/handle: HandleStoreMeta: got LINK REMOVAL. processing...");
+        // TODO: do a loop on content once links properly implemented
+        assert_eq!(dht_meta_data.content_list.len(), 1);
+        let entry_with_header: EntryWithHeader = serde_json::from_str(
+            //should be careful doing slice access, it might panic
+            &serde_json::to_string(&dht_meta_data.content_list[0])
+                .expect("dht_meta_data should be EntryWithHader"),
+        )
+        .expect("dht_meta_data should be EntryWithHader");
+        thread::spawn(move || {
+            if let Err(error) =
+                context.block_on(remove_link_workflow(&entry_with_header, &context.clone()))
+            {
+                context.log(format!("err/net/dht: {}", error))
+            }
+        });
     } else if attr == Attribute::CrudStatus.to_string() {
         context.log("debug/net/handle: HandleStoreMeta: got CRUD status. processing...");
-        let _crud_status: CrudStatus = serde_json::from_str(
-            &serde_json::to_string(&dht_meta_data.content)
-                .expect("dht_meta_data should be crud_status"),
-        )
-        .expect("dht_meta_data should be crud_status");
     // FIXME: block_on hold crud_status metadata in DHT?
     } else if attr == Attribute::CrudLink.to_string() {
         context.log("debug/net/handle: HandleStoreMeta: got CRUD LINK. processing...");
-        let _crud_link: Address = serde_json::from_str(
-            &serde_json::to_string(&dht_meta_data.content)
-                .expect("dht_meta_data should be crud_link"),
-        )
-        .expect("dht_meta_data should be crud_link");
         // FIXME: block_on hold crud_link metadata in DHT?
-=======
-    match dht_meta_data.attribute.as_ref() {
-        "link" => {
-            context.log("debug/net/handle: HandleStoreMeta: got LINK. processing...");
-            // TODO: do a loop on content once links properly implemented
-            assert_eq!(dht_meta_data.content_list.len(), 1);
-            let entry_with_header: EntryWithHeader = serde_json::from_str(
-                &serde_json::to_string(&dht_meta_data.content_list[0])
-                    .expect("dht_meta_data should be EntryWithHeader"),
-            )
-            .expect("dht_meta_data should be EntryWithHeader");
-            thread::spawn(move || {
-                match context.block_on(hold_link_workflow(&entry_with_header, &context.clone())) {
-                    Err(error) => context.log(format!("err/net/dht: {}", error)),
-                    _ => (),
-                }
-            });
-        }
-        "link_remove" => {
-            context.log("debug/net/handle: HandleStoreMeta: got LINK REMOVAL. processing...");
-            // TODO: do a loop on content once links properly implemented
-            assert_eq!(dht_meta_data.content_list.len(), 1);
-            let entry_with_header: EntryWithHeader = serde_json::from_str(
-                //should be careful doing slice access, it might panic
-                &serde_json::to_string(&dht_meta_data.content_list[0])
-                    .expect("dht_meta_data should be EntryWithHader"),
-            )
-            .expect("dht_meta_data should be EntryWithHader");
-            thread::spawn(move || {
-                if let Err(error) =
-                    context.block_on(remove_link_workflow(&entry_with_header, &context.clone()))
-                {
-                    context.log(format!("err/net/dht: {}", error))
-                }
-            });
-        }
-        STATUS_NAME => {
-            context.log("debug/net/handle: HandleStoreMeta: got CRUD status. processing...");
-            // FIXME: block_on hold crud_status metadata in DHT?
-        }
-        LINK_NAME => {
-            context.log("debug/net/handle: HandleStoreMeta: got CRUD LINK. processing...");
-            // FIXME: block_on hold crud_link metadata in DHT?
-        }
-        _ => {}
->>>>>>> c7bb7a05
     }
 }