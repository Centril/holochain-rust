use crate::{
    context::Context, dht::actions::add_link::add_link,
    network::entry_with_header::EntryWithHeader, workflows::hold_entry::hold_entry_workflow,
};
use futures::executor::block_on;
use holochain_core_types::{
    cas::content::Address,
    crud_status::{CrudStatus, LINK_NAME, STATUS_NAME},
    entry::Entry,
};
use holochain_net_connection::protocol_wrapper::{DhtData, DhtMetaData};
use std::{sync::Arc, thread};

/// The network requests us to store (i.e. hold) the given entry.
pub fn handle_store_dht(dht_data: DhtData, context: Arc<Context>) {
    let entry_with_header: EntryWithHeader =
        serde_json::from_str(&serde_json::to_string(&dht_data.content).unwrap()).unwrap();
    thread::spawn(move || {
        match block_on(hold_entry_workflow(&entry_with_header, &context.clone())) {
            Err(error) => context.log(error),
            _ => (),
        }
    });
}

/// The network requests us to store meta information (links/CRUD/etc) for an
/// entry that we hold.
pub fn handle_store_dht_meta(dht_meta_data: DhtMetaData, context: Arc<Context>) {
    match dht_meta_data.attribute.as_ref() {
        "link" => {
            let entry_with_header: EntryWithHeader = serde_json::from_str(
                &serde_json::to_string(&dht_meta_data.content)
                    .expect("dht_meta_data should be EntryWithHader"),
            )
<<<<<<< HEAD
            .expect("dht_meta_data should be EntryWithHeader");
            let link_add = match entry_with_header.entry_body {
=======
            .expect("dht_meta_data should be EntryWithHader");
            let link_add = match entry_with_header.entry {
>>>>>>> eb4e1df7
                Entry::LinkAdd(link_add) => link_add,
                _ => unreachable!(),
            };
            let link = link_add.link().clone();
            let _ = block_on(add_link(&link, &context.clone()));
        }
        STATUS_NAME => {
            let _crud_status: CrudStatus = serde_json::from_str(
                &serde_json::to_string(&dht_meta_data.content)
                    .expect("dht_meta_data should be crud_status"),
            )
            .expect("dht_meta_data should be crud_status");
            // FIXME: block_on hold crud_status metadata in DHT?
        }
        LINK_NAME => {
            let _crud_link: Address = serde_json::from_str(
                &serde_json::to_string(&dht_meta_data.content)
                    .expect("dht_meta_data should be crud_link"),
            )
            .expect("dht_meta_data should be crud_link");
            // FIXME: block_on hold crud_link metadata in DHT?
        }
        _ => {}
    }
}<|MERGE_RESOLUTION|>--- conflicted
+++ resolved
@@ -32,13 +32,8 @@
                 &serde_json::to_string(&dht_meta_data.content)
                     .expect("dht_meta_data should be EntryWithHader"),
             )
-<<<<<<< HEAD
             .expect("dht_meta_data should be EntryWithHeader");
-            let link_add = match entry_with_header.entry_body {
-=======
-            .expect("dht_meta_data should be EntryWithHader");
             let link_add = match entry_with_header.entry {
->>>>>>> eb4e1df7
                 Entry::LinkAdd(link_add) => link_add,
                 _ => unreachable!(),
             };
