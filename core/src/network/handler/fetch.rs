--- conflicted
+++ resolved
@@ -37,102 +37,4 @@
 
     let action_wrapper = ActionWrapper::new(Action::RespondFetch((get_dht_data, aspects)));
     dispatch_action(context.action_channel(), action_wrapper.clone());
-<<<<<<< HEAD
-}
-
-fn get_content_aspect(
-    entry_address: &Address,
-    context: Arc<Context>,
-) -> Result<EntryAspect, HolochainError> {
-    let entry_with_meta =
-        nucleus::actions::get_entry::get_entry_with_meta(&context, entry_address.clone())?
-            .ok_or(HolochainError::EntryNotFoundLocally)?;
-
-    let _ = entry_with_meta
-        .entry
-        .entry_type()
-        .can_publish(&context)
-        .ok_or(HolochainError::EntryIsPrivate)?;
-
-    let headers = context
-        .state()
-        .expect("Could not get state for handle_fetch_entry")
-        .get_headers(entry_address.clone())
-        .map_err(|error| {
-            let err_message = format!(
-                "net/fetch/get_content_aspect: Error trying to get headers {:?}",
-                error
-            );
-            context.log_error(err_message.clone());
-            HolochainError::ErrorGeneric(err_message)
-        })?;
-
-    // TODO: this is just taking the first header..
-    // We should actually transform all headers into EntryAspect::Headers and just the first one
-    // into an EntryAspect content (What about ordering? Using the headers timestamp?)
-    Ok(EntryAspect::Content(
-        entry_with_meta.entry,
-        headers[0].clone(),
-    ))
-}
-
-fn get_meta_aspects(
-    entry_address: &Address,
-    context: Arc<Context>,
-) -> Result<Vec<EntryAspect>, HolochainError> {
-    let eavis = context
-        .state()
-        .expect("Could not get state for handle_fetch_entry")
-        .dht()
-        .get_all_metas(entry_address)?;
-
-    let (aspects, errors): (Vec<_>, Vec<_>) = eavis
-        .iter()
-        .filter(|eavi| match eavi.attribute() {
-            Attribute::LinkTag(_, _) => true,
-            Attribute::RemovedLink(_, _) => true,
-            Attribute::CrudLink => true,
-            _ => false,
-        })
-        .map(|eavi| {
-            let value_entry = context
-                .block_on(get_entry_with_meta_workflow(
-                    &context,
-                    &eavi.value(),
-                    &Timeout::default(),
-                ))?
-                .ok_or(HolochainError::from(
-                    "Entry linked in EAV not found! This should never happen.",
-                ))?;
-            let header = value_entry.headers[0].to_owned();
-
-            match eavi.attribute() {
-                Attribute::LinkTag(_, _) => {
-                    let link_data = unwrap_to!(value_entry.entry_with_meta.entry => Entry::LinkAdd);
-                    Ok(EntryAspect::LinkAdd(link_data.clone(), header))
-                }
-                Attribute::RemovedLink(_, _) => {
-                    let (link_data, removed_link_entries) =
-                        unwrap_to!(value_entry.entry_with_meta.entry => Entry::LinkRemove);
-                    Ok(EntryAspect::LinkRemove(
-                        (link_data.clone(), removed_link_entries.clone()),
-                        header,
-                    ))
-                }
-                Attribute::CrudLink => Ok(EntryAspect::Update(
-                    value_entry.entry_with_meta.entry,
-                    header,
-                )),
-                _ => unreachable!(),
-            }
-        })
-        .partition(Result::is_ok);
-
-    if errors.len() > 0 {
-        Err(errors[0].to_owned().err().unwrap())
-    } else {
-        Ok(aspects.into_iter().map(Result::unwrap).collect())
-    }
-=======
->>>>>>> 1327abe5
 }