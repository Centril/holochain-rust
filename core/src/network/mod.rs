--- conflicted
+++ resolved
@@ -15,30 +15,19 @@
     use crate::{
         agent::actions::commit::commit_entry,
         instance::tests::{
-<<<<<<< HEAD
             test_instance_and_context_by_name
-=======
-            test_instance_and_context_by_name,
             //test_instance_and_context_with_memory_network_nodes,
->>>>>>> 503727a9
         },
         network::{
             actions::{
                 query::{query, QueryMethod},
-<<<<<<< HEAD
-=======
                 //get_validation_package::get_validation_package,
->>>>>>> 503727a9
                 publish::publish,
             },
             query::{GetLinksNetworkQuery, GetLinksNetworkResult, GetLinksQueryConfiguration,NetworkQueryResult},
             test_utils::test_wat_always_valid,
-<<<<<<< HEAD
-        }
-=======
-        },
+        }
         //workflows::author_entry::author_entry,
->>>>>>> 503727a9
     };
     use holochain_core_types::{
         agent::test_agent_id,
