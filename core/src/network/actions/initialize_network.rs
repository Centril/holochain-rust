extern crate futures;
extern crate serde_json;
use crate::{
    action::{Action, ActionWrapper, NetworkSettings},
    context::Context,
    instance::dispatch_action,
};
use futures::{
    task::{LocalWaker, Poll},
    Future,
};
use holochain_core_types::error::HolochainError;
use std::{
    pin::{Pin, Unpin},
    sync::Arc,
};

async fn get_dna_and_agent(context: &Arc<Context>) -> Result<(String, String), HolochainError> {
    let state = context
        .state()
        .ok_or("Network::start() could not get application state".to_string())?;
    let agent_state = state.agent();

    let agent = await!(agent_state.get_agent(&context))?;
    let agent_id = agent.key;

    let dna = state
        .nucleus()
        .dna()
        .ok_or("Network::start() called without DNA".to_string())?;
    let dna_hash = base64::encode(&dna.multihash()?);
    Ok((dna_hash, agent_id))
}
/// Creates a network proxy object and stores DNA and agent hash in the network state.
pub async fn initialize_network(context: &Arc<Context>) -> Result<(), HolochainError> {
    let (dna_hash, agent_id) = await!(get_dna_and_agent(context))?;
    let network_settings = NetworkSettings {
        config: context.network_config.clone(),
        dna_hash,
        agent_id,
<<<<<<< HEAD
    )));
    dispatch_action(&context.action_channel(), action_wrapper.clone());
=======
    };
    let action_wrapper = ActionWrapper::new(Action::InitNetwork(network_settings));
    dispatch_action(&context.action_channel, action_wrapper.clone());
>>>>>>> 24a32f4a

    await!(InitNetworkFuture {
        context: context.clone(),
    })
}

pub struct InitNetworkFuture {
    context: Arc<Context>,
}

impl Unpin for InitNetworkFuture {}

impl Future for InitNetworkFuture {
    type Output = Result<(), HolochainError>;

    fn poll(self: Pin<&mut Self>, lw: &LocalWaker) -> Poll<Self::Output> {
        //
        // TODO: connect the waker to state updates for performance reasons
        // See: https://github.com/holochain/holochain-rust/issues/314
        //
        lw.wake();
        if let Some(state) = self.context.state() {
            if state.network().network.is_some()
                || state.network().dna_hash.is_some()
                || state.network().agent_id.is_some()
            {
                Poll::Ready(Ok(()))
            } else {
                Poll::Pending
            }
        } else {
            Poll::Pending
        }
    }
}<|MERGE_RESOLUTION|>--- conflicted
+++ resolved
@@ -38,14 +38,9 @@
         config: context.network_config.clone(),
         dna_hash,
         agent_id,
-<<<<<<< HEAD
-    )));
-    dispatch_action(&context.action_channel(), action_wrapper.clone());
-=======
     };
     let action_wrapper = ActionWrapper::new(Action::InitNetwork(network_settings));
-    dispatch_action(&context.action_channel, action_wrapper.clone());
->>>>>>> 24a32f4a
+    dispatch_action(context.action_channel(), action_wrapper.clone());
 
     await!(InitNetworkFuture {
         context: context.clone(),
