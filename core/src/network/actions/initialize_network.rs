use crate::{
    action::{Action, ActionWrapper, NetworkSettings},
    context::{get_dna_and_agent, Context},
    instance::dispatch_action,
    network::handler::create_handler,
};
use futures::{
    task::{LocalWaker, Poll},
    Future,
};
use holochain_core_types::error::HcResult;
#[cfg(test)]
use holochain_persistence_api::cas::content::Address;
use std::{pin::Pin, sync::Arc};

/// Creates a network proxy object and stores DNA and agent hash in the network state.
pub async fn initialize_network(context: &Arc<Context>) -> HcResult<()> {
    let (dna_address, agent_id) = await!(get_dna_and_agent(context))?;
    let handler = create_handler(&context, dna_address.to_string());
    let network_settings = NetworkSettings {
        p2p_config: context.p2p_config.clone(),
        dna_address,
        agent_id: agent_id.clone(),
        handler,
    };
    let action_wrapper = ActionWrapper::new(Action::InitNetwork(network_settings));
    dispatch_action(context.action_channel(), action_wrapper.clone());

    await!(InitNetworkFuture {
        context: context.clone(),
    })?;

    Ok(())
}

#[cfg(test)]
pub async fn initialize_network_with_spoofed_dna(
    dna_address: Address,
    context: &Arc<Context>,
) -> HcResult<()> {
    let (_, agent_id) = await!(get_dna_and_agent(context))?;
    let handler = create_handler(&context, dna_address.to_string());
    let network_settings = NetworkSettings {
        p2p_config: context.p2p_config.clone(),
        dna_address,
        agent_id,
        handler,
    };
    let action_wrapper = ActionWrapper::new(Action::InitNetwork(network_settings));
    dispatch_action(context.action_channel(), action_wrapper.clone());

    await!(InitNetworkFuture {
        context: context.clone(),
    })
}

pub struct InitNetworkFuture {
    context: Arc<Context>,
}

impl Future for InitNetworkFuture {
    type Output = HcResult<()>;

    fn poll(self: Pin<&mut Self>, lw: &LocalWaker) -> Poll<Self::Output> {
        if let Some(err) = self.context.action_channel_error("InitializeNetworkFuture") {
            return Poll::Ready(Err(err));
        }
        //

        // TODO: connect the waker to state updates for performance reasons
        // See: https://github.com/holochain/holochain-rust/issues/314
        //
        lw.wake();
        if let Some(state) = self.context.state() {
            if state.network().network.lock().unwrap().is_some()
<<<<<<< HEAD
                || state.network().dna_address.is_some()
                || state.network().agent_id.is_some()
=======
                && state.network().dna_address.is_some()
                && state.network().agent_id.is_some()
>>>>>>> 05917fcf
            {
                Poll::Ready(Ok(()))
            } else {
                Poll::Pending
            }
        } else {
            Poll::Pending
        }
    }
}<|MERGE_RESOLUTION|>--- conflicted
+++ resolved
@@ -73,13 +73,8 @@
         lw.wake();
         if let Some(state) = self.context.state() {
             if state.network().network.lock().unwrap().is_some()
-<<<<<<< HEAD
-                || state.network().dna_address.is_some()
-                || state.network().agent_id.is_some()
-=======
                 && state.network().dna_address.is_some()
                 && state.network().agent_id.is_some()
->>>>>>> 05917fcf
             {
                 Poll::Ready(Ok(()))
             } else {
