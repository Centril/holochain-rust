extern crate futures;
use crate::{
    action::{Action, ActionWrapper},
    context::Context,
    instance::dispatch_action,
};
use futures::{
    future::Future,
    task::{LocalWaker, Poll},
};
<<<<<<< HEAD
use holochain_core_types::{cas::content::Address, entry::Entry, error::HcResult};
=======
use holochain_core_types::{
    cas::content::Address,
    entry::EntryWithMeta,
    error::{HcResult, HolochainError},
};
>>>>>>> 9db02d13
use std::{
    pin::{Pin, Unpin},
    sync::Arc,
    thread::sleep,
    time::Duration,
};

/// GetEntry Action Creator
/// This is the network version of get_entry that makes the network module start
/// a look-up process.
///
/// Returns a future that resolves to an ActionResponse.
pub async fn get_entry<'a>(
    context: &'a Arc<Context>,
    address: &'a Address,
) -> HcResult<Option<EntryWithMeta>> {
    let action_wrapper = ActionWrapper::new(Action::GetEntry(address.clone()));
    dispatch_action(&context.action_channel, action_wrapper.clone());
    async {
        sleep(Duration::from_secs(60));
        let action_wrapper = ActionWrapper::new(Action::GetEntryTimeout(address.clone()));
        dispatch_action(&context.action_channel, action_wrapper.clone());
    };
    await!(GetEntryFuture {
        context: context.clone(),
        address: address.clone(),
    })
}

/// GetEntryFuture resolves to a HcResult<Entry>.
/// Tracks the state of the network module
pub struct GetEntryFuture {
    context: Arc<Context>,
    address: Address,
}

impl Unpin for GetEntryFuture {}

impl Future for GetEntryFuture {
    type Output = HcResult<Option<EntryWithMeta>>;

    fn poll(self: Pin<&mut Self>, lw: &LocalWaker) -> Poll<Self::Output> {
        let state = self.context.state().unwrap().network();
        if let Err(error) = state.initialized() {
            return Poll::Ready(Err(error));
        }
        //
        // TODO: connect the waker to state updates for performance reasons
        // See: https://github.com/holochain/holochain-rust/issues/314
        //
        lw.wake();
        match state.get_entry_with_meta_results.get(&self.address) {
            Some(Some(result)) => Poll::Ready(result.clone()),
            _ => Poll::Pending,
        }
    }
}<|MERGE_RESOLUTION|>--- conflicted
+++ resolved
@@ -8,15 +8,7 @@
     future::Future,
     task::{LocalWaker, Poll},
 };
-<<<<<<< HEAD
-use holochain_core_types::{cas::content::Address, entry::Entry, error::HcResult};
-=======
-use holochain_core_types::{
-    cas::content::Address,
-    entry::EntryWithMeta,
-    error::{HcResult, HolochainError},
-};
->>>>>>> 9db02d13
+use holochain_core_types::{cas::content::Address, entry::EntryWithMeta, error::HcResult};
 use std::{
     pin::{Pin, Unpin},
     sync::Arc,
