--- conflicted
+++ resolved
@@ -31,9 +31,6 @@
         Ok(self.pairs.get(key).cloned())
     }
 
-<<<<<<< HEAD
-    fn assert_pair_meta(&mut self, meta: &PairMeta) -> Result<(), HolochainError> {
-=======
     fn modify(
         &mut self,
         keys: &Keys,
@@ -65,8 +62,7 @@
         ))
     }
 
-    fn assert_meta(&mut self, meta: &PairMeta) -> Result<(), HolochainError> {
->>>>>>> 1724d463
+    fn assert_pair_meta(&mut self, meta: &PairMeta) -> Result<(), HolochainError> {
         self.meta.insert(meta.key(), meta.clone());
         Ok(())
     }
@@ -128,16 +124,7 @@
     #[test]
     /// Pairs can round trip through table.commit() and table.get()
     fn pair_round_trip() {
-<<<<<<< HEAD
         test_pair_round_trip(&mut test_table());
-=======
-        let mut table = test_table();
-        let pair = test_pair();
-        table
-            .commit(&pair)
-            .expect("should be able to commit valid pair");
-        assert_eq!(table.pair(&pair.key()), Ok(Some(pair)));
->>>>>>> 1724d463
     }
 
     #[test]
@@ -158,7 +145,6 @@
     /// PairMeta can round trip through table.assert_meta() and table.get_meta()
     fn meta_round_trip() {
         let mut table = test_table();
-<<<<<<< HEAD
         test_meta_round_trip(&mut table);
     }
 
@@ -167,63 +153,5 @@
     fn all_metas_for_pair() {
         let mut table = test_table();
         test_all_metas_for_pair(&mut table);
-=======
-        let pair_meta = test_pair_meta();
-
-        assert_eq!(
-            None,
-            table
-                .get_meta(&pair_meta.key())
-                .expect("getting the metadata on a pair shouldn't fail")
-        );
-
-        table
-            .assert_meta(&pair_meta)
-            .expect("asserting metadata shouldn't fail");
-        assert_eq!(
-            Some(&pair_meta),
-            table
-                .get_meta(&pair_meta.key())
-                .expect("getting the metadata on a pair shouldn't fail")
-                .as_ref()
-        );
-    }
-
-    #[test]
-    /// all PairMeta for a Pair can be retrieved with pair_meta
-    fn get_pair_meta() {
-        let mut table = test_table();
-        let pair = test_pair();
-        let pair_meta_a = test_pair_meta_a();
-        let pair_meta_b = test_pair_meta_b();
-        let empty_vec: Vec<PairMeta> = Vec::new();
-
-        assert_eq!(
-            empty_vec,
-            table
-                .get_pair_meta(&pair)
-                .expect("getting the metadata on a pair shouldn't fail")
-        );
-
-        table
-            .assert_meta(&pair_meta_a)
-            .expect("asserting metadata shouldn't fail");
-        assert_eq!(
-            vec![pair_meta_a.clone()],
-            table
-                .get_pair_meta(&pair)
-                .expect("getting the metadata on a pair shouldn't fail")
-        );
-
-        table
-            .assert_meta(&pair_meta_b.clone())
-            .expect("asserting metadata shouldn't fail");
-        assert_eq!(
-            vec![pair_meta_b, pair_meta_a],
-            table
-                .get_pair_meta(&pair)
-                .expect("getting the metadata on a pair shouldn't fail")
-        );
->>>>>>> 1724d463
     }
 }