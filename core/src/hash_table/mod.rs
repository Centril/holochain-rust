pub mod actor;
pub mod entry;
pub mod file;
pub mod header;
pub mod memory;
pub mod pair;
pub mod pair_meta;
pub mod status;
<<<<<<< HEAD
#[cfg(test)]
pub mod test_util;
=======
pub mod sys_entry;
>>>>>>> 1724d463

use agent::keys::Keys;
use error::HolochainError;
use hash_table::{
    pair::Pair,
    pair_meta::PairMeta,
    status::{CRUDStatus, LINK_NAME, STATUS_NAME},
};
use key::Key;

pub type HashString = String;

/// Trait of the data structure storing the source chain
/// source chain is stored as a hash table of Pairs.
/// Pair is a pair holding an Entry and its Header
pub trait HashTable: Send + Sync + Clone + 'static {
    // internal state management
<<<<<<< HEAD
    fn setup(&mut self) -> Result<(), HolochainError> {
        Ok(())
    }

    fn teardown(&mut self) -> Result<(), HolochainError> {
        Ok(())
    }
=======
    // @TODO does this make sense at the trait level?
    // @see https://github.com/holochain/holochain-rust/issues/262
    fn setup(&mut self) -> Result<(), HolochainError>;
    fn teardown(&mut self) -> Result<(), HolochainError>;
>>>>>>> 1724d463

    // crud
    /// add a Pair to the HashTable, analogous to chain.push() but ordering is not enforced
    fn commit_pair(&mut self, pair: &Pair) -> Result<(), HolochainError>;

    /// lookup a Pair from the HashTable by Pair/Header key
    fn pair(&self, key: &str) -> Result<Option<Pair>, HolochainError>;
<<<<<<< HEAD

=======
>>>>>>> 1724d463
    /// add a new Pair to the HashTable as per commit and status link an old Pair as MODIFIED
    fn modify_pair(
        &mut self,
        keys: &Keys,
        old_pair: &Pair,
        new_pair: &Pair,
    ) -> Result<(), HolochainError> {
        self.commit_pair(new_pair)?;

        // @TODO what if meta fails when commit succeeds?
        // @see https://github.com/holochain/holochain-rust/issues/142
        self.assert_pair_meta(&PairMeta::new(
            keys,
            &old_pair,
            STATUS_NAME,
            &CRUDStatus::MODIFIED.bits().to_string(),
        ))?;

        // @TODO what if meta fails when commit succeeds?
        // @see https://github.com/holochain/holochain-rust/issues/142
        self.assert_pair_meta(&PairMeta::new(keys, &old_pair, LINK_NAME, &new_pair.key()))
    }

    /// set the status of a Pair to DELETED
    fn retract_pair(&mut self, keys: &Keys, pair: &Pair) -> Result<(), HolochainError> {
        self.assert_pair_meta(&PairMeta::new(
            keys,
            &pair,
            STATUS_NAME,
            &CRUDStatus::DELETED.bits().to_string(),
        ))
    }

    // meta
    /// assert a given PairMeta in the HashTable
<<<<<<< HEAD
    fn assert_pair_meta(&mut self, meta: &PairMeta) -> Result<(), HolochainError>;
=======
    fn assert_meta(&mut self, meta: &PairMeta) -> Result<(), HolochainError>;
>>>>>>> 1724d463
    /// lookup a PairMeta from the HashTable by key
    fn pair_meta(&mut self, key: &str) -> Result<Option<PairMeta>, HolochainError>;
    /// lookup all PairMeta for a given Pair
    fn all_metas_for_pair(&mut self, pair: &Pair) -> Result<Vec<PairMeta>, HolochainError>;

    // query
    // @TODO how should we handle queries?
    // @see https://github.com/holochain/holochain-rust/issues/141
    // fn query (&self, query: &Query) -> Result<std::collections::HashSet, HolochainError>;
}<|MERGE_RESOLUTION|>--- conflicted
+++ resolved
@@ -6,12 +6,9 @@
 pub mod pair;
 pub mod pair_meta;
 pub mod status;
-<<<<<<< HEAD
 #[cfg(test)]
 pub mod test_util;
-=======
 pub mod sys_entry;
->>>>>>> 1724d463
 
 use agent::keys::Keys;
 use error::HolochainError;
@@ -29,20 +26,10 @@
 /// Pair is a pair holding an Entry and its Header
 pub trait HashTable: Send + Sync + Clone + 'static {
     // internal state management
-<<<<<<< HEAD
-    fn setup(&mut self) -> Result<(), HolochainError> {
-        Ok(())
-    }
-
-    fn teardown(&mut self) -> Result<(), HolochainError> {
-        Ok(())
-    }
-=======
     // @TODO does this make sense at the trait level?
     // @see https://github.com/holochain/holochain-rust/issues/262
     fn setup(&mut self) -> Result<(), HolochainError>;
     fn teardown(&mut self) -> Result<(), HolochainError>;
->>>>>>> 1724d463
 
     // crud
     /// add a Pair to the HashTable, analogous to chain.push() but ordering is not enforced
@@ -50,10 +37,7 @@
 
     /// lookup a Pair from the HashTable by Pair/Header key
     fn pair(&self, key: &str) -> Result<Option<Pair>, HolochainError>;
-<<<<<<< HEAD
 
-=======
->>>>>>> 1724d463
     /// add a new Pair to the HashTable as per commit and status link an old Pair as MODIFIED
     fn modify_pair(
         &mut self,
@@ -89,11 +73,8 @@
 
     // meta
     /// assert a given PairMeta in the HashTable
-<<<<<<< HEAD
     fn assert_pair_meta(&mut self, meta: &PairMeta) -> Result<(), HolochainError>;
-=======
-    fn assert_meta(&mut self, meta: &PairMeta) -> Result<(), HolochainError>;
->>>>>>> 1724d463
+
     /// lookup a PairMeta from the HashTable by key
     fn pair_meta(&mut self, key: &str) -> Result<Option<PairMeta>, HolochainError>;
     /// lookup all PairMeta for a given Pair
