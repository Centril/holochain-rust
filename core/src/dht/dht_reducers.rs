--- conflicted
+++ resolved
@@ -78,7 +78,6 @@
 
     // Initialize CRUD status meta
     let meta_storage = &new_store.meta_storage().clone();
-<<<<<<< HEAD
     create_crud_status_eav(&entry.address(), CrudStatus::LIVE)
         .map(|status_eav| {
             let res = (*meta_storage.write().unwrap()).add_eav(&status_eav);
@@ -96,21 +95,6 @@
         })
         .ok()
         .unwrap_or(None)
-=======
-    let status_eav = create_crud_status_eav(&entry.address(), CrudStatus::Live);
-    let res = (*meta_storage.write().unwrap()).add_eav(&status_eav);
-    if res.is_err() {
-        // TODO #439 - Log the error. Once we have better logging.
-        println!(
-            "reduce_hold_entry: meta_storage write failed!: {:?}",
-            res.err().unwrap()
-        );
-        return None;
-    }
-
-    // Done
-    Some(new_store)
->>>>>>> 24a07e10
 }
 
 //
@@ -162,7 +146,6 @@
     // Update crud-status
     let latest_old_address = old_address;
     let meta_storage = &new_store.meta_storage().clone();
-<<<<<<< HEAD
     let closure_store = new_store.clone();
     let new_status_eav_option = create_crud_status_eav(latest_old_address, CrudStatus::MODIFIED)
         .map(|new_status_eav| {
@@ -181,15 +164,6 @@
         .unwrap_or(None);
     if new_status_eav_option.is_some() {
         return new_status_eav_option;
-=======
-    let new_status_eav = create_crud_status_eav(latest_old_address, CrudStatus::Modified);
-    let res = (*meta_storage.write().unwrap()).add_eav(&new_status_eav);
-    if let Err(err) = res {
-        new_store
-            .actions_mut()
-            .insert(action_wrapper.clone(), Err(err));
-        return Some(new_store);
->>>>>>> 24a07e10
     }
     // Update crud-link
     create_crud_link_eav(latest_old_address, new_address)
@@ -279,7 +253,6 @@
         )));
     }
     // Update crud-status
-<<<<<<< HEAD
     let result = create_crud_status_eav(latest_deleted_address, CrudStatus::DELETED);
     if result.is_err() {
         return Err(HolochainError::ErrorGeneric(String::from(
@@ -287,9 +260,6 @@
         )));
     }
     let new_status_eav = result.expect("should unwrap eav");
-=======
-    let new_status_eav = create_crud_status_eav(latest_deleted_address, CrudStatus::Deleted);
->>>>>>> 24a07e10
     let meta_storage = &new_store.meta_storage().clone();
     let res = (*meta_storage.write().unwrap()).add_eav(&new_status_eav);
     if let Err(err) = res {
