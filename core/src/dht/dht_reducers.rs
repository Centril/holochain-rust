//! all DHT reducers

use crate::{
    action::{Action, ActionWrapper},
    dht::dht_store::DhtStore,
    network::entry_with_header::EntryWithHeader,
};
use std::sync::Arc;

use super::dht_inner_reducers::{
    reduce_add_remove_link_inner, reduce_remove_entry_inner, reduce_store_entry_inner,
    reduce_update_entry_inner, LinkModification,
};

// A function that might return a mutated DhtStore
type DhtReducer = fn(&DhtStore, &ActionWrapper) -> Option<DhtStore>;

/// DHT state-slice Reduce entry point.
/// Note: Can't block when dispatching action here because we are inside the reduce's mutex
pub fn reduce(old_store: Arc<DhtStore>, action_wrapper: &ActionWrapper) -> Arc<DhtStore> {
    // Get reducer
    let reducer = match resolve_reducer(action_wrapper) {
        Some(reducer) => reducer,
        None => {
            return old_store;
        }
    };
    // Reduce
<<<<<<< HEAD
    match reducer(context, &old_store.clone(), &action_wrapper) {
=======
    let store = old_store.clone();
    let maybe_new_store = reducer(&store, &action_wrapper);
    match maybe_new_store {
>>>>>>> 76a8d2b9
        None => old_store,
        Some(new_store) => Arc::new(new_store),
    }
}

/// Maps incoming action to the correct reducer
fn resolve_reducer(action_wrapper: &ActionWrapper) -> Option<DhtReducer> {
    match action_wrapper.action() {
        Action::Commit(_) => Some(reduce_commit_entry),
        Action::Hold(_) => Some(reduce_hold_entry),
        Action::UpdateEntry(_) => Some(reduce_update_entry),
        Action::RemoveEntry(_) => Some(reduce_remove_entry),
        Action::AddLink(_) => Some(reduce_add_link),
        Action::RemoveLink(_) => Some(reduce_remove_link),
        _ => None,
    }
}

<<<<<<< HEAD
pub(crate) fn reduce_commit_entry(
    context: Arc<Context>,
    old_store: &DhtStore,
    action_wrapper: &ActionWrapper,
) -> Option<DhtStore> {
    let (entry, _, _) = unwrap_to!(action_wrapper.action() => Action::Commit);
    let mut new_store = (*old_store).clone();
    match reduce_store_entry_inner(&mut new_store, entry) {
        Ok(()) => Some(new_store),
        Err(e) => {
            context.log(e);
            None
=======
pub(crate) fn reduce_hold_entry(
    old_store: &DhtStore,
    action_wrapper: &ActionWrapper,
) -> Option<DhtStore> {
    match action_wrapper.action().clone() {
        Action::Commit((entry, _, _)) => reduce_store_entry_common(old_store, &entry),
        Action::Hold(EntryWithHeader { entry, header }) => {
            reduce_store_entry_common(old_store, &entry).and_then(|state| {
                state.add_header_for_entry(&entry, &header).ok()?;
                Some(state)
            })
>>>>>>> 76a8d2b9
        }
    }
}

<<<<<<< HEAD
pub(crate) fn reduce_hold_entry(
    context: Arc<Context>,
    old_store: &DhtStore,
    action_wrapper: &ActionWrapper,
) -> Option<DhtStore> {
    let EntryWithHeader { entry, header } = unwrap_to!(action_wrapper.action() => Action::Hold);
    let mut new_store = (*old_store).clone();
    match reduce_store_entry_inner(&mut new_store, entry) {
        Ok(()) => {
            new_store.add_header_for_entry(&entry, &header).ok()?;
            Some(new_store)
        }
        Err(e) => {
            context.log(e);
            None
        }
=======
fn reduce_store_entry_common(old_store: &DhtStore, entry: &Entry) -> Option<DhtStore> {
    // Add it to local storage
    let new_store = (*old_store).clone();
    let content_storage = &new_store.content_storage().clone();
    let res = (*content_storage.write().unwrap()).add(entry).ok();
    if res.is_some() {
        let meta_storage = &new_store.meta_storage().clone();
        create_crud_status_eav(&entry.address(), CrudStatus::Live)
            .map(|status_eav| {
                let meta_res = (*meta_storage.write().unwrap()).add_eavi(&status_eav);
                meta_res
                    .map(|_| Some(new_store))
                    .map_err(|err| {
                        println!(
                            "err/dht: reduce_hold_entry: meta_storage write failed!: {:?}",
                            err
                        );
                        None::<DhtStore>
                    })
                    .ok()
                    .unwrap_or(None)
            })
            .ok()
            .unwrap_or(None)
    } else {
        println!("err/dht: dht::reduce_hold_entry() FAILED {:?}", res);
        None
>>>>>>> 76a8d2b9
    }
}

pub(crate) fn reduce_add_link(
    old_store: &DhtStore,
    action_wrapper: &ActionWrapper,
) -> Option<DhtStore> {
    let link = unwrap_to!(action_wrapper.action() => Action::AddLink);
    let mut new_store = (*old_store).clone();
<<<<<<< HEAD
    let res = reduce_add_remove_link_inner(&mut new_store, link, LinkModification::Add);
    new_store.actions_mut().insert(action_wrapper.clone(), res);
    Some(new_store)
=======
    let storage = &old_store.content_storage().clone();
    if !(*storage.read().unwrap()).contains(link.base()).unwrap() {
        new_store.actions_mut().insert(
            action_wrapper.clone(),
            Err(HolochainError::ErrorGeneric(String::from(
                "Base for link not found",
            ))),
        );
        Some(new_store)
    } else {
        let eav = EntityAttributeValueIndex::new(
            link.base(),
            &Attribute::LinkTag(link.link_type().to_owned(), link.tag().to_owned()),
            &link.add_entry().address(),
        );
        eav.map(|e| {
            let storage = new_store.meta_storage();
            let result = storage.write().unwrap().add_eavi(&e);
            new_store
                .actions_mut()
                .insert(action_wrapper.clone(), result.map(|_| link.base().clone()));
            Some(new_store)
        })
        .ok()
        .unwrap_or(None)
    }
>>>>>>> 76a8d2b9
}

pub(crate) fn reduce_remove_link(
    old_store: &DhtStore,
    action_wrapper: &ActionWrapper,
) -> Option<DhtStore> {
    let link = unwrap_to!(action_wrapper.action() => Action::RemoveLink);
    let mut new_store = (*old_store).clone();
<<<<<<< HEAD
    let res = reduce_add_remove_link_inner(&mut new_store, link, LinkModification::Remove);
    new_store.actions_mut().insert(action_wrapper.clone(), res);
    Some(new_store)
=======
    let storage = &old_store.content_storage().clone();
    if !(*storage.read().unwrap()).contains(link.base()).unwrap() {
        new_store.actions_mut().insert(
            action_wrapper.clone(),
            Err(HolochainError::ErrorGeneric(String::from(
                "Base for link not found for remove",
            ))),
        );
        Some(new_store)
    } else {
        let eav = EntityAttributeValueIndex::new(
            link.base(),
            &Attribute::RemovedLink(link.link_type().to_string(), link.tag().to_owned()),
            &link.add_entry().address(),
        );
        eav.map(|e| {
            let storage = new_store.meta_storage();
            let result = storage.write().unwrap().add_eavi(&e);
            new_store
                .actions_mut()
                .insert(action_wrapper.clone(), result.map(|_| link.base().clone()));
            Some(new_store)
        })
        .ok()
        .unwrap_or(None)
    }
>>>>>>> 76a8d2b9
}

pub(crate) fn reduce_update_entry(
    old_store: &DhtStore,
    action_wrapper: &ActionWrapper,
) -> Option<DhtStore> {
    let (old_address, new_address) = unwrap_to!(action_wrapper.action() => Action::UpdateEntry);
    let mut new_store = (*old_store).clone();
    let res = reduce_update_entry_inner(&mut new_store, old_address, new_address);
    new_store.actions_mut().insert(action_wrapper.clone(), res);
    Some(new_store)
}

pub(crate) fn reduce_remove_entry(
<<<<<<< HEAD
    _context: Arc<Context>,
=======
>>>>>>> 76a8d2b9
    old_store: &DhtStore,
    action_wrapper: &ActionWrapper,
) -> Option<DhtStore> {
    let (deleted_address, deletion_address) =
        unwrap_to!(action_wrapper.action() => Action::RemoveEntry);
    let mut new_store = (*old_store).clone();
<<<<<<< HEAD
    let res = reduce_remove_entry_inner(&mut new_store, deleted_address, deletion_address);
=======
    // Act
    let res = reduce_remove_entry_inner(&mut new_store, deleted_address, deletion_address);
    // Done
>>>>>>> 76a8d2b9
    new_store.actions_mut().insert(action_wrapper.clone(), res);
    Some(new_store)
}

<<<<<<< HEAD
=======
//
fn reduce_remove_entry_inner(
    new_store: &mut DhtStore,
    latest_deleted_address: &Address,
    deletion_address: &Address,
) -> Result<Address, HolochainError> {
    // pre-condition: Must already have entry in local content_storage
    let content_storage = &new_store.content_storage().clone();

    let maybe_json_entry = content_storage
        .read()
        .unwrap()
        .fetch(latest_deleted_address)
        .unwrap();
    let json_entry = maybe_json_entry.ok_or_else(|| {
        HolochainError::ErrorGeneric(String::from("trying to remove a missing entry"))
    })?;

    let entry = Entry::try_from(json_entry).expect("Stored content should be a valid entry.");
    // pre-condition: entry_type must not by sys type, since they cannot be deleted
    if entry.entry_type().to_owned().is_sys() {
        return Err(HolochainError::ErrorGeneric(String::from(
            "trying to remove a system entry type",
        )));
    }
    // pre-condition: Current status must be Live
    // get current status
    let meta_storage = &new_store.meta_storage().clone();
    let status_eavs = meta_storage.read().unwrap().fetch_eavi(&EaviQuery::new(
        Some(latest_deleted_address.clone()).into(),
        Some(Attribute::CrudStatus).into(),
        None.into(),
        IndexFilter::LatestByAttribute,
    ))?;

    //TODO clean up some of the early returns in this
    // TODO waiting for update/remove_eav() assert!(status_eavs.len() <= 1);
    // For now checks if crud-status other than Live are present
    let status_eavs = status_eavs
        .into_iter()
        .filter(|e| CrudStatus::from_str(String::from(e.value()).as_ref()) != Ok(CrudStatus::Live))
        .collect::<BTreeSet<EntityAttributeValueIndex>>();
    if !status_eavs.is_empty() {
        return Err(HolochainError::ErrorGeneric(String::from(
            "entry_status != CrudStatus::Live",
        )));
    }
    // Update crud-status
    let result = create_crud_status_eav(latest_deleted_address, CrudStatus::Deleted);
    if result.is_err() {
        return Err(HolochainError::ErrorGeneric(String::from(
            "Could not create eav",
        )));
    }
    let new_status_eav = result.expect("should unwrap eav");
    let meta_storage = &new_store.meta_storage().clone();

    (*meta_storage.write().unwrap()).add_eavi(&new_status_eav)?;

    // Update crud-link
    let crud_link_eav = create_crud_link_eav(latest_deleted_address, deletion_address)
        .map_err(|_| HolochainError::ErrorGeneric(String::from("Could not create eav")))?;
    let res = (*meta_storage.write().unwrap()).add_eavi(&crud_link_eav);

    res.map(|_| latest_deleted_address.clone())
}

//
>>>>>>> 76a8d2b9
#[allow(dead_code)]
pub(crate) fn reduce_get_links(
    _old_store: &DhtStore,
    _action_wrapper: &ActionWrapper,
) -> Option<DhtStore> {
    // FIXME
    None
}

#[cfg(test)]
pub mod tests {

    use crate::{
        action::{Action, ActionWrapper},
        dht::dht_reducers::{reduce, reduce_hold_entry},
        instance::tests::test_context,
        network::entry_with_header::EntryWithHeader,
        state::test_store,
    };
    use holochain_core_types::{
        cas::content::AddressableContent,
        chain_header::test_chain_header,
        eav::{Attribute, EavFilter, EaviQuery, IndexFilter},
        entry::{test_entry, test_sys_entry, Entry},
        link::{link_data::LinkData, Link, LinkActionKind},
    };
    use std::convert::TryFrom;

    #[test]
    fn reduce_hold_entry_test() {
        let context = test_context("bob", None);
        let store = test_store(context);

        // test_entry is not sys so should do nothing
        let storage = &store.dht().content_storage().clone();

        let sys_entry = test_sys_entry();
        let entry_wh = EntryWithHeader {
            entry: sys_entry.clone(),
            header: test_chain_header(),
        };

        let new_dht_store =
            reduce_hold_entry(&store.dht(), &ActionWrapper::new(Action::Hold(entry_wh)))
                .expect("there should be a new store for committing a sys entry");

        assert_eq!(
            Some(sys_entry.clone()),
            (*storage.read().unwrap())
                .fetch(&sys_entry.address())
                .expect("could not fetch from cas")
                .map(|s| Entry::try_from_content(&s).unwrap())
        );

        let new_storage = &new_dht_store.content_storage().clone();
        assert_eq!(
            Some(sys_entry.clone()),
            (*new_storage.read().unwrap())
                .fetch(&sys_entry.address())
                .expect("could not fetch from cas")
                .map(|s| Entry::try_from_content(&s).unwrap())
        );
    }

    #[test]
    fn can_add_links() {
        let context = test_context("bob", None);
        let store = test_store(context.clone());
        let entry = test_entry();

        let storage = store.dht().content_storage();
        let _ = (storage.write().unwrap()).add(&entry);

        let link = Link::new(&entry.address(), &entry.address(), "test-link", "test-tag");
        let action = ActionWrapper::new(Action::AddLink(link.clone()));
        let link_entry = Entry::LinkAdd(LinkData::from_link(&link.clone(), LinkActionKind::ADD));

        let new_dht_store = (*reduce(store.dht(), &action)).clone();

        let storage = new_dht_store.meta_storage();
        let fetched = storage.read().unwrap().fetch_eavi(&EaviQuery::new(
            Some(entry.address()).into(),
            None.into(),
            None.into(),
            IndexFilter::LatestByAttribute,
        ));

        assert!(fetched.is_ok());
        let hash_set = fetched.unwrap();
        assert_eq!(hash_set.len(), 1);
        let eav = hash_set.iter().nth(0).unwrap();
        assert_eq!(eav.entity(), *link.base());
        assert_eq!(eav.value(), link_entry.address());
        assert_eq!(
            eav.attribute(),
            Attribute::LinkTag(link.link_type().to_owned(), link.tag().to_owned())
        );
    }

    #[test]
    fn can_remove_links() {
        let context = test_context("bob", None);
        let store = test_store(context.clone());
        let entry = test_entry();

        let _ = store.dht().content_storage().write().unwrap().add(&entry);

        let link = Link::new(
            &entry.address(),
            &entry.address(),
            "test-link_type",
            "test-tag",
        );

        let action = ActionWrapper::new(Action::AddLink(link.clone()));
        let new_dht_store = reduce(store.dht(), &action);

        let action = ActionWrapper::new(Action::RemoveLink(link.clone()));
        let new_dht_store = reduce(new_dht_store, &action);

        let storage = new_dht_store.meta_storage();
        let fetched = storage.read().unwrap().fetch_eavi(&EaviQuery::new(
            Some(entry.address()).into(),
            EavFilter::predicate(|a| match a {
                Attribute::LinkTag(_, _) | Attribute::RemovedLink(_, _) => true,
                _ => false,
            }),
            None.into(),
            IndexFilter::LatestByAttribute,
        ));

        assert!(fetched.is_ok());
        let hash_set = fetched.unwrap();
        assert_eq!(hash_set.len(), 1);
        let eav = hash_set.iter().nth(0).unwrap();
        assert_eq!(eav.entity(), *link.base());
        let link_entry = link.add_entry();
        assert_eq!(eav.value(), link_entry.address());
        assert_eq!(
            eav.attribute(),
            Attribute::RemovedLink(link.link_type().to_string(), link.tag().to_string())
        );
    }

    #[test]
    fn does_not_add_link_for_missing_base() {
        let context = test_context("bob", None);
        let store = test_store(context.clone());
        let entry = test_entry();

        let link = Link::new(
            &entry.address(),
            &entry.address(),
            "test-link_type",
            "test-tag",
        );

        let action = ActionWrapper::new(Action::AddLink(link.clone()));

        let new_dht_store = reduce(store.dht(), &action);

        let storage = new_dht_store.meta_storage();
        let fetched = storage.read().unwrap().fetch_eavi(&EaviQuery::new(
            Some(entry.address()).into(),
            None.into(),
            None.into(),
            IndexFilter::LatestByAttribute,
        ));

        assert!(fetched.is_ok());
        let hash_set = fetched.unwrap();
        assert_eq!(hash_set.len(), 0);

        let result = new_dht_store.actions().get(&action).unwrap();

        assert!(result.is_err());
    }

    #[test]
    pub fn reduce_hold_test() {
        let context = test_context("bill", None);
        let store = test_store(context.clone());

        let entry = test_entry();
        let entry_wh = EntryWithHeader {
            entry: entry.clone(),
            header: test_chain_header(),
        };
        let action_wrapper = ActionWrapper::new(Action::Hold(entry_wh.clone()));

        store.reduce(action_wrapper);

        let cas = context.dht_storage.read().unwrap();

        let maybe_json = cas.fetch(&entry.address()).unwrap();
        let result_entry = match maybe_json {
            Some(content) => Entry::try_from(content).unwrap(),
            None => panic!("Could not find received entry in CAS"),
        };

        assert_eq!(&entry, &result_entry,);
    }

}<|MERGE_RESOLUTION|>--- conflicted
+++ resolved
@@ -26,13 +26,7 @@
         }
     };
     // Reduce
-<<<<<<< HEAD
-    match reducer(context, &old_store.clone(), &action_wrapper) {
-=======
-    let store = old_store.clone();
-    let maybe_new_store = reducer(&store, &action_wrapper);
-    match maybe_new_store {
->>>>>>> 76a8d2b9
+    match reducer(&old_store.clone(), &action_wrapper) {
         None => old_store,
         Some(new_store) => Arc::new(new_store),
     }
@@ -51,9 +45,7 @@
     }
 }
 
-<<<<<<< HEAD
 pub(crate) fn reduce_commit_entry(
-    context: Arc<Context>,
     old_store: &DhtStore,
     action_wrapper: &ActionWrapper,
 ) -> Option<DhtStore> {
@@ -62,71 +54,27 @@
     match reduce_store_entry_inner(&mut new_store, entry) {
         Ok(()) => Some(new_store),
         Err(e) => {
-            context.log(e);
+            println!("{}", e);
             None
-=======
+        }
+    }
+}
+
 pub(crate) fn reduce_hold_entry(
     old_store: &DhtStore,
     action_wrapper: &ActionWrapper,
 ) -> Option<DhtStore> {
-    match action_wrapper.action().clone() {
-        Action::Commit((entry, _, _)) => reduce_store_entry_common(old_store, &entry),
-        Action::Hold(EntryWithHeader { entry, header }) => {
-            reduce_store_entry_common(old_store, &entry).and_then(|state| {
-                state.add_header_for_entry(&entry, &header).ok()?;
-                Some(state)
-            })
->>>>>>> 76a8d2b9
-        }
-    }
-}
-
-<<<<<<< HEAD
-pub(crate) fn reduce_hold_entry(
-    context: Arc<Context>,
-    old_store: &DhtStore,
-    action_wrapper: &ActionWrapper,
-) -> Option<DhtStore> {
     let EntryWithHeader { entry, header } = unwrap_to!(action_wrapper.action() => Action::Hold);
     let mut new_store = (*old_store).clone();
-    match reduce_store_entry_inner(&mut new_store, entry) {
+    match reduce_store_entry_inner(&mut new_store, &entry) {
         Ok(()) => {
             new_store.add_header_for_entry(&entry, &header).ok()?;
             Some(new_store)
         }
         Err(e) => {
-            context.log(e);
+            println!("{}", e);
             None
         }
-=======
-fn reduce_store_entry_common(old_store: &DhtStore, entry: &Entry) -> Option<DhtStore> {
-    // Add it to local storage
-    let new_store = (*old_store).clone();
-    let content_storage = &new_store.content_storage().clone();
-    let res = (*content_storage.write().unwrap()).add(entry).ok();
-    if res.is_some() {
-        let meta_storage = &new_store.meta_storage().clone();
-        create_crud_status_eav(&entry.address(), CrudStatus::Live)
-            .map(|status_eav| {
-                let meta_res = (*meta_storage.write().unwrap()).add_eavi(&status_eav);
-                meta_res
-                    .map(|_| Some(new_store))
-                    .map_err(|err| {
-                        println!(
-                            "err/dht: reduce_hold_entry: meta_storage write failed!: {:?}",
-                            err
-                        );
-                        None::<DhtStore>
-                    })
-                    .ok()
-                    .unwrap_or(None)
-            })
-            .ok()
-            .unwrap_or(None)
-    } else {
-        println!("err/dht: dht::reduce_hold_entry() FAILED {:?}", res);
-        None
->>>>>>> 76a8d2b9
     }
 }
 
@@ -136,38 +84,9 @@
 ) -> Option<DhtStore> {
     let link = unwrap_to!(action_wrapper.action() => Action::AddLink);
     let mut new_store = (*old_store).clone();
-<<<<<<< HEAD
     let res = reduce_add_remove_link_inner(&mut new_store, link, LinkModification::Add);
     new_store.actions_mut().insert(action_wrapper.clone(), res);
     Some(new_store)
-=======
-    let storage = &old_store.content_storage().clone();
-    if !(*storage.read().unwrap()).contains(link.base()).unwrap() {
-        new_store.actions_mut().insert(
-            action_wrapper.clone(),
-            Err(HolochainError::ErrorGeneric(String::from(
-                "Base for link not found",
-            ))),
-        );
-        Some(new_store)
-    } else {
-        let eav = EntityAttributeValueIndex::new(
-            link.base(),
-            &Attribute::LinkTag(link.link_type().to_owned(), link.tag().to_owned()),
-            &link.add_entry().address(),
-        );
-        eav.map(|e| {
-            let storage = new_store.meta_storage();
-            let result = storage.write().unwrap().add_eavi(&e);
-            new_store
-                .actions_mut()
-                .insert(action_wrapper.clone(), result.map(|_| link.base().clone()));
-            Some(new_store)
-        })
-        .ok()
-        .unwrap_or(None)
-    }
->>>>>>> 76a8d2b9
 }
 
 pub(crate) fn reduce_remove_link(
@@ -176,38 +95,9 @@
 ) -> Option<DhtStore> {
     let link = unwrap_to!(action_wrapper.action() => Action::RemoveLink);
     let mut new_store = (*old_store).clone();
-<<<<<<< HEAD
     let res = reduce_add_remove_link_inner(&mut new_store, link, LinkModification::Remove);
     new_store.actions_mut().insert(action_wrapper.clone(), res);
     Some(new_store)
-=======
-    let storage = &old_store.content_storage().clone();
-    if !(*storage.read().unwrap()).contains(link.base()).unwrap() {
-        new_store.actions_mut().insert(
-            action_wrapper.clone(),
-            Err(HolochainError::ErrorGeneric(String::from(
-                "Base for link not found for remove",
-            ))),
-        );
-        Some(new_store)
-    } else {
-        let eav = EntityAttributeValueIndex::new(
-            link.base(),
-            &Attribute::RemovedLink(link.link_type().to_string(), link.tag().to_owned()),
-            &link.add_entry().address(),
-        );
-        eav.map(|e| {
-            let storage = new_store.meta_storage();
-            let result = storage.write().unwrap().add_eavi(&e);
-            new_store
-                .actions_mut()
-                .insert(action_wrapper.clone(), result.map(|_| link.base().clone()));
-            Some(new_store)
-        })
-        .ok()
-        .unwrap_or(None)
-    }
->>>>>>> 76a8d2b9
 }
 
 pub(crate) fn reduce_update_entry(
@@ -222,98 +112,17 @@
 }
 
 pub(crate) fn reduce_remove_entry(
-<<<<<<< HEAD
-    _context: Arc<Context>,
-=======
->>>>>>> 76a8d2b9
     old_store: &DhtStore,
     action_wrapper: &ActionWrapper,
 ) -> Option<DhtStore> {
     let (deleted_address, deletion_address) =
         unwrap_to!(action_wrapper.action() => Action::RemoveEntry);
     let mut new_store = (*old_store).clone();
-<<<<<<< HEAD
     let res = reduce_remove_entry_inner(&mut new_store, deleted_address, deletion_address);
-=======
-    // Act
-    let res = reduce_remove_entry_inner(&mut new_store, deleted_address, deletion_address);
-    // Done
->>>>>>> 76a8d2b9
     new_store.actions_mut().insert(action_wrapper.clone(), res);
     Some(new_store)
 }
 
-<<<<<<< HEAD
-=======
-//
-fn reduce_remove_entry_inner(
-    new_store: &mut DhtStore,
-    latest_deleted_address: &Address,
-    deletion_address: &Address,
-) -> Result<Address, HolochainError> {
-    // pre-condition: Must already have entry in local content_storage
-    let content_storage = &new_store.content_storage().clone();
-
-    let maybe_json_entry = content_storage
-        .read()
-        .unwrap()
-        .fetch(latest_deleted_address)
-        .unwrap();
-    let json_entry = maybe_json_entry.ok_or_else(|| {
-        HolochainError::ErrorGeneric(String::from("trying to remove a missing entry"))
-    })?;
-
-    let entry = Entry::try_from(json_entry).expect("Stored content should be a valid entry.");
-    // pre-condition: entry_type must not by sys type, since they cannot be deleted
-    if entry.entry_type().to_owned().is_sys() {
-        return Err(HolochainError::ErrorGeneric(String::from(
-            "trying to remove a system entry type",
-        )));
-    }
-    // pre-condition: Current status must be Live
-    // get current status
-    let meta_storage = &new_store.meta_storage().clone();
-    let status_eavs = meta_storage.read().unwrap().fetch_eavi(&EaviQuery::new(
-        Some(latest_deleted_address.clone()).into(),
-        Some(Attribute::CrudStatus).into(),
-        None.into(),
-        IndexFilter::LatestByAttribute,
-    ))?;
-
-    //TODO clean up some of the early returns in this
-    // TODO waiting for update/remove_eav() assert!(status_eavs.len() <= 1);
-    // For now checks if crud-status other than Live are present
-    let status_eavs = status_eavs
-        .into_iter()
-        .filter(|e| CrudStatus::from_str(String::from(e.value()).as_ref()) != Ok(CrudStatus::Live))
-        .collect::<BTreeSet<EntityAttributeValueIndex>>();
-    if !status_eavs.is_empty() {
-        return Err(HolochainError::ErrorGeneric(String::from(
-            "entry_status != CrudStatus::Live",
-        )));
-    }
-    // Update crud-status
-    let result = create_crud_status_eav(latest_deleted_address, CrudStatus::Deleted);
-    if result.is_err() {
-        return Err(HolochainError::ErrorGeneric(String::from(
-            "Could not create eav",
-        )));
-    }
-    let new_status_eav = result.expect("should unwrap eav");
-    let meta_storage = &new_store.meta_storage().clone();
-
-    (*meta_storage.write().unwrap()).add_eavi(&new_status_eav)?;
-
-    // Update crud-link
-    let crud_link_eav = create_crud_link_eav(latest_deleted_address, deletion_address)
-        .map_err(|_| HolochainError::ErrorGeneric(String::from("Could not create eav")))?;
-    let res = (*meta_storage.write().unwrap()).add_eavi(&crud_link_eav);
-
-    res.map(|_| latest_deleted_address.clone())
-}
-
-//
->>>>>>> 76a8d2b9
 #[allow(dead_code)]
 pub(crate) fn reduce_get_links(
     _old_store: &DhtStore,
