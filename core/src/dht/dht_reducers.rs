--- conflicted
+++ resolved
@@ -50,11 +50,8 @@
         Action::UpdateEntry(_) => Some(reduce_update_entry),
         Action::RemoveEntry(_) => Some(reduce_remove_entry),
         Action::AddLink(_) => Some(reduce_add_link),
-<<<<<<< HEAD
+        Action::RemoveLink(_) => Some(reduce_remove_link),
         Action::CrudStatus(_) =>Some(reduce_crud_status),
-=======
-        Action::RemoveLink(_) => Some(reduce_remove_link),
->>>>>>> 1ce0736a
         _ => None,
     }
 }
