--- conflicted
+++ resolved
@@ -175,11 +175,7 @@
         link::{link_data::LinkData, Link, LinkActionKind},
     };
     use holochain_persistence_api::cas::content::AddressableContent;
-<<<<<<< HEAD
-
-=======
-    //use std::convert::TryFrom;
->>>>>>> 503727a9
+
 
     #[test]
     fn reduce_hold_entry_test() {
