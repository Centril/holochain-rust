use crate::{
    action::{Action, ActionWrapper},
    context::Context,
    instance::dispatch_action,
    network::entry_with_header::EntryWithHeader,
};
use futures::{
    future::Future,
    task::{LocalWaker, Poll},
};
use holochain_core_types::{
    cas::content::{Address, AddressableContent},
    error::HolochainError,
};
use std::{pin::Pin, sync::Arc};

pub async fn hold_entry(
    entry_wh: &EntryWithHeader,
    context: Arc<Context>,
) -> Result<Address, HolochainError> {
<<<<<<< HEAD
    let action_wrapper = ActionWrapper::new(Action::Hold(entry_wh.clone()));
    dispatch_action(context.action_channel(), action_wrapper);
    await!(HoldEntryFuture {
        context: context,
        address: entry_wh.entry.address(),
    })
=======
    let address = entry_wh.entry.address();
    let action_wrapper = ActionWrapper::new(Action::Hold(entry_wh.to_owned()));
    dispatch_action(context.action_channel(), action_wrapper.clone());

    await!(HoldEntryFuture { context, address })
>>>>>>> 5c445dbb
}

pub struct HoldEntryFuture {
    context: Arc<Context>,
    address: Address,
}

impl Future for HoldEntryFuture {
    type Output = Result<Address, HolochainError>;

    fn poll(self: Pin<&mut Self>, lw: &LocalWaker) -> Poll<Self::Output> {
        //
        // TODO: connect the waker to state updates for performance reasons
        // See: https://github.com/holochain/holochain-rust/issues/314
        //
        lw.wake();
        if let Some(state) = self.context.state() {
            if state
                .dht()
                .content_storage()
                .read()
                .unwrap()
                .contains(&self.address)
                .unwrap()
            {
                Poll::Ready(Ok(self.address.clone()))
            } else {
                Poll::Pending
            }
        } else {
            Poll::Ready(Err(HolochainError::ErrorGeneric(
                "State not initialized".to_string(),
            )))
        }
    }
}<|MERGE_RESOLUTION|>--- conflicted
+++ resolved
@@ -18,20 +18,9 @@
     entry_wh: &EntryWithHeader,
     context: Arc<Context>,
 ) -> Result<Address, HolochainError> {
-<<<<<<< HEAD
-    let action_wrapper = ActionWrapper::new(Action::Hold(entry_wh.clone()));
-    dispatch_action(context.action_channel(), action_wrapper);
-    await!(HoldEntryFuture {
-        context: context,
-        address: entry_wh.entry.address(),
-    })
-=======
     let address = entry_wh.entry.address();
     let action_wrapper = ActionWrapper::new(Action::Hold(entry_wh.to_owned()));
-    dispatch_action(context.action_channel(), action_wrapper.clone());
-
     await!(HoldEntryFuture { context, address })
->>>>>>> 5c445dbb
 }
 
 pub struct HoldEntryFuture {
