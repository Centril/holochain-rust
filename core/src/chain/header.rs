--- conflicted
+++ resolved
@@ -61,30 +61,24 @@
             entry_type: entry_type.to_string(),
             // @TODO implement timestamps
             // https://github.com/holochain/holochain-rust/issues/70
-<<<<<<< HEAD
             timestamp: timestamp.to_string(),
-            link: link,
-            entry_hash: entry_hash.clone(),
-=======
-            timestamp: String::new(),
             link: chain
                 .top_pair()
                 .expect("could not get top pair when building header")
                 .as_ref()
                 .map(|p| p.header().hash()),
-            entry_hash: entry.hash(),
+            entry_hash: entry_hash.clone(),
             link_same_type: chain
                 .top_pair_type(&entry.entry_type())
                 // @TODO inappropriate expect()?
                 // @see https://github.com/holochain/holochain-rust/issues/147
                 .map(|p| p.header().hash()),
->>>>>>> d96a673f
             // @TODO implement signatures
             // https://github.com/holochain/holochain-rust/issues/71
             entry_signature: entry_signature.to_string(),
             link_same_type: link_same_type,
         }
-    }
+        }
 
     pub fn from_json_str(header_str: &str) -> serde_json::Result<Self> {
         serde_json::from_str(header_str)
