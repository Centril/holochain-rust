pub mod actor;
pub mod header;

use actor::{AskSelf, Protocol};
use chain::actor::{AskChain, ChainActor};
use error::HolochainError;
use hash::HashString;
use hash_table::{entry::Entry, pair::Pair, HashTable};
use json::ToJson;
use key::Key;
use riker::actors::*;
use serde_json;

/// Iterator type for pairs in a chain
/// next method may panic if there is an error in the underlying table
#[derive(Clone)]
pub struct ChainIterator {
    table_actor: ActorRef<Protocol>,
    current: Option<Pair>,
}

impl ChainIterator {
    #[allow(unknown_lints)]
    #[allow(needless_pass_by_value)]
    pub fn new(table_actor: ActorRef<Protocol>, pair: &Option<Pair>) -> ChainIterator {
        ChainIterator {
            current: pair.clone(),
            table_actor: table_actor.clone(),
        }
    }
}

impl Iterator for ChainIterator {
    type Item = Pair;

    /// May panic if there is an underlying error in the table
    fn next(&mut self) -> Option<Pair> {
        let previous = self.current.take();
<<<<<<< HEAD
        self.current = previous
            .as_ref()
            .and_then(|p| p.header().link())
            // @TODO should this panic?
            // @see https://github.com/holochain/holochain-rust/issues/146
            .and_then(|h| {
                self.table_actor
                    .pair(&h.to_string())
                    .expect("getting from a table shouldn't fail")
            });
=======
        self.current = previous.as_ref()
                        .and_then(|p| p.header().link())
                        // @TODO should this panic?
                        // @see https://github.com/holochain/holochain-rust/issues/146
                        .and_then(|h| {
                            self.table_actor.pair(&h).expect("getting from a table shouldn't fail")
                        });
>>>>>>> ef9243cd
        previous
    }
}

#[derive(Clone, Debug)]
pub struct Chain {
    chain_actor: ActorRef<Protocol>,
    table_actor: ActorRef<Protocol>,
}

impl PartialEq for Chain {
    // @TODO can we just check the actors are equal? is actor equality a thing?
    // @see https://github.com/holochain/holochain-rust/issues/257
    fn eq(&self, other: &Chain) -> bool {
        // an invalid chain is like NaN... not even equal to itself
        self.validate() &&
        other.validate() &&
        // header hashing ensures that if the tops match the whole chain matches
        self.top_pair() == other.top_pair()
    }
}

impl Eq for Chain {}

/// Turns a chain into an iterator over it's Pairs
impl IntoIterator for Chain {
    type Item = Pair;
    type IntoIter = ChainIterator;

    /// returns a ChainIterator that provides cloned Pairs from the underlying HashTable
    fn into_iter(self) -> Self::IntoIter {
        self.iter()
    }
}

impl Chain {
    pub fn new(table: ActorRef<Protocol>) -> Chain {
        Chain {
            chain_actor: ChainActor::new_ref(),
            table_actor: table.clone(),
        }
    }

    /// returns a reference to the underlying HashTable
    pub fn table(&self) -> ActorRef<Protocol> {
        self.table_actor.clone()
    }

    /// returns true if all pairs in the chain pass validation
    fn validate(&self) -> bool {
        self.iter().all(|p| p.validate())
    }

    /// returns a ChainIterator that provides cloned Pairs from the underlying HashTable
    fn iter(&self) -> ChainIterator {
        ChainIterator::new(self.table(), &self.top_pair())
    }

    /// restore canonical JSON chain
    /// can't implement json::FromJson due to Chain's need for a table actor
    /// @TODO accept canonical JSON
    /// @see https://github.com/holochain/holochain-rust/issues/75
    pub fn from_json(table: ActorRef<Protocol>, s: &str) -> Self {
        // @TODO inappropriate unwrap?
        // @see https://github.com/holochain/holochain-rust/issues/168
        let mut as_seq: Vec<Pair> = serde_json::from_str(s).expect("argument should be valid json");
        as_seq.reverse();

        let mut chain = Chain::new(table);

        for p in as_seq {
            chain.push_pair(&p).expect("pair should be valid");
        }
        chain
    }
}

// @TODO should SourceChain have a bound on HashTable for consistency?
// @see https://github.com/holochain/holochain-rust/issues/261
pub trait SourceChain {
    /// sets an option for the top Pair
    fn set_top_pair(&self, &Option<Pair>) -> Result<Option<Pair>, HolochainError>;
    /// returns an option for the top Pair
    fn top_pair(&self) -> Option<Pair>;
    /// get the top Pair by Entry type
    fn top_pair_type(&self, t: &str) -> Option<Pair>;

    /// push a new Entry on to the top of the Chain
    /// the Pair for the new Entry is automatically generated and validated against the current top
    /// Pair to ensure the chain links up correctly across the underlying table data
    /// the newly created and pushed Pair is returned in the fn Result
    fn push_entry(&mut self, entry: &Entry) -> Result<Pair, HolochainError>;
    /// get an Entry by Entry key from the HashTable if it exists
    fn entry(&self, entry_hash: &HashString) -> Result<Option<Pair>, HolochainError>;

    /// pair-oriented version of push_entry()
    fn push_pair(&mut self, pair: &Pair) -> Result<Pair, HolochainError>;
    /// get a Pair by Pair/Header key from the HashTable if it exists
    fn pair(&self, key: &HashString) -> Result<Option<Pair>, HolochainError>;
}

impl SourceChain for Chain {
    fn top_pair(&self) -> Option<Pair> {
        self.chain_actor.top_pair()
    }

    fn set_top_pair(&self, pair: &Option<Pair>) -> Result<Option<Pair>, HolochainError> {
        match pair {
            Some(pair_for_validation) => {
                if !(pair_for_validation.validate()) {
                    return Err(HolochainError::new(
                        "attempted to push an invalid pair for this chain",
                    ));
                }

                let top_pair = self.top_pair().as_ref().map(|p| p.key());
                let next_pair = pair_for_validation.header().link();

                if top_pair != next_pair {
                    return Err(HolochainError::new(&format!(
                        "top pair did not match next hash pair from pushed pair: {:?} vs. {:?}",
                        top_pair, next_pair,
                    )));
                }
                self.chain_actor.set_top_pair(&pair)
            }
            None => Ok(None),
        }
    }

    fn top_pair_type(&self, t: &str) -> Option<Pair> {
        self.iter().find(|p| p.header().entry_type() == t)
    }

    fn push_pair(&mut self, pair: &Pair) -> Result<Pair, HolochainError> {
        self.table_actor.put_pair(&pair.clone())?;

        // @TODO if top pair set fails but commit succeeds?
        // @see https://github.com/holochain/holochain-rust/issues/259
        self.set_top_pair(&Some(pair.clone()))?;

        Ok(pair.clone())
    }

    fn push_entry(&mut self, entry: &Entry) -> Result<Pair, HolochainError> {
        let pair = Pair::new(self, entry);
        self.push_pair(&pair)
    }

    fn pair(&self, k: &HashString) -> Result<Option<Pair>, HolochainError> {
        let response = self.table_actor.block_on_ask(Protocol::GetPair(k.clone()));
        unwrap_to!(response => Protocol::GetPairResult).clone()
    }

    fn entry(&self, entry_hash: &HashString) -> Result<Option<Pair>, HolochainError> {
        // @TODO - this is a slow way to do a lookup
        // @see https://github.com/holochain/holochain-rust/issues/50
        Ok(self
<<<<<<< HEAD
            .iter()
            // @TODO entry hashes are NOT unique across pairs so k/v lookups can't be 1:1
            // @see https://github.com/holochain/holochain-rust/issues/145
            .find(|p| p.entry().hash() == entry_hash))
=======
                .iter()
                // @TODO entry hashes are NOT unique across pairs so k/v lookups can't be 1:1
                // @see https://github.com/holochain/holochain-rust/issues/145
                .find(|p| &p.entry().hash() == entry_hash))
>>>>>>> ef9243cd
    }
}

impl ToJson for Chain {
    /// get the entire chain, top to bottom as a JSON array or canonical pairs
    /// @TODO return canonical JSON
    /// @see https://github.com/holochain/holochain-rust/issues/75
    fn to_json(&self) -> Result<String, HolochainError> {
        let as_seq = self.iter().collect::<Vec<Pair>>();
        Ok(serde_json::to_string(&as_seq)?)
    }
}

#[cfg(test)]
pub mod tests {

    use super::Chain;
    use chain::SourceChain;
    use hash::HashString;
    use hash_table::{
        actor::tests::test_table_actor,
        entry::tests::{test_entry, test_entry_a, test_entry_b, test_type_a, test_type_b},
        pair::Pair,
        HashTable,
    };
    use json::ToJson;
    use key::Key;
    use std::thread;

    /// builds a dummy chain for testing
    pub fn test_chain() -> Chain {
        Chain::new(test_table_actor())
    }

    #[test]
    /// smoke test for new chains
    fn new() {
        test_chain();
    }

    #[test]
    /// test chain equality
    fn eq() {
        let mut chain1 = test_chain();
        let mut chain2 = test_chain();
        let mut chain3 = test_chain();

        let entry_a = test_entry_a();
        let entry_b = test_entry_b();

        chain1
            .push_entry(&entry_a)
            .expect("pushing a valid entry to an exlusively owned chain shouldn't fail");
        chain2
            .push_entry(&entry_a)
            .expect("pushing a valid entry to an exlusively owned chain shouldn't fail");
        chain3
            .push_entry(&entry_b)
            .expect("pushing a valid entry to an exlusively owned chain shouldn't fail");

        assert_eq!(chain1.top_pair(), chain2.top_pair());
        assert_eq!(chain1, chain2);

        assert_ne!(chain1, chain3);
        assert_ne!(chain2, chain3);
    }

    #[test]
    /// tests for chain.top_pair()
    fn top_pair() {
        let mut chain = test_chain();

        assert_eq!(None, chain.top_pair());

        let entry_a = test_entry_a();
        let entry_b = test_entry_b();

        let pair_a = chain
            .push_entry(&entry_a)
            .expect("pushing a valid entry to an exlusively owned chain shouldn't fail");
        assert_eq!(Some(pair_a), chain.top_pair());

        let pair_b = chain
            .push_entry(&entry_b)
            .expect("pushing a valid entry to an exlusively owned chain shouldn't fail");
        assert_eq!(Some(pair_b), chain.top_pair());
    }

    #[test]
    /// tests that the chain state is consistent across clones
    fn clone_safe() {
        let c1 = test_chain();
        let mut c2 = c1.clone();
        let e = test_entry();

        assert_eq!(None, c1.top_pair());
        assert_eq!(None, c2.top_pair());

        let pair = c2.push_entry(&e).unwrap();

        assert_eq!(Some(pair.clone()), c2.top_pair());
        assert_eq!(c1.top_pair(), c2.top_pair());
    }

    #[test]
    /// tests for chain.table()
    fn table_push() {
        let table_actor = test_table_actor();
        let mut chain = Chain::new(table_actor.clone());

        // test that adding something to the chain adds to the table
        let pair = chain
            .push_entry(&test_entry())
            .expect("pushing a valid entry to an exlusively owned chain shouldn't fail");

        let table_pair = table_actor
            .pair(&pair.key())
            .expect("getting an entry from a table in a chain shouldn't fail");
        let chain_pair = chain
            .pair(&pair.key())
            .expect("getting an entry from a chain shouldn't fail");

        assert_eq!(Some(&pair), table_pair.as_ref());
        assert_eq!(Some(&pair), chain_pair.as_ref());
        assert_eq!(table_pair, chain_pair);
    }

    #[test]
    /// tests for chain.push()
    fn push() {
        let mut chain = test_chain();

        assert_eq!(None, chain.top_pair());

        // chain top, pair entry and headers should all line up after a push
        let e1 = test_entry_a();
        let p1 = chain
            .push_entry(&e1)
            .expect("pushing a valid entry to an exlusively owned chain shouldn't fail");

        assert_eq!(Some(&p1), chain.top_pair().as_ref());
        assert_eq!(&e1, p1.entry());
        assert_eq!(&e1.hash(), p1.header().entry_hash());

        // we should be able to do it again
        let e2 = test_entry_b();
        let p2 = chain
            .push_entry(&e2)
            .expect("pushing a valid entry to an exlusively owned chain shouldn't fail");

        assert_eq!(Some(&p2), chain.top_pair().as_ref());
        assert_eq!(&e2, p2.entry());
        assert_eq!(&e2.hash(), p2.header().entry_hash());
    }

    #[test]
    /// test chain.validate()
    fn validate() {
        let mut chain = test_chain();

        let e1 = test_entry_a();
        let e2 = test_entry_b();

        assert!(chain.validate());

        chain
            .push_entry(&e1)
            .expect("pushing a valid entry to an exlusively owned chain shouldn't fail");
        assert!(chain.validate());

        chain
            .push_entry(&e2)
            .expect("pushing a valid entry to an exlusively owned chain shouldn't fail");
        assert!(chain.validate());
    }

    #[test]
    /// test chain.push() and chain.get() together
    fn round_trip() {
        let mut chain = test_chain();
        let entry = test_entry();
        let pair = chain
            .push_entry(&entry)
            .expect("pushing a valid entry to an exlusively owned chain shouldn't fail");

        assert_eq!(
            Some(&pair),
            chain
                .pair(&pair.key())
                .expect("getting an entry from a chain shouldn't fail")
                .as_ref()
        );
    }

    #[test]
    /// show that we can push the chain a bit without issues e.g. async
    fn round_trip_stress_test() {
        let h = thread::spawn(|| {
            let mut chain = test_chain();
            let entry = test_entry();

            for _ in 1..100 {
                let pair = chain.push_entry(&entry).unwrap();
                assert_eq!(Some(pair.clone()), chain.pair(&pair.key()).unwrap(),);
            }
        });
        h.join().unwrap();
    }

    #[test]
    /// test chain.iter()
    fn iter() {
        let mut chain = test_chain();

        let e1 = test_entry_a();
        let e2 = test_entry_b();

        let p1 = chain
            .push_entry(&e1)
            .expect("pushing a valid entry to an exlusively owned chain shouldn't fail");
        let p2 = chain
            .push_entry(&e2)
            .expect("pushing a valid entry to an exlusively owned chain shouldn't fail");

        assert_eq!(vec![p2, p1], chain.iter().collect::<Vec<Pair>>());
    }

    #[test]
    /// test chain.iter() functional interface
    fn iter_functional() {
        let mut chain = test_chain();

        let e1 = test_entry_a();
        let e2 = test_entry_b();

        let p1 = chain
            .push_entry(&e1)
            .expect("pushing a valid entry to an exlusively owned chain shouldn't fail");
        let _p2 = chain
            .push_entry(&e2)
            .expect("pushing a valid entry to an exlusively owned chain shouldn't fail");
        let p3 = chain
            .push_entry(&e1)
            .expect("pushing a valid entry to an exlusively owned chain shouldn't fail");

        assert_eq!(
            vec![p3, p1],
            chain
                .iter()
                .filter(|p| p.entry().entry_type() == "testEntryType")
                .collect::<Vec<Pair>>()
        );
    }

    #[test]
    /// test chain.get()
    fn get() {
        let mut chain = test_chain();

        let e1 = test_entry_a();
        let e2 = test_entry_b();
        let e3 = test_entry_a();

        let p1 = chain
            .push_entry(&e1)
            .expect("pushing a valid entry to an exlusively owned chain shouldn't fail");
        let p2 = chain
            .push_entry(&e2)
            .expect("pushing a valid entry to an exlusively owned chain shouldn't fail");
        let p3 = chain
            .push_entry(&e3)
            .expect("pushing a valid entry to an exlusively owned chain shouldn't fail");

        assert_eq!(
            None,
            chain
                .pair(&HashString::new())
                .expect("getting an entry from a chain shouldn't fail")
        );
        assert_eq!(
            Some(&p1),
            chain
                .pair(&p1.key())
                .expect("getting an entry from a chain shouldn't fail")
                .as_ref()
        );
        assert_eq!(
            Some(&p2),
            chain
                .pair(&p2.key())
                .expect("getting an entry from a chain shouldn't fail")
                .as_ref()
        );
        assert_eq!(
            Some(&p3),
            chain
                .pair(&p3.key())
                .expect("getting an entry from a chain shouldn't fail")
                .as_ref()
        );

        assert_eq!(
            Some(&p1),
            chain
                .pair(&p1.header().key())
                .expect("getting an entry from a chain shouldn't fail")
                .as_ref()
        );
        assert_eq!(
            Some(&p2),
            chain
                .pair(&p2.header().key())
                .expect("getting an entry from a chain shouldn't fail")
                .as_ref()
        );
        assert_eq!(
            Some(&p3),
            chain
                .pair(&p3.header().key())
                .expect("getting an entry from a chain shouldn't fail")
                .as_ref()
        );
    }

    #[test]
    /// test chain.get_entry()
    fn get_entry() {
        let mut chain = test_chain();

        let e1 = test_entry_a();
        let e2 = test_entry_b();
        let e3 = test_entry_a();

        let p1 = chain
            .push_entry(&e1)
            .expect("pushing a valid entry to an exlusively owned chain shouldn't fail");
        let p2 = chain
            .push_entry(&e2)
            .expect("pushing a valid entry to an exlusively owned chain shouldn't fail");
        let p3 = chain
            .push_entry(&e3)
            .expect("pushing a valid entry to an exlusively owned chain shouldn't fail");

        assert_eq!(
            None,
            chain
                .entry(&HashString::new())
                .expect("getting an entry from a chain shouldn't fail")
        );
        // @TODO at this point we have p3 with the same entry key as p1...
        assert_eq!(
            Some(&p3),
            chain
                .entry(&p1.entry().key())
                .expect("getting an entry from a chain shouldn't fail")
                .as_ref()
        );
        assert_eq!(
            Some(&p2),
            chain
                .entry(&p2.entry().key())
                .expect("getting an entry from a chain shouldn't fail")
                .as_ref()
        );
        assert_eq!(
            Some(&p3),
            chain
                .entry(&p3.entry().key())
                .expect("getting an entry from a chain shouldn't fail")
                .as_ref()
        );
    }

    #[test]
    /// test chain.top_type()
    fn top_type() {
        let mut chain = test_chain();

        assert_eq!(None, chain.top_pair_type(&test_type_a()));
        assert_eq!(None, chain.top_pair_type(&test_type_b()));

        let entry1 = test_entry_a();
        let entry2 = test_entry_b();
        let entry3 = test_entry_a();

        // type a should be p1
        // type b should be None
        let pair1 = chain
            .push_entry(&entry1)
            .expect("pushing a valid entry to an exlusively owned chain shouldn't fail");
        assert_eq!(Some(&pair1), chain.top_pair_type(&test_type_a()).as_ref());
        assert_eq!(None, chain.top_pair_type(&test_type_b()));

        // type a should still be pair1
        // type b should be p2
        let pair2 = chain
            .push_entry(&entry2)
            .expect("pushing a valid entry to an exlusively owned chain shouldn't fail");
        assert_eq!(Some(&pair1), chain.top_pair_type(&test_type_a()).as_ref());
        assert_eq!(Some(&pair2), chain.top_pair_type(&test_type_b()).as_ref());

        // type a should be pair3
        // type b should still be pair2
        let pair3 = chain
            .push_entry(&entry3)
            .expect("pushing a valid entry to an exlusively owned chain shouldn't fail");

        assert_eq!(Some(&pair3), chain.top_pair_type(&test_type_a()).as_ref());
        assert_eq!(Some(&pair2), chain.top_pair_type(&test_type_b()).as_ref());
    }

    #[test]
    /// test IntoIterator implementation
    fn into_iter() {
        let mut chain = test_chain();

        let e1 = test_entry_a();
        let e2 = test_entry_b();
        let e3 = test_entry_a();

        let p1 = chain
            .push_entry(&e1)
            .expect("pushing a valid entry to an exlusively owned chain shouldn't fail");
        let p2 = chain
            .push_entry(&e2)
            .expect("pushing a valid entry to an exlusively owned chain shouldn't fail");
        let p3 = chain
            .push_entry(&e3)
            .expect("pushing a valid entry to an exlusively owned chain shouldn't fail");

        // into_iter() returns clones of pairs
        assert_eq!(vec![p3, p2, p1], chain.into_iter().collect::<Vec<Pair>>());
    }

    #[test]
    /// test to_json() and from_json() implementation
    fn json_round_trip() {
        let mut chain = test_chain();

        let e1 = test_entry_a();
        let e2 = test_entry_b();
        let e3 = test_entry_a();

        chain
            .push_entry(&e1)
            .expect("pushing a valid entry to an exlusively owned chain shouldn't fail");
        chain
            .push_entry(&e2)
            .expect("pushing a valid entry to an exlusively owned chain shouldn't fail");
        chain
            .push_entry(&e3)
            .expect("pushing a valid entry to an exlusively owned chain shouldn't fail");

        let expected_json = "[{\"header\":{\"entry_type\":\"testEntryType\",\"timestamp\":\"\",\"link\":\"QmPT5HXvyv54Dg36YSK1A2rYvoPCNWoqpLzzZnHnQBcU6x\",\"entry_hash\":\"QmbXSE38SN3SuJDmHKSSw5qWWegvU7oTxrLDRavWjyxMrT\",\"entry_signature\":\"\",\"link_same_type\":\"QmawqBCVVap9KdaakqEHF4JzUjjLhmR7DpM5jgJko8j1rA\"},\"entry\":{\"content\":\"test entry content\",\"entry_type\":\"testEntryType\"}},{\"header\":{\"entry_type\":\"testEntryTypeB\",\"timestamp\":\"\",\"link\":\"QmawqBCVVap9KdaakqEHF4JzUjjLhmR7DpM5jgJko8j1rA\",\"entry_hash\":\"QmPz5jKXsxq7gPVAbPwx5gD2TqHfqB8n25feX5YH18JXrT\",\"entry_signature\":\"\",\"link_same_type\":null},\"entry\":{\"content\":\"other test entry content\",\"entry_type\":\"testEntryTypeB\"}},{\"header\":{\"entry_type\":\"testEntryType\",\"timestamp\":\"\",\"link\":null,\"entry_hash\":\"QmbXSE38SN3SuJDmHKSSw5qWWegvU7oTxrLDRavWjyxMrT\",\"entry_signature\":\"\",\"link_same_type\":null},\"entry\":{\"content\":\"test entry content\",\"entry_type\":\"testEntryType\"}}]"
        ;
        assert_eq!(
            expected_json,
            chain.to_json().expect("chain shouldn't fail to serialize")
        );

        let table_actor = test_table_actor();
        assert_eq!(chain, Chain::from_json(table_actor, expected_json));
    }

}<|MERGE_RESOLUTION|>--- conflicted
+++ resolved
@@ -36,26 +36,14 @@
     /// May panic if there is an underlying error in the table
     fn next(&mut self) -> Option<Pair> {
         let previous = self.current.take();
-<<<<<<< HEAD
         self.current = previous
             .as_ref()
             .and_then(|p| p.header().link())
             // @TODO should this panic?
             // @see https://github.com/holochain/holochain-rust/issues/146
             .and_then(|h| {
-                self.table_actor
-                    .pair(&h.to_string())
-                    .expect("getting from a table shouldn't fail")
+                            self.table_actor.pair(&h).expect("getting from a table shouldn't fail")
             });
-=======
-        self.current = previous.as_ref()
-                        .and_then(|p| p.header().link())
-                        // @TODO should this panic?
-                        // @see https://github.com/holochain/holochain-rust/issues/146
-                        .and_then(|h| {
-                            self.table_actor.pair(&h).expect("getting from a table shouldn't fail")
-                        });
->>>>>>> ef9243cd
         previous
     }
 }
@@ -214,17 +202,10 @@
         // @TODO - this is a slow way to do a lookup
         // @see https://github.com/holochain/holochain-rust/issues/50
         Ok(self
-<<<<<<< HEAD
             .iter()
             // @TODO entry hashes are NOT unique across pairs so k/v lookups can't be 1:1
             // @see https://github.com/holochain/holochain-rust/issues/145
-            .find(|p| p.entry().hash() == entry_hash))
-=======
-                .iter()
-                // @TODO entry hashes are NOT unique across pairs so k/v lookups can't be 1:1
-                // @see https://github.com/holochain/holochain-rust/issues/145
                 .find(|p| &p.entry().hash() == entry_hash))
->>>>>>> ef9243cd
     }
 }
 
