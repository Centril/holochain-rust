--- conflicted
+++ resolved
@@ -41,7 +41,6 @@
     /// May panic if there is an underlying error in the table
     fn next(&mut self) -> Option<Pair> {
         let previous = self.current.take();
-<<<<<<< HEAD
 
         self.current = previous.as_ref()
                         .and_then(|p| p.header().link())
@@ -56,16 +55,6 @@
                 let pair = Pair::from_header(&self.table_actor, &header);
                 pair
                         });
-=======
-        self.current = previous
-            .as_ref()
-            .and_then(|p| p.header().link())
-            // @TODO should this panic?
-            // @see https://github.com/holochain/holochain-rust/issues/146
-            .and_then(|h| {
-                            self.table_actor.pair(&h).expect("getting from a table shouldn't fail")
-            });
->>>>>>> d96a673f
         previous
     }
 }
@@ -237,27 +226,7 @@
     }
 
     fn set_top_pair(&self, pair: &Option<Pair>) -> Result<Option<Pair>, HolochainError> {
-        match pair {
-            Some(pair_for_validation) => {
-                if !(pair_for_validation.validate()) {
-                    return Err(HolochainError::new(
-                        "attempted to push an invalid pair for this chain",
-                    ));
-                }
-
-                let top_pair = self.top_pair()?.as_ref().map(|p| p.key());
-                let next_pair = pair_for_validation.header().link();
-
-                if top_pair != next_pair {
-                    return Err(HolochainError::new(&format!(
-                        "top pair did not match next hash pair from pushed pair: {:?} vs. {:?}",
-                        top_pair, next_pair,
-                    )));
-                }
-                self.chain_actor.set_top_pair(&pair)
-            }
-            None => Ok(None),
-        }
+        self.chain_actor.set_top_pair(&pair)
     }
 
     fn top_pair_of_type(&self, t: &str) -> Option<Pair> {
@@ -265,16 +234,14 @@
     }
 
     fn push_pair(&mut self, pair: &Pair) -> Result<Pair, HolochainError> {
-<<<<<<< HEAD
-        // 1. validation
         if !(pair.validate()) {
             return Err(HolochainError::new(
                 "attempted to push an invalid pair for this chain",
             ));
         }
 
-        let top_pair = self.top_pair().as_ref().map(|p| p.key());
-        let prev_pair = pair.header().link();
+                let top_pair = self.top_pair()?.as_ref().map(|p| p.key());
+                let prev_pair = pair_for_validation.header().link();
 
         if top_pair != prev_pair {
             return Err(HolochainError::new(&format!(
@@ -282,13 +249,15 @@
                 top_pair, prev_pair,
             )));
         }
+                self.chain_actor.set_top_pair(&pair)
+            }
+            None => Ok(None),
+        }
+    }
 
         let header_entry = &pair.clone().header().to_entry();
         self.table_actor.put_entry(header_entry)?;
         self.table_actor.put_entry(&pair.clone().entry())?;
-=======
-        self.table_actor.put_pair(&pair.clone())?;
->>>>>>> d96a673f
 
         // @TODO if top pair set fails but commit succeeds?
         // @see https://github.com/holochain/holochain-rust/issues/259
@@ -302,7 +271,6 @@
         self.push_pair(&pair)
     }
 
-<<<<<<< HEAD
     /// Browse Chain until Pair is found
     fn pair(&self, pair_hash: &HashString) -> Option<Pair> {
         // @TODO - this is a slow way to do a lookup
@@ -314,18 +282,12 @@
             .find(|p| {
                 &p.key() == pair_hash
             })
-=======
-    fn pair(&self, k: &HashString) -> Result<Option<Pair>, HolochainError> {
-        let response = self.table_actor.block_on_ask(Protocol::GetPair(k.clone()))?;
-        unwrap_to!(response => Protocol::GetPairResult).clone()
->>>>>>> d96a673f
     }
 
     /// Browse Chain until Pair with entry_hash is found
     fn entry(&self, entry_hash: &HashString) -> Option<Entry> {
         // @TODO - this is a slow way to do a lookup
         // @see https://github.com/holochain/holochain-rust/issues/50
-<<<<<<< HEAD
         let pair = self
                 .iter()
                 // @TODO entry hashes are NOT unique across pairs so k/v lookups can't be 1:1
@@ -337,13 +299,6 @@
             return None;
         };
         Some(pair.unwrap().entry().clone())
-=======
-        Ok(self
-            .iter()
-            // @TODO entry hashes are NOT unique across pairs so k/v lookups can't be 1:1
-            // @see https://github.com/holochain/holochain-rust/issues/145
-            .find(|p| &p.entry().hash() == entry_hash))
->>>>>>> d96a673f
     }
 }
 
@@ -431,44 +386,24 @@
         let p1 = chain
             .push_entry(&entry_a)
             .expect("pushing a valid entry to an exlusively owned chain shouldn't fail");
-<<<<<<< HEAD
         assert_eq!(&entry_a, p1.entry());
         let top_pair = chain.top_pair().expect("should have commited entry");
         assert_eq!(p1, top_pair);
-=======
-        assert_eq!(
-            Some(pair_a),
-            chain.top_pair().expect("could not get top pair a")
-        );
->>>>>>> d96a673f
 
         let p2 = chain
             .push_entry(&entry_b)
             .expect("pushing a valid entry to an exlusively owned chain shouldn't fail");
-<<<<<<< HEAD
         assert_eq!(&entry_b, p2.entry());
         let top_pair = chain.top_pair().expect("should have commited entry");
         assert_eq!(p2, top_pair);
-=======
-        assert_eq!(
-            Some(pair_b),
-            chain.top_pair().expect("could not get top pair b")
-        );
->>>>>>> d96a673f
     }
 
     #[test]
     /// tests that the chain state is consistent across clones
     fn clone_safe() {
-<<<<<<< HEAD
         let c1 = test_chain();
         let mut c2 = c1.clone();
         let test_pair = test_pair();
-=======
-        let chain_1 = test_chain();
-        let mut chain_2 = chain_1.clone();
-        let e = test_entry();
->>>>>>> d96a673f
 
         assert_eq!(
             None,
@@ -483,11 +418,7 @@
                 .expect("could not get top pair for chain 2")
         );
 
-<<<<<<< HEAD
         let pair = c2.push_pair(&test_pair).unwrap();
-=======
-        let pair = chain_2.push_entry(&e).unwrap();
->>>>>>> d96a673f
 
         assert_eq!(
             Some(pair.clone()),
@@ -539,7 +470,6 @@
         );
 
         // chain top, pair entry and headers should all line up after a push
-<<<<<<< HEAD
         let e1 = test_entry_a();
         let p1 = chain
             .push_entry(&e1)
@@ -558,35 +488,6 @@
         assert_eq!(&e2, p2.entry());
         assert_eq!(Some(&p2), chain.top_pair().as_ref());
         assert_eq!(e2.key(), p2.entry().key());
-=======
-        let entry_1 = test_entry_a();
-        let pair_1 = chain
-            .push_entry(&entry_1)
-            .expect("pushing a valid entry to an exlusively owned chain shouldn't fail");
-
-        assert_eq!(
-            Some(&pair_1),
-            chain
-                .top_pair()
-                .expect("could not get top pair for pair 1")
-                .as_ref()
-        );
-        assert_eq!(&entry_1, pair_1.entry());
-        assert_eq!(&entry_1.hash(), pair_1.header().entry_hash());
-
-        // we should be able to do it again
-        let entry_2 = test_entry_b();
-        let pair_2 = chain
-            .push_entry(&entry_2)
-            .expect("pushing a valid entry to an exlusively owned chain shouldn't fail");
-
-        assert_eq!(
-            Some(&pair_2),
-            chain.top_pair().expect("could not get top pair 2").as_ref()
-        );
-        assert_eq!(&entry_2, pair_2.entry());
-        assert_eq!(&entry_2.hash(), pair_2.header().entry_hash());
->>>>>>> d96a673f
     }
 
     #[test]
