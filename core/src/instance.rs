use crate::{
    action::ActionWrapper, context::Context, signal::Signal, state::State, workflows::application,
};
#[cfg(test)]
use crate::{
    network::actions::initialize_network::initialize_network_with_spoofed_dna,
    nucleus::actions::initialize::initialize_application,
};
#[cfg(test)]
use holochain_core_types::cas::content::Address;
use holochain_core_types::{dna::Dna, error::HcResult};
use std::{
    sync::{
        mpsc::{sync_channel, Receiver, Sender, SyncSender},
        Arc, RwLock, RwLockReadGuard,
    },
    thread,
    time::Duration,
};

pub const RECV_DEFAULT_TIMEOUT_MS: Duration = Duration::from_millis(10000);

/// Object representing a Holochain instance, i.e. a running holochain (DNA + DHT + source-chain)
/// Holds the Event loop and processes it with the redux pattern.
#[derive(Clone)]
pub struct Instance {
    /// The object holding the state. Actions go through the store sequentially.
    state: Arc<RwLock<State>>,
    action_channel: Option<SyncSender<ActionWrapper>>,
    observer_channel: Option<SyncSender<Observer>>,
}

/// State Observer that executes a closure everytime the State changes.
pub struct Observer {
    pub ticker: Sender<()>,
}

pub static DISPATCH_WITHOUT_CHANNELS: &str = "dispatch called without channels open";

impl Instance {
    pub fn default_channel_buffer_size() -> usize {
        100
    }

    /// This is initializing and starting the redux action loop and adding channels to dispatch
    /// actions and observers to the context
    pub(in crate::instance) fn inner_setup(&mut self, context: Arc<Context>) -> Arc<Context> {
        let (rx_action, rx_observer) = self.initialize_channels();
        let context = self.initialize_context(context);
        self.start_action_loop(context.clone(), rx_action, rx_observer);
        context
    }

    /// This is calling inner_setup and running the initialization workflow which makes sure that
    /// the chain gets initialized if dna is Some.
    /// If dna is None it is assumed the chain is already initialized, i.e. we are loading a chain.
    pub fn initialize(
        &mut self,
        dna: Option<Dna>,
        context: Arc<Context>,
    ) -> HcResult<Arc<Context>> {
        let context = self.inner_setup(context);
        context.block_on(application::initialize(self, dna, context.clone()))
    }

    /// This function is only needed in tests to create integration tests in which an instance
    /// tries to publish invalid entries.
    /// The DNA needs to be spoofed then so that we can emulate a hacked node that does not
    /// run the right validation checks locally but actually commits and publishes invalid data.
    #[cfg(test)]
    pub fn initialize_with_spoofed_dna(
        &mut self,
        dna: Dna,
        spoofed_dna_address: Address,
        context: Arc<Context>,
    ) -> HcResult<Arc<Context>> {
        let context = self.inner_setup(context);
        context.block_on(
            async {
                await!(initialize_application(dna.clone(), &context))?;
                await!(initialize_network_with_spoofed_dna(
                    spoofed_dna_address,
                    &context
                ))
            },
        )?;
        Ok(context)
    }

    /// Only needed in tests to check that the initialization (and other workflows) fail
    /// with the right error message if no DNA is present.
    #[cfg(test)]
    pub fn initialize_without_dna(&mut self, context: Arc<Context>) -> Arc<Context> {
        self.inner_setup(context)
    }

    // @NB: these three getters smell bad because previously Instance and Context had SyncSenders
    // rather than Option<SyncSenders>, but these would be initialized by default to broken channels
    // which would panic if `send` was called upon them. These `expect`s just bring more visibility to
    // that potential failure mode.
    // @see https://github.com/holochain/holochain-rust/issues/739
    fn action_channel(&self) -> &SyncSender<ActionWrapper> {
        self.action_channel
            .as_ref()
            .expect("Action channel not initialized")
    }

    pub fn observer_channel(&self) -> &SyncSender<Observer> {
        self.observer_channel
            .as_ref()
            .expect("Observer channel not initialized")
    }

    /// Stack an Action in the Event Queue
    ///
    /// # Panics
    ///
    /// Panics if called before `start_action_loop`.
    pub fn dispatch(&mut self, action_wrapper: ActionWrapper) {
        dispatch_action(self.action_channel(), action_wrapper)
    }

    /// Returns recievers for actions and observers that get added to this instance
    fn initialize_channels(&mut self) -> (Receiver<ActionWrapper>, Receiver<Observer>) {
        let (tx_action, rx_action) =
            sync_channel::<ActionWrapper>(Self::default_channel_buffer_size());
        let (tx_observer, rx_observer) =
            sync_channel::<Observer>(Self::default_channel_buffer_size());
        self.action_channel = Some(tx_action.clone());
        self.observer_channel = Some(tx_observer.clone());

        (rx_action, rx_observer)
    }

    pub fn initialize_context(&self, context: Arc<Context>) -> Arc<Context> {
        let mut sub_context = (*context).clone();
        sub_context.set_state(self.state.clone());
        sub_context.action_channel = self.action_channel.clone();
        sub_context.observer_channel = self.observer_channel.clone();
        Arc::new(sub_context)
    }

    /// Start the Event Loop on a separate thread
    pub fn start_action_loop(
        &mut self,
        context: Arc<Context>,
        rx_action: Receiver<ActionWrapper>,
        rx_observer: Receiver<Observer>,
    ) {
        let sync_self = self.clone();
        let sub_context = self.initialize_context(context);

        thread::spawn(move || {
            let mut state_observers: Vec<Observer> = Vec::new();
            for action_wrapper in rx_action {
                state_observers = sync_self.process_action(
                    action_wrapper,
                    state_observers,
                    &rx_observer,
                    &sub_context,
                );
            }
        });
    }

    /// Calls the reducers for an action and calls the observers with the new state
    /// returns the new vector of observers
    pub(crate) fn process_action(
        &self,
        action_wrapper: ActionWrapper,
        mut state_observers: Vec<Observer>,
        rx_observer: &Receiver<Observer>,
        context: &Arc<Context>,
    ) -> Vec<Observer> {
        // Mutate state
        {
            let new_state: State;

            {
                // Only get a read lock first so code in reducers can read state as well
                let state = self
                    .state
                    .read()
                    .expect("owners of the state RwLock shouldn't panic");

                // Create new state by reducing the action on old state
                new_state = state.reduce(context.clone(), action_wrapper.clone());
            }

            // Get write lock
            let mut state = self
                .state
                .write()
                .expect("owners of the state RwLock shouldn't panic");

            // Change the state
            *state = new_state;
        }

        self.maybe_emit_action_signal(context, action_wrapper.clone());

        // Add new observers
        state_observers.extend(rx_observer.try_iter());
        // Tick all observers and remove those that have lost their receiving part
        state_observers
            .into_iter()
            .filter(|observer| observer.ticker.send(()).is_ok())
            .collect()
    }

    /// Given an `Action` that is being processed, decide whether or not it should be
    /// emitted as a `Signal::Internal`, and if so, send it
    fn maybe_emit_action_signal(&self, context: &Arc<Context>, action: ActionWrapper) {
        if let Some(ref tx) = context.signal_tx {
            // @TODO: if needed for performance, could add a filter predicate here
            // to prevent emitting too many unneeded signals
            let signal = Signal::Internal(action);
            tx.send(signal).unwrap_or(())
            // @TODO: once logging is implemented, kick out a warning for SendErrors
        }
    }

    /// Creates a new Instance with no channels set up.
    pub fn new(context: Arc<Context>) -> Self {
        Instance {
            state: Arc::new(RwLock::new(State::new(context))),
            action_channel: None,
            observer_channel: None,
        }
    }

    pub fn from_state(state: State) -> Self {
        Instance {
            state: Arc::new(RwLock::new(state)),
            action_channel: None,
            observer_channel: None,
        }
    }

    pub fn state(&self) -> RwLockReadGuard<State> {
        self.state
            .read()
            .expect("owners of the state RwLock shouldn't panic")
    }
}

/*impl Default for Instance {
    fn default(context:Context) -> Self {
        Self::new(context)
    }
}*/

/// Send Action to Instance's Event Queue and block until it has been processed.
///
/// # Panics
///
/// Panics if the channels passed are disconnected.
pub fn dispatch_action_and_wait(context: Arc<Context>, action_wrapper: ActionWrapper) {
    let tick_rx = context.create_observer();
    dispatch_action(context.action_channel(), action_wrapper.clone());

    loop {
        if context.state().unwrap().history.contains(&action_wrapper) {
            return;
        } else {
            let _ = tick_rx.recv_timeout(Duration::from_millis(10));
        }
    }
}

/// Send Action to the Event Queue
///
/// # Panics
///
/// Panics if the channels passed are disconnected.
pub fn dispatch_action(action_channel: &SyncSender<ActionWrapper>, action_wrapper: ActionWrapper) {
    action_channel
        .send(action_wrapper)
        .expect(DISPATCH_WITHOUT_CHANNELS);
}

#[cfg(test)]
pub mod tests {
    use self::tempfile::tempdir;
    use super::*;
    use crate::{
        action::{tests::test_action_wrapper_commit, Action, ActionWrapper},
        agent::{
            chain_store::ChainStore,
            state::{ActionResponse, AgentState},
        },
        context::{test_memory_network_config, Context},
        logger::{test_logger, TestLogger},
    };
    use holochain_cas_implementations::{cas::file::FilesystemStorage, eav::file::EavFileStorage};
    use holochain_core_types::{
        agent::AgentId,
        cas::content::AddressableContent,
        chain_header::test_chain_header,
        dna::{zome::Zome, Dna},
        entry::{entry_type::EntryType, test_entry},
        json::{JsonString, RawString},
    };
    use tempfile;
    use test_utils;

    use crate::{persister::SimplePersister, state::State};

    use std::{
        sync::{mpsc::channel, Arc, Mutex},
        thread::sleep,
        time::Duration,
    };

    use test_utils::mock_signing::registered_test_agent;

    use holochain_core_types::entry::Entry;

    /// create a test context and TestLogger pair so we can use the logger in assertions
    #[cfg_attr(tarpaulin, skip)]
    pub fn test_context_and_logger(
        agent_name: &str,
        network_name: Option<&str>,
    ) -> (Arc<Context>, Arc<Mutex<TestLogger>>) {
<<<<<<< HEAD
        let agent = registered_test_agent(agent_name);
        let file_storage = Arc::new(RwLock::new(
=======
        let agent = AgentId::generate_fake(agent_name);
        let content_file_storage = Arc::new(RwLock::new(
>>>>>>> 071fbbc9
            FilesystemStorage::new(tempdir().unwrap().path().to_str().unwrap()).unwrap(),
        ));
        let meta_file_storage = Arc::new(RwLock::new(
            EavFileStorage::new(tempdir().unwrap().path().to_str().unwrap().to_string()).unwrap(),
        ));
        let logger = test_logger();
        (
            Arc::new(Context::new(
                agent,
                logger.clone(),
                Arc::new(Mutex::new(SimplePersister::new(
                    content_file_storage.clone(),
                ))),
                content_file_storage.clone(),
                content_file_storage.clone(),
                meta_file_storage,
                test_memory_network_config(network_name),
                None,
                None,
            )),
            logger,
        )
    }

    /// create a test context
    #[cfg_attr(tarpaulin, skip)]
    pub fn test_context(agent_name: &str, network_name: Option<&str>) -> Arc<Context> {
        let (context, _) = test_context_and_logger(agent_name, network_name);
        context
    }

    /// create a test context
    #[cfg_attr(tarpaulin, skip)]
    pub fn test_context_with_channels(
        agent_name: &str,
        action_channel: &SyncSender<ActionWrapper>,
        observer_channel: &SyncSender<Observer>,
        network_name: Option<&str>,
    ) -> Arc<Context> {
        let agent = AgentId::generate_fake(agent_name);
        let logger = test_logger();
        let file_storage = Arc::new(RwLock::new(
            FilesystemStorage::new(tempdir().unwrap().path().to_str().unwrap()).unwrap(),
        ));
        Arc::new(
            Context::new_with_channels(
                agent,
                logger.clone(),
                Arc::new(Mutex::new(SimplePersister::new(file_storage.clone()))),
                Some(action_channel.clone()),
                None,
                Some(observer_channel.clone()),
                file_storage.clone(),
                Arc::new(RwLock::new(
                    EavFileStorage::new(tempdir().unwrap().path().to_str().unwrap().to_string())
                        .unwrap(),
                )),
                test_memory_network_config(network_name),
            )
            .unwrap(),
        )
    }

    #[cfg_attr(tarpaulin, skip)]
    pub fn test_context_with_state(network_name: Option<&str>) -> Arc<Context> {
        let file_storage = Arc::new(RwLock::new(
            FilesystemStorage::new(tempdir().unwrap().path().to_str().unwrap()).unwrap(),
        ));
        let mut context = Context::new(
            registered_test_agent("Florence"),
            test_logger(),
            Arc::new(Mutex::new(SimplePersister::new(file_storage.clone()))),
            file_storage.clone(),
            file_storage.clone(),
            Arc::new(RwLock::new(
                EavFileStorage::new(tempdir().unwrap().path().to_str().unwrap().to_string())
                    .unwrap(),
            )),
            test_memory_network_config(network_name),
            None,
            None,
        );
        let global_state = Arc::new(RwLock::new(State::new(Arc::new(context.clone()))));
        context.set_state(global_state.clone());
        Arc::new(context)
    }

    #[cfg_attr(tarpaulin, skip)]
    pub fn test_context_with_agent_state(network_name: Option<&str>) -> Arc<Context> {
        let file_system =
            FilesystemStorage::new(tempdir().unwrap().path().to_str().unwrap()).unwrap();
        let cas = Arc::new(RwLock::new(file_system.clone()));
        let mut context = Context::new(
            registered_test_agent("Florence"),
            test_logger(),
            Arc::new(Mutex::new(SimplePersister::new(cas.clone()))),
            cas.clone(),
            cas.clone(),
            Arc::new(RwLock::new(
                EavFileStorage::new(tempdir().unwrap().path().to_str().unwrap().to_string())
                    .unwrap(),
            )),
            test_memory_network_config(network_name),
            None,
            None,
        );
        let chain_store = ChainStore::new(cas.clone());
        let chain_header = test_chain_header();
        let agent_state = AgentState::new_with_top_chain_header(chain_store, chain_header);
        let state = State::new_with_agent(Arc::new(context.clone()), Arc::new(agent_state));
        let global_state = Arc::new(RwLock::new(state));
        context.set_state(global_state.clone());
        Arc::new(context)
    }

    #[test]
    fn default_buffer_size_test() {
        assert_eq!(Context::default_channel_buffer_size(), 100);
    }

    #[cfg_attr(tarpaulin, skip)]
    pub fn test_instance(dna: Dna, network_name: Option<&str>) -> Result<Instance, String> {
        test_instance_and_context(dna, network_name).map(|tuple| tuple.0)
    }

    /// create a canonical test instance
    #[cfg_attr(tarpaulin, skip)]
    pub fn test_instance_and_context(
        dna: Dna,
        network_name: Option<&str>,
    ) -> Result<(Instance, Arc<Context>), String> {
        test_instance_and_context_by_name(dna, "jane", network_name)
    }

    /// create a test instance
    #[cfg_attr(tarpaulin, skip)]
    pub fn test_instance_and_context_by_name(
        dna: Dna,
        name: &str,
        network_name: Option<&str>,
    ) -> Result<(Instance, Arc<Context>), String> {
        // Create instance and plug in our DNA
        let context = test_context(name, network_name);
        let mut instance = Instance::new(context.clone());
        let context = instance.initialize(Some(dna.clone()), context.clone())?;

        assert_eq!(instance.state().nucleus().dna(), Some(dna.clone()));
        assert!(instance.state().nucleus().has_initialized());

        /// fair warning... use test_instance_blank() if you want a minimal instance
        assert!(
            !dna.zomes.clone().is_empty(),
            "Empty zomes = No genesis = infinite loops below!"
        );

        // @TODO abstract and DRY this out
        // @see https://github.com/holochain/holochain-rust/issues/195
        while instance
            .state()
            .history
            .iter()
            .find(|aw| match aw.action() {
                Action::InitApplication(_) => true,
                _ => false,
            })
            .is_none()
        {
            println!("Waiting for InitApplication");
            sleep(Duration::from_millis(10))
        }

        while instance
            .state()
            .history
            .iter()
            .find(|aw| match aw.action() {
                Action::Commit((entry, _)) => {
                    assert!(
                        entry.entry_type() == EntryType::AgentId
                            || entry.entry_type() == EntryType::Dna
                    );
                    true
                }
                _ => false,
            })
            .is_none()
        {
            println!("Waiting for Commit for genesis");
            sleep(Duration::from_millis(10))
        }

        while instance
            .state()
            .history
            .iter()
            .find(|aw| match aw.action() {
                Action::ReturnInitializationResult(_) => true,
                _ => false,
            })
            .is_none()
        {
            println!("Waiting for ReturnInitializationResult");
            sleep(Duration::from_millis(10))
        }
        Ok((instance, context))
    }

    /// create a test instance with a blank DNA
    #[cfg_attr(tarpaulin, skip)]
    pub fn test_instance_blank() -> Instance {
        let mut dna = Dna::new();
        dna.zomes.insert("".to_string(), Zome::default());
        dna.uuid = "2297b5bc-ef75-4702-8e15-66e0545f3482".into();
        test_instance(dna, None).expect("Blank instance could not be initialized!")
    }

    #[test]
    /// This tests calling `process_action`
    /// with an action that dispatches no new ones.
    /// It tests that the desired effects do happen
    /// to the state and that no observers or actions
    /// are sent on the passed channels.
    pub fn can_process_action() {
        let netname = Some("can_process_action");
        let mut instance = Instance::new(test_context("jason", netname));
        let context = instance.initialize_context(test_context("jane", netname));
        let (rx_action, rx_observer) = instance.initialize_channels();

        let action_wrapper = test_action_wrapper_commit();
        let new_observers = instance.process_action(
            action_wrapper.clone(),
            Vec::new(), // start with no observers
            &rx_observer,
            &context,
        );

        // test that the get action added no observers or actions
        assert!(new_observers.is_empty());

        let rx_action_is_empty = match rx_action.try_recv() {
            Err(::std::sync::mpsc::TryRecvError::Empty) => true,
            _ => false,
        };
        assert!(rx_action_is_empty);

        let rx_observer_is_empty = match rx_observer.try_recv() {
            Err(::std::sync::mpsc::TryRecvError::Empty) => true,
            _ => false,
        };
        assert!(rx_observer_is_empty);

        // Borrow the state lock
        let state = instance.state();
        // Clone the agent Arc
        let actions = state.agent().actions();
        let response = actions
            .get(&action_wrapper)
            .expect("action and reponse should be added after Get action dispatch");

        assert_eq!(
            response,
            &ActionResponse::Commit(Ok(test_entry().address()))
        );
    }

    #[test]
    /// tests that we can dispatch an action and block until it completes
    fn can_dispatch_and_wait() {
        let netname = Some("can_dispatch_and_wait");
        let mut instance = Instance::new(test_context("jason", netname));
        assert_eq!(instance.state().nucleus().dna(), None);
        assert_eq!(
            instance.state().nucleus().status(),
            crate::nucleus::state::NucleusStatus::New
        );

        let dna = Dna::new();

        let action = ActionWrapper::new(Action::InitApplication(dna.clone()));
        let context = instance.inner_setup(test_context("jane", netname));

        // the initial state is not intialized
        assert_eq!(
            instance.state().nucleus().status(),
            crate::nucleus::state::NucleusStatus::New
        );

        dispatch_action_and_wait(context, action);
        assert_eq!(instance.state().nucleus().dna(), Some(dna));
        assert_eq!(
            instance.state().nucleus().status(),
            crate::nucleus::state::NucleusStatus::Initializing
        );
    }

    #[test]
    /// tests that an unimplemented genesis allows the nucleus to initialize
    /// @TODO is this right? should return unimplemented?
    /// @see https://github.com/holochain/holochain-rust/issues/97
    fn test_missing_genesis() {
        let dna = test_utils::create_test_dna_with_wat("test_zome", "test_cap", None);

        let instance = test_instance(dna, None);

        assert!(instance.is_ok());
        let instance = instance.unwrap();
        assert!(instance.state().nucleus().has_initialized());
    }

    #[test]
    /// tests that a valid genesis allows the nucleus to initialize
    fn test_genesis_ok() {
        let dna = test_utils::create_test_dna_with_wat(
            "test_zome",
            "test_cap",
            Some(
                r#"
            (module
                (memory (;0;) 1)
                (func (export "genesis") (param $p0 i64) (result i64)
                    i64.const 0
                )
                (data (i32.const 0)
                    ""
                )
                (export "memory" (memory 0))
            )
        "#,
            ),
        );

        let maybe_instance = test_instance(dna, None);
        assert!(maybe_instance.is_ok());

        let instance = maybe_instance.unwrap();
        assert!(instance.state().nucleus().has_initialized());
    }

    #[test]
    /// tests that a failed genesis prevents the nucleus from initializing
    fn test_genesis_err() {
        let dna = test_utils::create_test_dna_with_wat(
            "test_zome",
            "test_cap",
            Some(
                r#"
            (module
                (memory (;0;) 1)
                (func (export "genesis") (param $p0 i64) (result i64)
                    i64.const 9
                )
                (data (i32.const 0)
                    "1337.0"
                )
                (export "memory" (memory 0))
            )
        "#,
            ),
        );

        let instance = test_instance(dna, None);
        assert!(instance.is_err());
        assert_eq!(
            instance.err().unwrap(),
            String::from(JsonString::from(RawString::from("Genesis")))
        );
    }

    /// Committing a DnaEntry to source chain should work
    #[test]
    fn can_commit_dna() {
        let netname = Some("can_commit_dna");
        // Create Context, Agent, Dna, and Commit AgentIdEntry Action
        let context = test_context("alex", netname);
        let dna = test_utils::create_test_dna_with_wat("test_zome", "test_cap", None);
        let dna_entry = Entry::Dna(dna);
        let commit_action = ActionWrapper::new(Action::Commit((dna_entry.clone(), None)));

        // Set up instance and process the action
        let instance = Instance::new(test_context("jason", netname));
        let context = instance.initialize_context(context);
        let state_observers: Vec<Observer> = Vec::new();
        let (_, rx_observer) = channel::<Observer>();
        instance.process_action(commit_action, state_observers, &rx_observer, &context);

        // Check if AgentIdEntry is found
        assert_eq!(1, instance.state().history.iter().count());
        instance
            .state()
            .history
            .iter()
            .find(|aw| match aw.action() {
                Action::Commit((entry, _)) => {
                    assert_eq!(entry.entry_type(), EntryType::Dna);
                    assert_eq!(entry.content(), dna_entry.content());
                    true
                }
                _ => false,
            });
    }

    /// Committing an AgentIdEntry to source chain should work
    #[test]
    fn can_commit_agent() {
        let netname = Some("can_commit_agent");
        // Create Context, Agent and Commit AgentIdEntry Action
        let context = test_context("alex", netname);
        let agent_entry = Entry::AgentId(context.agent_id.clone());
        let commit_agent_action = ActionWrapper::new(Action::Commit((agent_entry.clone(), None)));

        // Set up instance and process the action
        let instance = Instance::new(test_context("jason", netname));
        let state_observers: Vec<Observer> = Vec::new();
        let (_, rx_observer) = channel::<Observer>();
        let context = instance.initialize_context(context);
        instance.process_action(commit_agent_action, state_observers, &rx_observer, &context);

        // Check if AgentIdEntry is found
        assert_eq!(1, instance.state().history.iter().count());
        instance
            .state()
            .history
            .iter()
            .find(|aw| match aw.action() {
                Action::Commit((entry, _)) => {
                    assert_eq!(entry.entry_type(), EntryType::AgentId);
                    assert_eq!(entry.content(), agent_entry.content());
                    true
                }
                _ => false,
            });
    }
}<|MERGE_RESOLUTION|>--- conflicted
+++ resolved
@@ -322,13 +322,8 @@
         agent_name: &str,
         network_name: Option<&str>,
     ) -> (Arc<Context>, Arc<Mutex<TestLogger>>) {
-<<<<<<< HEAD
         let agent = registered_test_agent(agent_name);
-        let file_storage = Arc::new(RwLock::new(
-=======
-        let agent = AgentId::generate_fake(agent_name);
         let content_file_storage = Arc::new(RwLock::new(
->>>>>>> 071fbbc9
             FilesystemStorage::new(tempdir().unwrap().path().to_str().unwrap()).unwrap(),
         ));
         let meta_file_storage = Arc::new(RwLock::new(
