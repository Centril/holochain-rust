--- conflicted
+++ resolved
@@ -197,10 +197,6 @@
             *state = new_state;
         }
 
-<<<<<<< HEAD
-=======
-        // context.log(format!("trace/reduce: {:?}", action_wrapper.action()));
->>>>>>> 7195f2bc
         self.maybe_emit_action_signal(context, action_wrapper.clone());
 
         // Add new observers
