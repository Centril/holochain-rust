--- conflicted
+++ resolved
@@ -169,12 +169,8 @@
             *state = new_state;
         }
 
-<<<<<<< HEAD
         // @TODO: add a big fat debug logger here
-        self.maybe_emit_action_signal(action_wrapper.action().clone());
-=======
         self.maybe_emit_action_signal(context, action_wrapper.action().clone());
->>>>>>> ef1888cc
 
         // Add new observers
         state_observers.extend(rx_observer.try_iter());
