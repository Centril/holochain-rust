//use error::HolochainError;
use action::ActionWrapper;
use context::Context;
use state::State;
use std::{
    sync::{
        mpsc::{channel, Sender},
        Arc, RwLock, RwLockReadGuard,
    },
    thread,
};

pub const REDUX_DEFAULT_TIMEOUT_MS: u64 = 2000;

/// Object representing a Holochain app instance.
/// Holds the Event loop and processes it with the redux state model.
#[derive(Clone)]
pub struct Instance {
    state: Arc<RwLock<State>>,
    action_channel: Sender<ActionWrapper>,
    observer_channel: Sender<Observer>,
}

type ClosureType = Box<FnMut(&State) -> bool + Send>;

/// State Observer that executes a closure everytime the State changes.
pub struct Observer {
    pub sensor: ClosureType,
}

pub static DISPATCH_WITHOUT_CHANNELS: &str = "dispatch called without channels open";

impl Instance {
    /// get a clone of the action channel
    pub fn action_channel(&self) -> Sender<ActionWrapper> {
        self.action_channel.clone()
    }

    /// get a clone of the observer channel
    pub fn observer_channel(&self) -> Sender<Observer> {
        self.observer_channel.clone()
    }

    /// Stack an Action in the Event Queue
    ///
    /// # Panics
    ///
    /// Panics if called before `start_action_loop`.
    pub fn dispatch(&mut self, action_wrapper: ActionWrapper) {
        dispatch_action(&self.action_channel, action_wrapper)
    }

    /// Stack an Action in the Event Queue and block until is has been processed.
    ///
    /// # Panics
    ///
    /// Panics if called before `start_action_loop`.
    pub fn dispatch_and_wait(&mut self, action_wrapper: ActionWrapper) {
        dispatch_action_and_wait(&self.action_channel, &self.observer_channel, action_wrapper);
    }

    /// Stack an action in the Event Queue and create an Observer on it with the specified closure
    ///
    /// # Panics
    ///
    /// Panics if called before `start_action_loop`.
    pub fn dispatch_with_observer<F>(&mut self, action_wrapper: ActionWrapper, closure: F)
    where
        F: 'static + FnMut(&State) -> bool + Send,
    {
        dispatch_action_with_observer(
            &self.action_channel,
            &self.observer_channel,
            action_wrapper,
            closure,
        )
    }

    /// Returns recievers for actions and observers that get added to this instance
    fn initialize_channels(&mut self) -> (Receiver<ActionWrapper>, Receiver<Observer>) {
        let (tx_action, rx_action) = channel::<ActionWrapper>();
        let (tx_observer, rx_observer) = channel::<Observer>();
        self.action_channel = tx_action.clone();
        self.observer_channel = tx_observer.clone();

<<<<<<< HEAD
        (rx_action, rx_observer)
    }

    /// Start the Event Loop on a seperate thread
    pub fn start_action_loop(&mut self, context: Arc<Context>) {
        let (rx_action, rx_observer) = self.initialize_channels();

        let sync_self = self.clone();
=======
        let state_mutex = Arc::clone(&self.state);
>>>>>>> 4eb56aca

        thread::spawn(move || {
            let mut state_observers: Vec<Observer> = Vec::new();

            // @TODO this should all be callable outside the loop so that deterministic tests that
            // don't rely on time can be written
            // @see https://github.com/holochain/holochain-rust/issues/169
<<<<<<< HEAD
            loop {
                match rx_action.recv_timeout(Duration::from_millis(REDUX_LOOP_TIMEOUT_MS)) {
                    Ok(action_wrapper) => {
                        state_observers = sync_self.process_action(
                            action_wrapper,
                            state_observers,
                            &rx_observer,
                            &context,
                        );
=======
            for action_wrapper in rx_action {
                // Mutate state
                {
                    let mut state = state_mutex
                        .write()
                        .expect("owners of the state RwLock shouldn't panic");
                    *state = state.reduce(
                        Arc::clone(&context),
                        action_wrapper,
                        &tx_action,
                        &tx_observer,
                    );
                }

                // Add new observers
                state_observers.extend(rx_observer.try_iter());

                // Run all observer closures
                {
                    let state = state_mutex
                        .read()
                        .expect("owners of the state RwLock shouldn't panic");
                    let mut i = 0;
                    while i != state_observers.len() {
                        if (&mut state_observers[i].sensor)(&state) {
                            state_observers.remove(i);
                        } else {
                            i += 1;
                        }
>>>>>>> 4eb56aca
                    }
                }
            }
        });
    }

<<<<<<< HEAD
    /// Calls the reducers for an action and calls the observers with the new state
    /// returns the new vector of observers
    fn process_action(
        &self,
        action_wrapper: ActionWrapper,
        mut state_observers: Vec<Box<Observer>>,
        rx_observer: &Receiver<Observer>,
        context: &Arc<Context>,
    ) -> Vec<Box<Observer>> {
        // Mutate state
        {
            let mut state = self.state.write().unwrap();
            *state = state.reduce(
                context.clone(),
                action_wrapper,
                &self.action_channel,
                &self.observer_channel,
            );
        }

        // Add new observers
        // this must happen after reducing because reducers can add observers.
        while let Ok(observer) = rx_observer.try_recv() {
            state_observers.push(Box::new(observer));
        }

        // Run all observer closures
        {
            let state = self.state.read().unwrap();
            state_observers
                .into_iter()
                .map(|mut observer| {
                    observer.check(&state);
                    observer
                })
                .filter(|observer| !observer.done)
                .collect::<Vec<_>>()
        }
    }

=======
    /// Creates a new Instance with disconnected channels.
>>>>>>> 4eb56aca
    pub fn new() -> Self {
        let (tx_action, _) = channel();
        let (tx_observer, _) = channel();
        Instance {
            state: Arc::new(RwLock::new(State::new())),
            action_channel: tx_action,
            observer_channel: tx_observer,
        }
    }

    pub fn state(&self) -> RwLockReadGuard<State> {
        self.state
            .read()
            .expect("owners of the state RwLock shouldn't panic")
    }
}

impl Default for Instance {
    fn default() -> Self {
        Self::new()
    }
}

/// Send Action to Instance's Event Queue and block until is has been processed.
///
/// # Panics
///
/// Panics if the channels passed are disconnected.
pub fn dispatch_action_and_wait(
    action_channel: &Sender<ActionWrapper>,
    observer_channel: &Sender<Observer>,
    action_wrapper: ActionWrapper,
) {
    // Create blocking channel
    let (sender, receiver) = channel::<()>();

    // Create blocking observer
    let observer_action_wrapper = action_wrapper.clone();
    let closure = move |state: &State| {
        if state.history.contains(&observer_action_wrapper) {
            sender
                .send(())
                // the channel stays connected until the first message has been sent
                // if this fails that means that it was called after having returned done=true
                .expect("observer called after done");
            true
        } else {
            false
        }
    };

    dispatch_action_with_observer(&action_channel, &observer_channel, action_wrapper, closure);

    // Block until Observer has sensed the completion of the Action
    receiver.recv().expect(DISPATCH_WITHOUT_CHANNELS);
}

/// Send Action to the Event Queue and create an Observer for it with the specified closure
///
/// # Panics
///
/// Panics if the channels passed are disconnected.
pub fn dispatch_action_with_observer<F>(
    action_channel: &Sender<ActionWrapper>,
    observer_channel: &Sender<Observer>,
    action_wrapper: ActionWrapper,
    closure: F,
) where
    F: 'static + FnMut(&State) -> bool + Send,
{
    let observer = Observer {
        sensor: Box::new(closure),
    };

    observer_channel
        .send(observer)
        .expect(DISPATCH_WITHOUT_CHANNELS);
    dispatch_action(action_channel, action_wrapper);
}

/// Send Action to the Event Queue
///
/// # Panics
///
/// Panics if the channels passed are disconnected.
pub fn dispatch_action(action_channel: &Sender<ActionWrapper>, action_wrapper: ActionWrapper) {
    action_channel
        .send(action_wrapper)
        .expect(DISPATCH_WITHOUT_CHANNELS);
}

#[cfg(test)]
pub mod tests {
    extern crate test_utils;
    use super::Instance;
    use action::{tests::test_action_wrapper_get, Action, ActionWrapper};
    use agent::state::tests::test_action_response_get;
    use context::Context;
    use holochain_agent::Agent;
    use holochain_dna::{zome::Zome, Dna};
    use logger::Logger;
    use nucleus::ribosome::{callback::Callback, Defn};
    use persister::SimplePersister;
    use state::State;
    use std::{
        sync::{mpsc::channel, Arc, Mutex},
        thread::sleep,
        time::Duration,
    };

    #[derive(Clone, Debug)]
    pub struct TestLogger {
        pub log: Vec<String>,
    }

    impl Logger for TestLogger {
        fn log(&mut self, msg: String) {
            self.log.push(msg);
        }
    }

    /// create a test logger
    pub fn test_logger() -> Arc<Mutex<TestLogger>> {
        Arc::new(Mutex::new(TestLogger { log: Vec::new() }))
    }

    /// create a test context and TestLogger pair so we can use the logger in assertions
    pub fn test_context_and_logger(agent_name: &str) -> (Arc<Context>, Arc<Mutex<TestLogger>>) {
        let agent = Agent::from_string(agent_name.to_string());
        let logger = test_logger();
        (
            Arc::new(Context {
                agent,
                logger: logger.clone(),
                persister: Arc::new(Mutex::new(SimplePersister::new())),
            }),
            logger,
        )
    }

    /// create a test context
    pub fn test_context(agent_name: &str) -> Arc<Context> {
        let (context, _) = test_context_and_logger(agent_name);
        context
    }

    /// create a test instance
    pub fn test_instance(dna: Dna) -> Instance {
        // Create instance and plug in our DNA
        let mut instance = Instance::new();
        instance.start_action_loop(test_context("jane"));

        let action_wrapper = ActionWrapper::new(Action::InitApplication(dna.clone()));
        instance.dispatch_and_wait(action_wrapper);

        assert_eq!(instance.state().nucleus().dna(), Some(dna.clone()));

        /// fair warning... use test_instance_blank() if you want a minimal instance
        assert!(
            !dna.zomes.clone().is_empty(),
            "Empty zomes = No genesis = infinite loops below!"
        );

        // @TODO abstract and DRY this out
        // @see https://github.com/holochain/holochain-rust/issues/195
        while instance
            .state()
            .history
            .iter()
            .find(|aw| match aw.action() {
                Action::InitApplication(_) => true,
                _ => false,
            })
            .is_none()
        {
            println!("Waiting for InitApplication");
            sleep(Duration::from_millis(10))
        }

        while instance
            .state()
            .history
            .iter()
            .find(|aw| match aw.action() {
                Action::ExecuteZomeFunction(_) => true,
                _ => false,
            })
            .is_none()
        {
            println!("Waiting for ExecuteZomeFunction for genesis");
            sleep(Duration::from_millis(10))
        }

        while instance
            .state()
            .history
            .iter()
            .find(|aw| match aw.action() {
                Action::ReturnZomeFunctionResult(_) => true,
                _ => false,
            })
            .is_none()
        {
            println!("Waiting for ReturnZomeFunctionResult from genesis");
            sleep(Duration::from_millis(10))
        }

        while instance
            .state()
            .history
            .iter()
            .find(|aw| match aw.action() {
                Action::ReturnInitializationResult(_) => true,
                _ => false,
            })
            .is_none()
        {
            println!("Waiting for ReturnInitializationResult");
            sleep(Duration::from_millis(10))
        }

        instance
    }

    #[test]
    /// This tests calling `process_action`
    /// with an action that dispatches no new ones.
    /// It tests that the desired effects do happen
    /// to the state and that no observers or actions
    /// are sent on the passed channels.
    pub fn can_process_action() {
        let mut instance = Instance::new();

        let context = test_context("jane");
        let (rx_action, rx_observer) = instance.initialize_channels();

        let aw = test_action_wrapper_get();
        let new_observers = instance.process_action(
            aw.clone(),
            Vec::new(), // start with no observers
            &rx_observer,
            &context,
        );

        // test that the get action added no observers or actions
        assert!(new_observers.is_empty());

        let rx_action_is_empty = match rx_action.try_recv() {
            Err(::std::sync::mpsc::TryRecvError::Empty) => true,
            _ => false,
        };
        assert!(rx_action_is_empty);

        let rx_observer_is_empty = match rx_observer.try_recv() {
            Err(::std::sync::mpsc::TryRecvError::Empty) => true,
            _ => false,
        };
        assert!(rx_observer_is_empty);

        // Borrow the state lock
        let state = instance.state();
        // Clone the agent Arc
        let actions = state.agent().actions();
        let response = actions
            .get(&aw)
            .expect("action and reponse should be added after Get action dispatch");

        assert_eq!(response, &test_action_response_get());
    }

    /// create a test instance with a blank DNA
    pub fn test_instance_blank() -> Instance {
        let mut dna = Dna::new();
        dna.zomes.push(Zome::default());
        test_instance(dna)
    }

    #[test]
    /// This test shows how to call dispatch with a closure that should run
    /// when the action results in a state change.  Note that the observer closure
    /// needs to return a boolean to indicate that it has successfully observed what
    /// it intends to observe.  It will keep getting called as the state changes until
    /// it returns true.
    /// Note also that for this test we create a channel to send something (in this case
    /// the dna) back over, just so that the test will block until the closure is successfully
    /// run and the assert will actually run.  If we put the assert inside the closure
    /// the test thread could complete before the closure was called.
    fn can_dispatch_with_observer() {
        let mut instance = Instance::new();
        instance.start_action_loop(test_context("jane"));

        let dna = Dna::new();
        let (sender, receiver) = channel();
        instance.dispatch_with_observer(
            ActionWrapper::new(Action::InitApplication(dna.clone())),
            move |state: &State| match state.nucleus().dna() {
                Some(dna) => {
                    sender
                        .send(dna)
                        // the channel stays connected until the first message has been sent
                        // if this fails that means that it was called after having returned done=true
                        .expect("observer called after done");
                    true
                }
                None => false,
            },
        );

        let stored_dna = receiver.recv().expect("observer dropped before done");

        assert_eq!(dna, stored_dna);
    }

    #[test]
    /// tests that we can dispatch an action and block until it completes
    fn can_dispatch_and_wait() {
        let mut instance = Instance::new();
        assert_eq!(instance.state().nucleus().dna(), None);
        assert_eq!(
            instance.state().nucleus().status(),
            ::nucleus::state::NucleusStatus::New
        );

        let dna = Dna::new();

        let action = ActionWrapper::new(Action::InitApplication(dna.clone()));
        instance.start_action_loop(test_context("jane"));

        // the initial state is not intialized
        assert!(instance.state().nucleus().has_initialized() == false);

        instance.dispatch_and_wait(action);
        assert_eq!(instance.state().nucleus().dna(), Some(dna));

        // Wait for Init to finish
        // @TODO don't use history length in tests
        // @see https://github.com/holochain/holochain-rust/issues/195
        while instance.state().history.len() < 2 {
            // @TODO don't use history length in tests
            // @see https://github.com/holochain/holochain-rust/issues/195
            println!("Waiting... {}", instance.state().history.len());
            sleep(Duration::from_millis(10));
        }
        assert!(instance.state().nucleus().has_initialized());
    }

    #[test]
    /// tests that an unimplemented genesis allows the nucleus to initialize
    /// @TODO is this right? should return unimplemented?
    /// @see https://github.com/holochain/holochain-rust/issues/97
    fn test_missing_genesis() {
        let mut dna = test_utils::create_test_dna_with_wat("test_zome", "test_cap", None);
        dna.zomes[0].capabilities[0].name = Callback::Genesis.capability().as_str().to_string();

        let instance = test_instance(dna);

        // @TODO don't use history length in tests
        // @see https://github.com/holochain/holochain-rust/issues/195
        assert_eq!(instance.state().history.len(), 4);
        assert!(instance.state().nucleus().has_initialized());
    }

    #[test]
    /// tests that a valid genesis allows the nucleus to initialize
    fn test_genesis_ok() {
        let dna = test_utils::create_test_dna_with_wat(
            "test_zome",
            Callback::Genesis.capability().as_str(),
            Some(
                r#"
            (module
                (memory (;0;) 17)
                (func (export "genesis_dispatch") (param $p0 i32) (result i32)
                    i32.const 0
                )
                (data (i32.const 0)
                    ""
                )
                (export "memory" (memory 0))
            )
        "#,
            ),
        );

        let instance = test_instance(dna);

        // @TODO don't use history length in tests
        // @see https://github.com/holochain/holochain-rust/issues/195
        assert_eq!(instance.state().history.len(), 4);
        assert!(instance.state().nucleus().has_initialized());
    }

    #[test]
    /// tests that a failed genesis prevents the nucleus from initializing
    fn test_genesis_err() {
        let dna = test_utils::create_test_dna_with_wat(
            "test_zome",
            Callback::Genesis.capability().as_str(),
            Some(
                r#"
            (module
                (memory (;0;) 17)
                (func (export "genesis_dispatch") (param $p0 i32) (result i32)
                    i32.const 4
                )
                (data (i32.const 0)
                    "1337"
                )
                (export "memory" (memory 0))
            )
        "#,
            ),
        );

        let instance = test_instance(dna);

        // @TODO don't use history length in tests
        // @see https://github.com/holochain/holochain-rust/issues/195
        assert_eq!(instance.state().history.len(), 4);
        assert!(instance.state().nucleus().has_initialized() == false);
    }
}<|MERGE_RESOLUTION|>--- conflicted
+++ resolved
@@ -4,7 +4,7 @@
 use state::State;
 use std::{
     sync::{
-        mpsc::{channel, Sender},
+        mpsc::{channel, Sender, Receiver},
         Arc, RwLock, RwLockReadGuard,
     },
     thread,
@@ -83,7 +83,6 @@
         self.action_channel = tx_action.clone();
         self.observer_channel = tx_observer.clone();
 
-<<<<<<< HEAD
         (rx_action, rx_observer)
     }
 
@@ -92,9 +91,6 @@
         let (rx_action, rx_observer) = self.initialize_channels();
 
         let sync_self = self.clone();
-=======
-        let state_mutex = Arc::clone(&self.state);
->>>>>>> 4eb56aca
 
         thread::spawn(move || {
             let mut state_observers: Vec<Observer> = Vec::new();
@@ -102,66 +98,31 @@
             // @TODO this should all be callable outside the loop so that deterministic tests that
             // don't rely on time can be written
             // @see https://github.com/holochain/holochain-rust/issues/169
-<<<<<<< HEAD
-            loop {
-                match rx_action.recv_timeout(Duration::from_millis(REDUX_LOOP_TIMEOUT_MS)) {
-                    Ok(action_wrapper) => {
-                        state_observers = sync_self.process_action(
-                            action_wrapper,
-                            state_observers,
-                            &rx_observer,
-                            &context,
-                        );
-=======
             for action_wrapper in rx_action {
-                // Mutate state
-                {
-                    let mut state = state_mutex
-                        .write()
-                        .expect("owners of the state RwLock shouldn't panic");
-                    *state = state.reduce(
-                        Arc::clone(&context),
-                        action_wrapper,
-                        &tx_action,
-                        &tx_observer,
-                    );
-                }
-
-                // Add new observers
-                state_observers.extend(rx_observer.try_iter());
-
-                // Run all observer closures
-                {
-                    let state = state_mutex
-                        .read()
-                        .expect("owners of the state RwLock shouldn't panic");
-                    let mut i = 0;
-                    while i != state_observers.len() {
-                        if (&mut state_observers[i].sensor)(&state) {
-                            state_observers.remove(i);
-                        } else {
-                            i += 1;
-                        }
->>>>>>> 4eb56aca
-                    }
-                }
+                state_observers = sync_self.process_action(
+                    action_wrapper,
+                    state_observers,
+                    &rx_observer,
+                    &context,
+                );
             }
         });
     }
 
-<<<<<<< HEAD
     /// Calls the reducers for an action and calls the observers with the new state
     /// returns the new vector of observers
     fn process_action(
         &self,
         action_wrapper: ActionWrapper,
-        mut state_observers: Vec<Box<Observer>>,
+        mut state_observers: Vec<Observer>,
         rx_observer: &Receiver<Observer>,
         context: &Arc<Context>,
-    ) -> Vec<Box<Observer>> {
+    ) -> Vec<Observer> {
         // Mutate state
         {
-            let mut state = self.state.write().unwrap();
+            let mut state = self.state
+                .write()
+                .expect("owners of the state RwLock shouldn't panic");
             *state = state.reduce(
                 context.clone(),
                 action_wrapper,
@@ -171,28 +132,26 @@
         }
 
         // Add new observers
-        // this must happen after reducing because reducers can add observers.
-        while let Ok(observer) = rx_observer.try_recv() {
-            state_observers.push(Box::new(observer));
-        }
+        state_observers.extend(rx_observer.try_iter());
 
         // Run all observer closures
         {
-            let state = self.state.read().unwrap();
-            state_observers
-                .into_iter()
-                .map(|mut observer| {
-                    observer.check(&state);
-                    observer
-                })
-                .filter(|observer| !observer.done)
-                .collect::<Vec<_>>()
-        }
-    }
-
-=======
+            let state = self.state
+                .read()
+                .expect("owners of the state RwLock shouldn't panic");
+            let mut i = 0;
+            while i != state_observers.len() {
+                if (&mut state_observers[i].sensor)(&state) {
+                    state_observers.remove(i);
+                } else {
+                    i += 1;
+                }
+            }
+        }
+        state_observers
+    }
+
     /// Creates a new Instance with disconnected channels.
->>>>>>> 4eb56aca
     pub fn new() -> Self {
         let (tx_action, _) = channel();
         let (tx_observer, _) = channel();
