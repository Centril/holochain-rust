--- conflicted
+++ resolved
@@ -212,12 +212,9 @@
             *state = new_state;
         }
 
-<<<<<<< HEAD
         context.log(format!("trace/reduce: {:?}", action_wrapper.action()));
 
-=======
         self.save();
->>>>>>> 5c445dbb
         self.maybe_emit_action_signal(context, action_wrapper.clone());
 
         // Add new observers
