use crate::{
    action::{Action, ActionWrapper},
    consistency::ConsistencyModel,
    context::Context,
    network,
    persister::Persister,
    scheduled_jobs,
    signal::Signal,
    state::{State, StateWrapper},
    workflows::application,
};
#[cfg(test)]
use crate::{
    network::actions::initialize_network::initialize_network_with_spoofed_dna,
    nucleus::actions::initialize::initialize_chain,
};
use clokwerk::{ScheduleHandle, Scheduler, TimeUnits};
use crossbeam_channel::{unbounded, Receiver, Sender};
use holochain_core_types::{
    dna::Dna,
    error::{HcResult, HolochainError},
    ugly::lax_send_sync,
};
#[cfg(test)]
use holochain_persistence_api::cas::content::Address;
use snowflake::ProcessUniqueId;
use std::{
    sync::{Arc, Mutex, RwLock, RwLockReadGuard},
    thread,
    time::Duration,
};
use std::sync::atomic::Ordering::Relaxed;

pub const RECV_DEFAULT_TIMEOUT_MS: Duration = Duration::from_millis(10000);

/// Object representing a Holochain instance, i.e. a running holochain (DNA + DHT + source-chain)
/// Holds the Event loop and processes it with the redux pattern.
#[derive(Clone)]
pub struct Instance {
    /// The object holding the state. Actions go through the store sequentially.
    state: Arc<RwLock<StateWrapper>>,
    action_channel: Option<Sender<ActionWrapper>>,
    observer_channel: Option<Sender<Observer>>,
    scheduler_handle: Option<Arc<ScheduleHandle>>,
    persister: Option<Arc<Mutex<dyn Persister>>>,
    consistency_model: ConsistencyModel,
    kill_switch: Option<Sender<()>>,
}

/// State Observer that executes a closure everytime the State changes.
pub struct Observer {
    pub ticker: Sender<()>,
}

pub static DISPATCH_WITHOUT_CHANNELS: &str = "dispatch called without channels open";

impl Instance {
    /// This is initializing and starting the redux action loop and adding channels to dispatch
    /// actions and observers to the context
    pub(in crate::instance) fn inner_setup(&mut self, context: Arc<Context>) -> Arc<Context> {
        let (rx_action, rx_observer) = self.initialize_channels();
        let context = self.initialize_context(context);
        let mut scheduler = Scheduler::new();
        scheduler
            .every(10.seconds())
            .run(scheduled_jobs::create_callback(context.clone()));
        self.scheduler_handle = Some(Arc::new(
            scheduler.watch_thread(Duration::from_millis(1000)),
        ));

        self.persister = Some(context.persister.clone());

        self.start_action_loop(context.clone(), rx_action, rx_observer);

        context
    }

    /// This is calling inner_setup and running the initialization workflow which makes sure that
    /// the chain gets initialized if dna is Some.
    /// If dna is None it is assumed the chain is already initialized, i.e. we are loading a chain.
    pub fn initialize(
        &mut self,
        dna: Option<Dna>,
        context: Arc<Context>,
    ) -> HcResult<Arc<Context>> {
        let context = self.inner_setup(context);
        context.block_on(application::initialize(self, dna, context.clone()))
    }

    /// This function is only needed in tests to create integration tests in which an instance
    /// tries to publish invalid entries.
    /// The DNA needs to be spoofed then so that we can emulate a hacked node that does not
    /// run the right validation checks locally but actually commits and publishes invalid data.
    #[cfg(test)]
    pub fn initialize_with_spoofed_dna(
        &mut self,
        dna: Dna,
        spoofed_dna_address: Address,
        context: Arc<Context>,
    ) -> HcResult<Arc<Context>> {
        let context = self.inner_setup(context);
        context.block_on(
            async {
                await!(initialize_chain(dna.clone(), &context))?;
                await!(initialize_network_with_spoofed_dna(
                    spoofed_dna_address,
                    &context
                ))
            },
        )?;
        Ok(context)
    }

    /// Only needed in tests to check that the initialization (and other workflows) fail
    /// with the right error message if no DNA is present.
    #[cfg(test)]
    pub fn initialize_without_dna(&mut self, context: Arc<Context>) -> Arc<Context> {
        self.inner_setup(context)
    }

    // @NB: these three getters smell bad because previously Instance and Context had SyncSenders
    // rather than Option<SyncSenders>, but these would be initialized by default to broken channels
    // which would panic if `send` was called upon them. These `expect`s just bring more visibility to
    // that potential failure mode.
    // @see https://github.com/holochain/holochain-rust/issues/739
    fn action_channel(&self) -> &Sender<ActionWrapper> {
        self.action_channel
            .as_ref()
            .expect("Action channel not initialized")
    }

    pub fn observer_channel(&self) -> &Sender<Observer> {
        self.observer_channel
            .as_ref()
            .expect("Observer channel not initialized")
    }

    /// Stack an Action in the Event Queue
    ///
    /// # Panics
    ///
    /// Panics if called before `start_action_loop`.
    pub fn dispatch(&mut self, action_wrapper: ActionWrapper) {
        dispatch_action(self.action_channel(), action_wrapper)
    }

    /// Returns recievers for actions and observers that get added to this instance
    fn initialize_channels(&mut self) -> (Receiver<ActionWrapper>, Receiver<Observer>) {
        let (tx_action, rx_action) = unbounded::<ActionWrapper>();
        let (tx_observer, rx_observer) = unbounded::<Observer>();
        self.action_channel = Some(tx_action.clone());
        self.observer_channel = Some(tx_observer.clone());

        (rx_action, rx_observer)
    }

    pub fn initialize_context(&self, context: Arc<Context>) -> Arc<Context> {
        let mut sub_context = (*context).clone();
        sub_context.set_state(self.state.clone());
        sub_context.action_channel = self.action_channel.clone();
        sub_context.observer_channel = self.observer_channel.clone();
        Arc::new(sub_context)
    }

    /// Start the Event Loop on a separate thread
    pub fn start_action_loop(
        &mut self,
        context: Arc<Context>,
        rx_action: Receiver<ActionWrapper>,
        rx_observer: Receiver<Observer>,
    ) {
        self.stop_action_loop();

        let mut sync_self = self.clone();
        let sub_context = self.initialize_context(context);

        let (kill_sender, kill_receiver) = crossbeam_channel::unbounded();
        self.kill_switch = Some(kill_sender);
        let instance_is_alive = sub_context.instance_is_alive.clone();
        (*instance_is_alive.lock().unwrap()) = true;
        let _ = thread::Builder::new()
            .name(format!(
                "action_loop/{}",
                ProcessUniqueId::new().to_string()
            ))
            .spawn(move || {
                let mut state_observers: Vec<Observer> = Vec::new();
                while kill_receiver.try_recv().is_err() {
                    if let Ok(action_wrapper) = rx_action.recv_timeout(Duration::from_secs(1)) {
                        // Ping can happen often, and should be as lightweight as possible
                        if *action_wrapper.action() != Action::Ping {
                            state_observers = sync_self.process_action(
                                &action_wrapper,
                                state_observers,
                                &rx_observer,
                                &sub_context,
                            );
                            sync_self.emit_signals(&sub_context, &action_wrapper);
                        }
                    }
                }
                instance_is_alive.store(false, Relaxed);
            });
    }

    pub fn stop_action_loop(&self) {
        if let Some(ref kill_switch) = self.kill_switch {
            let _ = kill_switch.send(());
        }
    }

    /// Calls the reducers for an action and calls the observers with the new state
    /// returns the new vector of observers
    pub(crate) fn process_action(
        &self,
        action_wrapper: &ActionWrapper,
        mut state_observers: Vec<Observer>,
        rx_observer: &Receiver<Observer>,
        context: &Arc<Context>,
    ) -> Vec<Observer> {
        // Mutate state
        {
            let new_state: StateWrapper;

            {
                // Only get a read lock first so code in reducers can read state as well
                let state = self
                    .state
                    .read()
                    .expect("owners of the state RwLock shouldn't panic");

                // Create new state by reducing the action on old state
                new_state = state.reduce(action_wrapper.clone());
            }

            // Get write lock
            let mut state = self
                .state
                .write()
                .expect("owners of the state RwLock shouldn't panic");

            // Change the state
            *state = new_state;
        }

        if let Err(e) = self.save() {
            log_error!(
                context,
                "instance/process_action: could not save state: {:?}",
                e
            );
        } else {
            log_trace!(
                context,
                "reduce/process_actions: reducing {:?}",
                action_wrapper
            );
        }

        // Add new observers
        state_observers.extend(rx_observer.try_iter());
        // Tick all observers and remove those that have lost their receiving part
        state_observers
            .into_iter()
            .filter(|observer| observer.ticker.send(()).is_ok())
            .collect()
    }

    pub(crate) fn emit_signals(&mut self, context: &Context, action_wrapper: &ActionWrapper) {
        if let Some(tx) = context.signal_tx() {
            // @TODO: if needed for performance, could add a filter predicate here
            // to prevent emitting too many unneeded signals
            let trace_signal = Signal::Trace(action_wrapper.clone());
            tx.send(trace_signal).unwrap_or_else(|e| {
                log_warn!(
                    context,
                    "reduce: Signal channel is closed! No signals can be sent ({:?}).",
                    e
                );
            });

            if let Some(signal) = self.consistency_model
                .process_action(action_wrapper.action())
<<<<<<< HEAD
            {
                tx.send(Signal::Consistency(signal)).unwrap_or_else(|e| {
                    context.log(format!(
                        "warn/reduce: Signal channel is closed! No signals can be sent ({:?}).",
                        e
                    ));
=======
                .map(|signal| {
                    tx.send(Signal::Consistency(signal.into()))
                        .unwrap_or_else(|e| {
                            log_warn!(
                                context,
                                "reduce: Signal channel is closed! No signals can be sent ({:?}).",
                                e
                            );
                        });
>>>>>>> c9f9fec4
                });
            }

        }
    }

    /// Creates a new Instance with no channels set up.
    pub fn new(context: Arc<Context>) -> Self {
        Instance {
            state: Arc::new(RwLock::new(StateWrapper::new(context.clone()))),
            action_channel: None,
            observer_channel: None,
            scheduler_handle: None,
            persister: None,
            consistency_model: ConsistencyModel::new(context.clone()),
            kill_switch: None,
        }
    }

    pub fn from_state(state: State, context: Arc<Context>) -> Self {
        Instance {
            state: Arc::new(RwLock::new(StateWrapper::from(state))),
            action_channel: None,
            observer_channel: None,
            scheduler_handle: None,
            persister: None,
            consistency_model: ConsistencyModel::new(context.clone()),
            kill_switch: None,
        }
    }

    pub fn state(&self) -> RwLockReadGuard<StateWrapper> {
        self.state
            .read()
            .expect("owners of the state RwLock shouldn't panic")
    }

    pub fn save(&self) -> HcResult<()> {
        self.persister
            .as_ref()
            .ok_or_else(||HolochainError::new(
                "Instance::save() called without persister set.",
            ))?
            .try_lock()
            .map_err(|_| HolochainError::new("Could not get lock on persister"))?
            .save(&self.state())
    }

    #[allow(clippy::needless_lifetimes)]
    pub async fn shutdown_network(&self) -> HcResult<()> {
        await!(network::actions::shutdown::shutdown(
            self.state.clone(),
            self.action_channel.as_ref().unwrap().clone(),
        ))
    }
}

impl Drop for Instance {
    fn drop(&mut self) {
        let _ = self.shutdown_network();
        self.stop_action_loop();
        self.state.write().unwrap().drop_inner_state();
    }
}

/*impl Default for Instance {
    fn default(context:Context) -> Self {
        Self::new(context)
    }
}*/

/// Send Action to Instance's Event Queue and block until it has been processed.
///
/// # Panics
///
/// Panics if the channels passed are disconnected.
pub fn dispatch_action_and_wait(context: Arc<Context>, action_wrapper: ActionWrapper) {
    let tick_rx = context.create_observer();
    dispatch_action(context.action_channel(), action_wrapper.clone());

    loop {
        if context.state().unwrap().history().contains(&action_wrapper) {
            return;
        } else {
            let _ = tick_rx.recv_timeout(Duration::from_millis(10));
        }
    }
}

/// Send Action to the Event Queue
///
/// # Panics
///
/// Panics if the channels passed are disconnected.
pub fn dispatch_action(action_channel: &Sender<ActionWrapper>, action_wrapper: ActionWrapper) {
    lax_send_sync(action_channel.clone(), action_wrapper, "dispatch_action");
}

#[cfg(test)]
pub mod tests {
    use self::tempfile::tempdir;
    use super::*;
    use crate::{
        action::{tests::test_action_wrapper_commit, Action, ActionWrapper},
        agent::{
            chain_store::ChainStore,
            state::{ActionResponse, AgentState},
        },
        context::{test_memory_network_config, Context},
        logger::{test_logger, TestLogger},
    };
    use holochain_core_types::{
        agent::AgentId,
        chain_header::test_chain_header,
        dna::{zome::Zome, Dna},
        entry::{entry_type::EntryType, test_entry},
    };
    use holochain_persistence_api::cas::content::AddressableContent;
    use holochain_persistence_file::{cas::file::FilesystemStorage, eav::file::EavFileStorage};
    use tempfile;
    use test_utils;

    use crate::persister::SimplePersister;

    use std::{
        sync::{Arc, Mutex},
        thread::sleep,
        time::Duration,
    };

    use test_utils::mock_signing::registered_test_agent;

    use holochain_core_types::entry::Entry;
    use holochain_persistence_mem::{cas::memory::MemoryStorage, eav::memory::EavMemoryStorage};

    /// create a test context and TestLogger pair so we can use the logger in assertions
    #[cfg_attr(tarpaulin, skip)]
    pub fn test_context_and_logger(
        agent_name: &str,
        network_name: Option<&str>,
    ) -> (Arc<Context>, Arc<Mutex<TestLogger>>) {
        let agent = registered_test_agent(agent_name);
        let content_storage = Arc::new(RwLock::new(MemoryStorage::new()));
        let meta_storage = Arc::new(RwLock::new(EavMemoryStorage::new()));
        let logger = test_logger();
        (
            Arc::new(Context::new(
                "Test-context-and-logger-instance",
                agent,
                Arc::new(Mutex::new(SimplePersister::new(content_storage.clone()))),
                content_storage.clone(),
                content_storage.clone(),
                meta_storage,
                test_memory_network_config(network_name),
                None,
                None,
                false,
            )),
            logger,
        )
    }

    /// create a test context
    #[cfg_attr(tarpaulin, skip)]
    pub fn test_context(agent_name: &str, network_name: Option<&str>) -> Arc<Context> {
        let (context, _) = test_context_and_logger(agent_name, network_name);
        context
    }

    /// create a test context
    #[cfg_attr(tarpaulin, skip)]
    pub fn test_context_with_channels(
        agent_name: &str,
        action_channel: &Sender<ActionWrapper>,
        observer_channel: &Sender<Observer>,
        network_name: Option<&str>,
    ) -> Arc<Context> {
        let agent = AgentId::generate_fake(agent_name);
        let file_storage = Arc::new(RwLock::new(
            FilesystemStorage::new(tempdir().unwrap().path().to_str().unwrap()).unwrap(),
        ));
        Arc::new(
            Context::new_with_channels(
                "Test-context-with-channels-instance",
                agent,
                Arc::new(Mutex::new(SimplePersister::new(file_storage.clone()))),
                Some(action_channel.clone()),
                None,
                Some(observer_channel.clone()),
                file_storage.clone(),
                Arc::new(RwLock::new(
                    EavFileStorage::new(tempdir().unwrap().path().to_str().unwrap().to_string())
                        .unwrap(),
                )),
                test_memory_network_config(network_name),
                false,
            )
            .unwrap(),
        )
    }

    #[cfg_attr(tarpaulin, skip)]
    pub fn test_context_with_state(network_name: Option<&str>) -> Arc<Context> {
        let file_storage = Arc::new(RwLock::new(
            FilesystemStorage::new(tempdir().unwrap().path().to_str().unwrap()).unwrap(),
        ));
        let mut context = Context::new(
            "test-context-with-state-instance",
            registered_test_agent("Florence"),
            Arc::new(Mutex::new(SimplePersister::new(file_storage.clone()))),
            file_storage.clone(),
            file_storage.clone(),
            Arc::new(RwLock::new(
                EavFileStorage::new(tempdir().unwrap().path().to_str().unwrap().to_string())
                    .unwrap(),
            )),
            test_memory_network_config(network_name),
            None,
            None,
            false,
        );
        let global_state = Arc::new(RwLock::new(StateWrapper::new(Arc::new(context.clone()))));
        context.set_state(global_state.clone());
        Arc::new(context)
    }

    #[cfg_attr(tarpaulin, skip)]
    pub fn test_context_with_agent_state(network_name: Option<&str>) -> Arc<Context> {
        let file_system =
            FilesystemStorage::new(tempdir().unwrap().path().to_str().unwrap()).unwrap();
        let cas = Arc::new(RwLock::new(file_system.clone()));
        let mut context = Context::new(
            "test-context-with-agent-state-instance",
            registered_test_agent("Florence"),
            Arc::new(Mutex::new(SimplePersister::new(cas.clone()))),
            cas.clone(),
            cas.clone(),
            Arc::new(RwLock::new(
                EavFileStorage::new(tempdir().unwrap().path().to_str().unwrap().to_string())
                    .unwrap(),
            )),
            test_memory_network_config(network_name),
            None,
            None,
            false,
        );
        let chain_store = ChainStore::new(cas.clone());
        let chain_header = test_chain_header();
        let agent_state = AgentState::new_with_top_chain_header(
            chain_store,
            Some(chain_header),
            context.agent_id.address(),
        );
        let state = StateWrapper::new_with_agent(Arc::new(context.clone()), agent_state);
        let global_state = Arc::new(RwLock::new(state));
        context.set_state(global_state.clone());
        Arc::new(context)
    }

    #[cfg_attr(tarpaulin, skip)]
    pub fn test_instance(dna: Dna, network_name: Option<&str>) -> Result<Instance, String> {
        test_instance_and_context(dna, network_name).map(|tuple| tuple.0)
    }

    /// create a canonical test instance
    #[cfg_attr(tarpaulin, skip)]
    pub fn test_instance_and_context(
        dna: Dna,
        network_name: Option<&str>,
    ) -> Result<(Instance, Arc<Context>), String> {
        test_instance_and_context_by_name(dna, "jane", network_name)
    }

    /// create a test instance
    #[cfg_attr(tarpaulin, skip)]
    pub fn test_instance_and_context_by_name(
        dna: Dna,
        name: &str,
        network_name: Option<&str>,
    ) -> Result<(Instance, Arc<Context>), String> {
        // Create instance and plug in our DNA
        let context = test_context(name, network_name);
        let mut instance = Instance::new(context.clone());
        let context = instance.initialize(Some(dna.clone()), context.clone())?;

        assert_eq!(instance.state().nucleus().dna(), Some(dna.clone()));
        assert!(instance.state().nucleus().has_initialized());

        // fair warning... use test_instance_blank() if you want a minimal instance
        assert!(
            !dna.zomes.clone().is_empty(),
            "Empty zomes = No init = infinite loops below!"
        );

        // @TODO abstract and DRY this out
        // @see https://github.com/holochain/holochain-rust/issues/195
        while instance
            .state()
            .history()
            .iter()
            .find(|aw| match aw.action() {
                Action::InitializeChain(_) => true,
                _ => false,
            })
            .is_none()
        {
            println!("Waiting for InitializeChain");
            sleep(Duration::from_millis(10))
        }

        while instance
            .state()
            .history()
            .iter()
            .find(|aw| match aw.action() {
                Action::Commit((entry, _, _)) => {
                    assert!(
                        entry.entry_type() == EntryType::AgentId
                            || entry.entry_type() == EntryType::Dna
                            || entry.entry_type() == EntryType::CapTokenGrant
                    );
                    true
                }
                _ => false,
            })
            .is_none()
        {
            println!("Waiting for Commit for init");
            sleep(Duration::from_millis(10))
        }

        while instance
            .state()
            .history()
            .iter()
            .find(|aw| match aw.action() {
                Action::ReturnInitializationResult(_) => true,
                _ => false,
            })
            .is_none()
        {
            println!("Waiting for ReturnInitializationResult");
            sleep(Duration::from_millis(10))
        }
        Ok((instance, context))
    }

    /// create a test instance with a blank DNA
    #[cfg_attr(tarpaulin, skip)]
    pub fn test_instance_blank() -> Instance {
        let mut dna = Dna::new();
        dna.zomes.insert("".to_string(), Zome::default());
        dna.uuid = "2297b5bc-ef75-4702-8e15-66e0545f3482".into();
        test_instance(dna, None).expect("Blank instance could not be initialized!")
    }

    #[test]
    /// This tests calling `process_action`
    /// with an action that dispatches no new ones.
    /// It tests that the desired effects do happen
    /// to the state and that no observers or actions
    /// are sent on the passed channels.
    pub fn can_process_action() {
        let netname = Some("can_process_action");
        let mut instance = Instance::new(test_context("jason", netname));
        let context = instance.initialize_context(test_context("jane", netname));
        let (rx_action, rx_observer) = instance.initialize_channels();

        let action_wrapper = test_action_wrapper_commit();
        let new_observers = instance.process_action(
            &action_wrapper,
            Vec::new(), // start with no observers
            &rx_observer,
            &context,
        );

        // test that the get action added no observers or actions
        assert!(new_observers.is_empty());

        let rx_action_is_empty = match rx_action.try_recv() {
            Err(crossbeam_channel::TryRecvError::Empty) => true,
            _ => false,
        };
        assert!(rx_action_is_empty);

        let rx_observer_is_empty = match rx_observer.try_recv() {
            Err(crossbeam_channel::TryRecvError::Empty) => true,
            _ => false,
        };
        assert!(rx_observer_is_empty);

        // Borrow the state lock
        let state = instance.state();
        // Clone the agent Arc
        let actions = state.agent().actions();
        let response = actions
            .get(&action_wrapper)
            .expect("action and reponse should be added after Get action dispatch");

        assert_eq!(
            response,
            &ActionResponse::Commit(Ok(test_entry().address()))
        );
    }

    #[test]
    /// tests that we can dispatch an action and block until it completes
    fn can_dispatch_and_wait() {
        let netname = Some("can_dispatch_and_wait");
        let mut instance = Instance::new(test_context("jason", netname));
        assert_eq!(instance.state().nucleus().dna(), None);
        assert_eq!(
            instance.state().nucleus().status(),
            crate::nucleus::state::NucleusStatus::New
        );

        let dna = Dna::new();

        let action = ActionWrapper::new(Action::InitializeChain(dna.clone()));
        let context = instance.inner_setup(test_context("jane", netname));

        // the initial state is not intialized
        assert_eq!(
            instance.state().nucleus().status(),
            crate::nucleus::state::NucleusStatus::New
        );

        dispatch_action_and_wait(context, action);
        assert_eq!(instance.state().nucleus().dna(), Some(dna));
        assert_eq!(
            instance.state().nucleus().status(),
            crate::nucleus::state::NucleusStatus::Initializing
        );
    }

    #[test]
    /// tests that an unimplemented init allows the nucleus to initialize
    /// @TODO is this right? should return unimplemented?
    /// @see https://github.com/holochain/holochain-rust/issues/97
    fn test_missing_init() {
        let dna = test_utils::create_test_dna_with_wat("test_zome", None);

        let instance = test_instance(dna, None);

        assert!(instance.is_ok());
        let instance = instance.unwrap();
        assert!(instance.state().nucleus().has_initialized());
    }

    #[test]
    /// tests that a valid init allows the nucleus to initialize
    fn test_init_ok() {
        let dna = test_utils::create_test_dna_with_wat(
            "test_zome",
            Some(
                r#"
            (module
                (memory (;0;) 1)
                (func (export "init") (param $p0 i64) (result i64)
                    i64.const 0
                )
                (data (i32.const 0)
                    ""
                )
                (export "memory" (memory 0))
            )
        "#,
            ),
        );

        let maybe_instance = test_instance(dna, Some("test_init_ok"));
        assert!(maybe_instance.is_ok());

        let instance = maybe_instance.unwrap();
        assert!(instance.state().nucleus().has_initialized());
    }

    #[test]
    /// tests that a failed init prevents the nucleus from initializing
    fn test_init_err() {
        let dna = test_utils::create_test_dna_with_wat(
            "test_zome",
            Some(
                r#"
            (module
                (memory (;0;) 1)
                (func (export "init") (param $p0 i64) (result i64)
                    i64.const 9
                )
                (data (i32.const 0)
                    "1337.0"
                )
                (export "memory" (memory 0))
            )
        "#,
            ),
        );

        let instance = test_instance(dna, None);
        assert!(instance.is_err());
        assert_eq!(
            instance.err().unwrap(),
            String::from(
                "At least one zome init returned error: [(\"test_zome\", \"\\\"Init\\\"\")]"
            )
        );
    }

    /// Committing a DnaEntry to source chain should work
    #[test]
    fn can_commit_dna() {
        let netname = Some("can_commit_dna");
        // Create Context, Agent, Dna, and Commit AgentIdEntry Action
        let context = test_context("alex", netname);
        let dna = test_utils::create_test_dna_with_wat("test_zome", None);
        let dna_entry = Entry::Dna(Box::new(dna));
        let commit_action = ActionWrapper::new(Action::Commit((dna_entry.clone(), None, vec![])));

        // Set up instance and process the action
        let instance = Instance::new(test_context("jason", netname));
        let context = instance.initialize_context(context);
        let state_observers: Vec<Observer> = Vec::new();
        let (_, rx_observer) = unbounded::<Observer>();
        instance.process_action(&commit_action, state_observers, &rx_observer, &context);

        // Check if AgentIdEntry is found
        assert_eq!(1, instance.state().history().iter().count());
        instance
            .state()
            .history()
            .iter()
            .find(|aw| match aw.action() {
                Action::Commit((entry, _, _)) => {
                    assert_eq!(entry.entry_type(), EntryType::Dna);
                    assert_eq!(entry.content(), dna_entry.content());
                    true
                }
                _ => false,
            });
    }

    /// Committing an AgentIdEntry to source chain should work
    #[test]
    fn can_commit_agent() {
        let netname = Some("can_commit_agent");
        // Create Context, Agent and Commit AgentIdEntry Action
        let context = test_context("alex", netname);
        let agent_entry = Entry::AgentId(context.agent_id.clone());
        let commit_agent_action =
            ActionWrapper::new(Action::Commit((agent_entry.clone(), None, vec![])));

        // Set up instance and process the action
        let instance = Instance::new(context.clone());
        let state_observers: Vec<Observer> = Vec::new();
        let (_, rx_observer) = unbounded::<Observer>();
        let context = instance.initialize_context(context);
        instance.process_action(
            &commit_agent_action,
            state_observers,
            &rx_observer,
            &context,
        );

        // Check if AgentIdEntry is found
        assert_eq!(1, instance.state().history().iter().count());
        instance
            .state()
            .history()
            .iter()
            .find(|aw| match aw.action() {
                Action::Commit((entry, _, _)) => {
                    assert_eq!(entry.entry_type(), EntryType::AgentId);
                    assert_eq!(entry.content(), agent_entry.content());
                    true
                }
                _ => false,
            });
    }
}<|MERGE_RESOLUTION|>--- conflicted
+++ resolved
@@ -281,24 +281,13 @@
 
             if let Some(signal) = self.consistency_model
                 .process_action(action_wrapper.action())
-<<<<<<< HEAD
             {
                 tx.send(Signal::Consistency(signal)).unwrap_or_else(|e| {
-                    context.log(format!(
-                        "warn/reduce: Signal channel is closed! No signals can be sent ({:?}).",
-                        e
-                    ));
-=======
-                .map(|signal| {
-                    tx.send(Signal::Consistency(signal.into()))
-                        .unwrap_or_else(|e| {
                             log_warn!(
                                 context,
                                 "reduce: Signal channel is closed! No signals can be sent ({:?}).",
                                 e
                             );
-                        });
->>>>>>> c9f9fec4
                 });
             }
 
