--- conflicted
+++ resolved
@@ -1,15 +1,10 @@
 use crate::{
     agent::actions::commit::commit_entry,
     context::Context,
-<<<<<<< HEAD
     network::actions::{
         publish::publish,
-        // publish_header_entry::publish_header_entry,
+        publish_header_entry::publish_header_entry,
     },
-=======
-    entry::CanPublish,
-    network::actions::publish::publish,
->>>>>>> 33744569
     nucleus::{
         actions::build_validation_package::build_validation_package, validation::validate_entry,
     },
@@ -85,49 +80,17 @@
     ))?;
     log_debug!(context, "workflow/authoring_entry/{}: committed", address);
 
-<<<<<<< HEAD
     // 4. Publish the valid entry and its header (will be optional in the future) to DHT.
     // For publishable entires this will publish the entry and the header
     // For non-publishable entries this will only publish the header
-    context.log(format!(
-        "debug/workflow/authoring_entry/{}: publishing...",
-        address
-    ));
+    log_debug!(context, "debug/workflow/authoring_entry/{}: publishing...", address);
     await!(publish(entry.address(), &context))?;
-    context.log(format!(
-        "debug/workflow/authoring_entry/{}: published!",
-        address
-    ));
+    log_debug!(context, "debug/workflow/authoring_entry/{}: published!", address);
 
-    // context.log(format!(
-    //     "debug/workflow/authoring_entry/{}: publishing header...",
-    //     address
-    // ));
-    // await!(publish_header_entry(entry.address(), &context))?;
-    // context.log(format!(
-    //     "debug/workflow/authoring_entry/{}: header published!",
-    //     address
-    // ));
+    log_debug!(context, "debug/workflow/authoring_entry/{}: publishing header...", address);
+    await!(publish_header_entry(entry.address(), &context))?;
+    log_debug!(context, "debug/workflow/authoring_entry/{}: header published!", address);
     
-=======
-    // 4. Publish the valid entry to DHT. This will call Hold to itself
-    if entry.entry_type().can_publish(context) {
-        log_debug!(context,
-            "workflow/authoring_entry/{}: publishing...",
-            address
-        );
-        await!(publish(entry.address(), &context))?;
-        log_debug!(context,
-            "workflow/authoring_entry/{}: published!",
-            address
-        );
-    } else {
-        log_debug!(context,
-          "workflow/authoring_entry/{}: entry is private, no publishing",
-          address
-        );
-    }
->>>>>>> 33744569
     Ok(CommitEntryResult::new(addr))
 }
 
