--- conflicted
+++ resolved
@@ -35,13 +35,8 @@
     let maybe_validation_package = await!(validation_package(&entry_with_header, context.clone()))
         .map_err(|err| {
             let message = "Could not get validation package from source! -> Add to pending...";
-<<<<<<< HEAD
-            context.log(format!("debug/workflow/hold_link: {}", message));
-            context.log(format!("debug/workflow/hold_link: Error was: {:?}", err));
-=======
             log_debug!(context, "workflow/hold_link: {}", message);
             log_debug!(context, "workflow/hold_link: Error was: {:?}", err);
->>>>>>> 5da098eb
             add_pending_validation(
                 entry_with_header.to_owned(),
                 Vec::new(),
@@ -104,14 +99,7 @@
 
     //4. store link_add entry so we have all we need to respond to get links queries without any other network look-up
     await!(hold_entry_workflow(&entry_with_header, context.clone()))?;
-<<<<<<< HEAD
-    context.log(format!(
-        "debug/workflow/hold_entry: added! {:?}",
-        entry_with_header
-    ));
-=======
     log_debug!(context, "workflow/hold_entry: added! {:?}", entry_with_header);
->>>>>>> 5da098eb
 
     //5. Link has been added to EAV and LinkAdd Entry has been stored on the dht
     Ok(())
