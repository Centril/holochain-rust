use crate::{
    context::Context,
    dht::actions::remove_link::remove_link,
    network::{
        actions::get_validation_package::get_validation_package, entry_with_header::EntryWithHeader,
    },
    nucleus::validation::validate_entry,
};

use holochain_core_types::{
    entry::Entry,
    error::HolochainError,
    validation::{EntryLifecycle, ValidationData},
};
use std::sync::Arc;

pub async fn remove_link_workflow<'a>(
    entry_with_header: &'a EntryWithHeader,
    context: &'a Arc<Context>,
) -> Result<(), HolochainError> {
    let EntryWithHeader { entry, header } = &entry_with_header;

    let link_remove = match entry {
        Entry::LinkRemove((link_remove, _)) => link_remove,
        _ => Err(HolochainError::ErrorGeneric(
            "remove_link_workflow expects entry to be an Entry::LinkRemove".to_string(),
        ))?,
    };
    let link = link_remove.link().clone();

    context.log(format!("debug/workflow/remove_link: {:?}", link));
    // 1. Get validation package from source
    context.log(format!(
        "debug/workflow/remove_link: getting validation package..."
    ));
    let maybe_validation_package = await!(get_validation_package(header.clone(), &context))?;
    let validation_package = maybe_validation_package
        .ok_or("Could not get validation package from source".to_string())?;
    context.log(format!(
        "debug/workflow/remove_link: got validation package!"
    ));

    // 2. Create validation data struct
    let validation_data = ValidationData {
        package: validation_package,
        lifecycle: EntryLifecycle::Meta,
    };

    // 3. Validate the entry
    context.log(format!("debug/workflow/remove_link: validate..."));
    await!(validate_entry(
        entry.clone(),
        None,
        validation_data,
        &context
    ))
    .map_err(|err| {
        context.log(format!("debug/workflow/remove_link: invalid! {:?}", err));
        err
    })?;
    context.log(format!("debug/workflow/remove_link: is valid!"));

    // 3. If valid store remove the entry in the local DHT shard
<<<<<<< HEAD
    await!(remove_link(&entry, &link_remove, &context))?;
=======
    await!(remove_link(&entry, &context))?;
>>>>>>> 1afa6172
    context.log(format!("debug/workflow/remove_link: added! {:?}", link));
    Ok(())
}<|MERGE_RESOLUTION|>--- conflicted
+++ resolved
@@ -61,11 +61,7 @@
     context.log(format!("debug/workflow/remove_link: is valid!"));
 
     // 3. If valid store remove the entry in the local DHT shard
-<<<<<<< HEAD
-    await!(remove_link(&entry, &link_remove, &context))?;
-=======
     await!(remove_link(&entry, &context))?;
->>>>>>> 1afa6172
     context.log(format!("debug/workflow/remove_link: added! {:?}", link));
     Ok(())
 }