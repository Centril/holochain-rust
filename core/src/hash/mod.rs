--- conflicted
+++ resolved
@@ -25,13 +25,6 @@
     pub fn new() -> HashString {
         HashString("".to_string())
     }
-<<<<<<< HEAD
-    // @TODO implement this as the ToString trait
-    pub fn to_str(self) -> String {
-        self.0
-    }
-=======
->>>>>>> 045dfc2d
 
     /// convert bytes to a b58 hashed string
     pub fn encode_from_bytes(bytes: &[u8], hash_type: Hash) -> HashString {
