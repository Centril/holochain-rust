[package]
name = "holochain_core"
version = "0.0.3"
authors = ["Holochain Core Dev Team <devcore@holochain.org>"]
edition = "2018"

[dependencies]
holochain_net = { path = "../net" }
chrono = "0.4"
wasmi = "0.3"
snowflake = "1.2"
rust-base58 = "0.0.4"
serde = "1.0"
serde_derive = "1.0"
serde_json = { version = "1.0", features = ["preserve_order"] }
multihash = "0.8.0"
bitflags = "1.0"
holochain_wasm_utils = { path = "../wasm_utils"}
failure = "0.1.3"
futures-preview = "=0.3.0-alpha.12"
futures-core-preview = "=0.3.0-alpha.12"
futures-channel-preview = "=0.3.0-alpha.12"
futures-executor-preview = "=0.3.0-alpha.12"
futures-io-preview = "=0.3.0-alpha.12"
futures-sink-preview = "=0.3.0-alpha.12"
futures-util-preview = "=0.3.0-alpha.12"
lazy_static = "1.2"
unwrap_to = "0.1.0"
num-traits = "0.2"
num-derive = "0.2"
config = "0.8"
regex = "1"
toml = "0.4.8"
holochain_core_types = { path = "../core_types" }
holochain_core_types_derive = { path = "../core_types_derive" }
holochain_cas_implementations = { path = "../cas_implementations" }
holochain_net_connection = { path = "../net_connection" }
base64 = "0.10"
boolinator = "2.4.0"
jsonrpc-ws-server = { git = "https://github.com/paritytech/jsonrpc" }
jsonrpc-lite = "0.5.0"
globset = "0.4.2"
<<<<<<< HEAD
pretty_assertions = "0.5.1"
=======
pin-utils = "0.1.0-alpha.4"
>>>>>>> 2d8e98b9

[dev-dependencies]
wabt = "0.7.2"
test_utils = { path = "../test_utils"}
tempfile = "3"<|MERGE_RESOLUTION|>--- conflicted
+++ resolved
@@ -40,11 +40,8 @@
 jsonrpc-ws-server = { git = "https://github.com/paritytech/jsonrpc" }
 jsonrpc-lite = "0.5.0"
 globset = "0.4.2"
-<<<<<<< HEAD
 pretty_assertions = "0.5.1"
-=======
 pin-utils = "0.1.0-alpha.4"
->>>>>>> 2d8e98b9
 
 [dev-dependencies]
 wabt = "0.7.2"
