--- conflicted
+++ resolved
@@ -36,12 +36,8 @@
 holochain_persistence_mem = "=0.0.1-alpha4"
 holochain_core_types = { path = "../core_types" }
 holochain_dpki = { path = "../dpki" }
-<<<<<<< HEAD
-lib3h_sodium = "=0.0.1-alpha1"
+lib3h_sodium = "=0.0.3-alpha1"
 log = "=0.4.6"
-=======
-lib3h_sodium = "=0.0.3-alpha1"
->>>>>>> fd3f399f
 boolinator = "=2.4.0"
 jsonrpc-core = { git = "https://github.com/holochain/jsonrpc", branch = "broadcaster-getter" }
 jsonrpc-lite = "=0.5.0"
