[package]
name = "holochain_core"
version = "0.0.22-alpha1"
authors = ["Holochain Core Dev Team <devcore@holochain.org>"]
edition = "2018"

[dependencies]
base64 = "=0.10.1"
serde = { version = "=1.0.89", features = ["rc"] }
serde_derive = "=1.0.89"
chrono = "=0.4.6"
serde_json = { version = "=1.0.39", features = ["preserve_order"] }
snowflake = { version = "=1.3.0", features = ["serde_support"] }
bitflags = "=1.0.4"
wasmi = "=0.4.4"
failure = "=0.1.5"
futures-preview = "=0.3.0-alpha.16"
futures-core-preview = "=0.3.0-alpha.16"
futures-channel-preview = "=0.3.0-alpha.16"
futures-executor-preview = "=0.3.0-alpha.16"
futures-io-preview = "=0.3.0-alpha.16"
futures-sink-preview = "=0.3.0-alpha.16"
futures-util-preview = "=0.3.0-alpha.16"
lazy_static = "=1.2.0"
unwrap_to = "=0.1.0"
num-traits = "=0.2.6"
num-derive = "=0.2.4"
toml = "=0.5.0"
holochain_net = { path = "../net" }
holochain_wasm_utils = { path = "../wasm_utils"}
holochain_common = { path = "../common" }
holochain_json_derive = { git = "https://github.com/holochain/holochain-serialization", branch = "2019-06-27-bump-nightly" }
holochain_json_api = { git = "https://github.com/holochain/holochain-serialization", branch = "2019-06-27-bump-nightly" }
holochain_persistence_api = { git = "https://github.com/holochain/holochain-persistence", branch = "2019-06-27-rust-nightly" }
holochain_persistence_file = { git = "https://github.com/holochain/holochain-persistence", branch = "2019-06-27-rust-nightly" }
holochain_persistence_mem = { git = "https://github.com/holochain/holochain-persistence", branch = "2019-06-27-rust-nightly" }
holochain_core_types = { path = "../core_types" }
holochain_dpki = { path = "../dpki" }
<<<<<<< HEAD
lib3h_sodium = { git = "https://github.com/holochain/lib3h", branch = "2019-06-27-rust-nightly" }
=======
lib3h_sodium = "=0.0.3-alpha1"
>>>>>>> 82853bd5
boolinator = "=2.4.0"
jsonrpc-core = { git = "https://github.com/holochain/jsonrpc", branch = "broadcaster-getter" }
jsonrpc-lite = "=0.5.0"
globset = "=0.4.2"
pretty_assertions = "=0.6.1"
pin-utils = "=0.1.0-alpha.4"
clokwerk = "=0.1.0"
crossbeam-channel = "=0.3.8"
regex = "=1.1.2"

[dev-dependencies]
wabt = "=0.7.4"
test_utils = { path = "../test_utils"}
tempfile = "=3.0.7"
<|MERGE_RESOLUTION|>--- conflicted
+++ resolved
@@ -36,11 +36,7 @@
 holochain_persistence_mem = { git = "https://github.com/holochain/holochain-persistence", branch = "2019-06-27-rust-nightly" }
 holochain_core_types = { path = "../core_types" }
 holochain_dpki = { path = "../dpki" }
-<<<<<<< HEAD
-lib3h_sodium = { git = "https://github.com/holochain/lib3h", branch = "2019-06-27-rust-nightly" }
-=======
 lib3h_sodium = "=0.0.3-alpha1"
->>>>>>> 82853bd5
 boolinator = "=2.4.0"
 jsonrpc-core = { git = "https://github.com/holochain/jsonrpc", branch = "broadcaster-getter" }
 jsonrpc-lite = "=0.5.0"
@@ -54,4 +50,4 @@
 [dev-dependencies]
 wabt = "=0.7.4"
 test_utils = { path = "../test_utils"}
-tempfile = "=3.0.7"
+tempfile = "=3.0.7"