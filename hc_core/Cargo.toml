[package]
name = "hc_core"
version = "0.1.0"
authors = ["Nicolas Luck <nicolas@lucksus.org>"]

[dependencies]
hc_dna = { path = "../hc_dna" }
hc_agent = { path = "../hc_agent" }
<<<<<<< HEAD
chrono = "0.4"
wasmi = { git = "https://github.com/paritytech/wasmi.git"}
wabt = "0.2.0"

[features]
# Treat warnings as a build error.
strict = []
=======
chrono = "0.4"
>>>>>>> 11776079
<|MERGE_RESOLUTION|>--- conflicted
+++ resolved
@@ -6,14 +6,6 @@
 [dependencies]
 hc_dna = { path = "../hc_dna" }
 hc_agent = { path = "../hc_agent" }
-<<<<<<< HEAD
 chrono = "0.4"
 wasmi = { git = "https://github.com/paritytech/wasmi.git"}
-wabt = "0.2.0"
-
-[features]
-# Treat warnings as a build error.
-strict = []
-=======
-chrono = "0.4"
->>>>>>> 11776079
+wabt = "0.2.0"