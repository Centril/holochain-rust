use cli::{self, package};
use colored::*;
use error::DefaultResult;
use holochain_container_api::{config::*, container::Container};
<<<<<<< HEAD
use holochain_net::p2p_config::P2pConfig;
=======
use std::fs;

const LOCAL_STORAGE_PATH: &str = ".hc";

const AGENT_CONFIG_ID: &str = "hc-run-agent";
const DNA_CONFIG_ID: &str = "hc-run-dna";
const INSTANCE_CONFIG_ID: &str = "test-instance";
const INTERFACE_CONFIG_ID: &str = "websocket-interface";
>>>>>>> d90b9689

/// Starts a small container with the current application running
pub fn run(package: bool, port: u16, persist: bool) -> DefaultResult<()> {
    if package {
        cli::package(true, Some(package::DEFAULT_BUNDLE_FILE_NAME.into()))?;
    }

    let agent_config = AgentConfiguration {
        id: AGENT_CONFIG_ID.into(),
        key_file: "hc_run.key".into(),
    };

    let dna_config = DNAConfiguration {
        id: DNA_CONFIG_ID.into(),
        file: package::DEFAULT_BUNDLE_FILE_NAME.into(),
        hash: "Qm328wyq38924ybogus".into(),
    };

    let storage = if persist {
        fs::create_dir_all(LOCAL_STORAGE_PATH)?;

        StorageConfiguration::File {
            path: LOCAL_STORAGE_PATH.into(),
        }
    } else {
        StorageConfiguration::Memory
    };

    let instance_config = InstanceConfiguration {
        id: INSTANCE_CONFIG_ID.into(),
        dna: DNA_CONFIG_ID.into(),
        agent: AGENT_CONFIG_ID.into(),
        logger: Default::default(),
<<<<<<< HEAD
        storage: StorageConfiguration::Memory,
        network: Some(P2pConfig::default_mock().as_str()),
=======
        storage,
        network: Some("{\"backend\": \"mock\"}".to_string()),
>>>>>>> d90b9689
    };

    let interface_config = InterfaceConfiguration {
        id: INTERFACE_CONFIG_ID.into(),
        driver: InterfaceDriver::Websocket { port },
        admin: true,
        instances: vec![InstanceReferenceConfiguration {
            id: INSTANCE_CONFIG_ID.into(),
        }],
    };

    let base_config = Configuration {
        agents: vec![agent_config],
        dnas: vec![dna_config],
        instances: vec![instance_config],
        interfaces: vec![interface_config],
        ..Default::default()
    };

    let mut container = Container::with_config(base_config.clone());

    container
        .load_config(&base_config)
        .map_err(|err| format_err!("{}", err))?;

    container.start_all_interfaces();
    container.start_all_instances()?;

    println!(
        "Holochain development container started. Running websocket server on port {}",
        port
    );
    println!("Type 'exit' to stop the container and exit the program");

    let mut rl = rustyline::Editor::<()>::new();

    loop {
        let readline = rl.readline("hc> ")?;

        match readline.as_str().trim() {
            "exit" => break,
            other if !other.is_empty() => eprintln!(
                "command {} not recognized. Available commands are: exit",
                other.red().bold()
            ),
            _ => continue,
        }
    }

    Ok(())
}<|MERGE_RESOLUTION|>--- conflicted
+++ resolved
@@ -2,9 +2,7 @@
 use colored::*;
 use error::DefaultResult;
 use holochain_container_api::{config::*, container::Container};
-<<<<<<< HEAD
 use holochain_net::p2p_config::P2pConfig;
-=======
 use std::fs;
 
 const LOCAL_STORAGE_PATH: &str = ".hc";
@@ -13,7 +11,6 @@
 const DNA_CONFIG_ID: &str = "hc-run-dna";
 const INSTANCE_CONFIG_ID: &str = "test-instance";
 const INTERFACE_CONFIG_ID: &str = "websocket-interface";
->>>>>>> d90b9689
 
 /// Starts a small container with the current application running
 pub fn run(package: bool, port: u16, persist: bool) -> DefaultResult<()> {
@@ -47,13 +44,8 @@
         dna: DNA_CONFIG_ID.into(),
         agent: AGENT_CONFIG_ID.into(),
         logger: Default::default(),
-<<<<<<< HEAD
-        storage: StorageConfiguration::Memory,
+        storage,
         network: Some(P2pConfig::default_mock().as_str()),
-=======
-        storage,
-        network: Some("{\"backend\": \"mock\"}".to_string()),
->>>>>>> d90b9689
     };
 
     let interface_config = InterfaceConfiguration {
