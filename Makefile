--- conflicted
+++ resolved
@@ -16,14 +16,9 @@
 	@echo "run 'make test_app_spec' to build and test app_spec API tests"
 	@echo "run 'make clean' to clean up the build environment"
 	@echo "run 'make test_holochain' to test holochain builds"
-<<<<<<< HEAD
-	@echo "run 'make test_cmd' to build and test the command line tool builds"
-	@echo "run 'make install_cmd' to build and install the command line tool builds"
-	@echo "run 'make build_container_wasm' to build the wasm light-client browser container"
-=======
 	@echo "run 'make test_cli' to build and test the command line tool builds"
 	@echo "run 'make install_cli' to build and install the command line tool builds"
->>>>>>> 6d58e5b3
+  @echo "run 'make build_conductor_wasm' to build the wasm light-client browser conductor"
 	@echo "run 'make test-something' to run cargo tests matching 'something'"
 
 SHELL = /bin/bash
@@ -202,12 +197,8 @@
 
 .PHONY: build_holochain
 build_holochain: core_toolchain wasm_build
-<<<<<<< HEAD
-	$(CARGO) build --all --exclude hc --exclude container_wasm
-=======
 	@echo -e "\033[0;93m## Building holochain... ##\033[0m"
-	$(CARGO) build --all --exclude hc
->>>>>>> 6d58e5b3
+	$(CARGO) build --all --exclude hc --exclude conductor_wasm
 
 .PHONY: build_cli
 build_cli: core_toolchain ensure_wasm_target
