{
  "name": "stress-test",
  "version": "0.0.1",
  "description": "",
  "main": "index.js",
  "scripts": {
    "test": "ts-node src/index.ts",
    "build": "tsc -d"
  },
  "author": "",
  "license": "ISC",
  "devDependencies": {
    "@types/node": "^12.7.12",
    "ts-node": "^8.4.1",
    "typescript": "^3.6.3"
  },
  "dependencies": {
    "@holochain/tryorama": "^0.3.0-rc.3",
<<<<<<< HEAD
    "@holochain/tryorama-stress-utils": "0.0.3",
=======
    "@holochain/tryorama-stress-utils": "0.0.4",
>>>>>>> 538af35c
    "ramda": "^0.26.1",
    "tape": "^4.11.0",
    "sleep": "^6.1.0"
  }
}<|MERGE_RESOLUTION|>--- conflicted
+++ resolved
@@ -16,11 +16,7 @@
   },
   "dependencies": {
     "@holochain/tryorama": "^0.3.0-rc.3",
-<<<<<<< HEAD
-    "@holochain/tryorama-stress-utils": "0.0.3",
-=======
     "@holochain/tryorama-stress-utils": "0.0.4",
->>>>>>> 538af35c
     "ramda": "^0.26.1",
     "tape": "^4.11.0",
     "sleep": "^6.1.0"
