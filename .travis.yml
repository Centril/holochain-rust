# https://docs.travis-ci.com/user/customizing-the-build/#safelisting-or-blocklisting-branches
# we build all PRs already, don't need redundant branch builds
branches:
  only:
    - master
    - develop
    - /^(holochain-nodejs-|release-)?v\d+\.\d+\.\d+-alpha\d+$/

_trusty_nodejs: &_trusty_nodejs
  dist: trusty
  language: node_js
  node_js:
    - "8"

_trusty_bash: &_trusty_bash
  dist: trusty
  # https://github.com/travis-ci/travis-ci/issues/5175#issuecomment-215016943
  language: bash

_cargo_cache_template: &_cargo_cache_template
  # manually cache as we manually install rustup
  # https://docs.travis-ci.com/user/caching/#rust-cargo-cache
  cache:
    timeout: 1000
    directories:
      - $HOME/.cargo
      - $TRAVIS_BUILD_DIR/target
  install:
    - export PATH=$HOME/.cargo/bin:$PATH
  before_cache:
    - cd $TRAVIS_BUILD_DIR && . scripts/travis_cache_clean.sh
    - rm -rf $HOME/.cargo/registry/index

_windows_template: &_windows_template
  os: windows
  language: rust
  rust: nightly-2019-01-24-x86_64-pc-windows-msvc
  before_install:
  - choco install nodist
  - PATH="/c/Program Files (x86)/Nodist/bin:$PATH"
  - nodist add $TRAVIS_NODE_VERSION
  - nodist $TRAVIS_NODE_VERSION
  - NODE_PATH="/c/Program Files (x86)\Nodist\bin\node_modules;$NODE_PATH"
  - PATH="$PATH:/c/Program Files (x86)/Nodist/bin"

_unix_nodejs_conductor_template: &_unix_nodejs_conductor_template
  install:
    # install our own nodejs to get the correct version to create a build for
    - rm -rf ~/.nvm && git clone https://github.com/creationix/nvm.git ~/.nvm && (cd ~/.nvm && git checkout `git describe --abbrev=0 --tags`) && source ~/.nvm/nvm.sh && nvm install $TRAVIS_NODE_VERSION
    - curl -o- -L https://yarnpkg.com/install.sh | bash -s -- --version 1.10.1
    - export PATH=$HOME/.yarn/bin:$PATH
  # manually cache as we manually install rustup
  # https://docs.travis-ci.com/user/caching/#rust-cargo-cache
  cache:
    yarn: true
    timeout: 1000
    directories:
      - node_modules
      - $HOME/.cargo
      - $TRAVIS_BUILD_DIR/target

# the following is all for nodejs deployment
_linux_nodejs_template: &_linux_nodejs_template
  os: linux
  dist: bionic
  language: rust
  rust: nightly-2019-01-24
  before_install:
    - ./scripts/install/auto.sh

_macosx_nodejs_template: &_macosx_nodejs_template
  os: osx
  language: rust
  rust: nightly-2019-01-24
  before_install:
    - ./scripts/install/auto.sh

_to_deploy_template: &_to_deploy_template
  if: tag =~ /^holochain-nodejs-v\d+\.\d+\.\d+-alpha\d+/

_env_node_8_deploy_template: &_env_node_8_deploy_template
  env:
  - TRAVIS_NODE_VERSION="8"
  - PERFORM_NODE_DEPLOY=1

_env_node_10_deploy_template: &_env_node_10_deploy_template
  env:
  - TRAVIS_NODE_VERSION="10"
  - PERFORM_NODE_DEPLOY=1

_env_node_11_deploy_template: &_env_node_11_deploy_template
  env:
  - TRAVIS_NODE_VERSION="11"
  - PERFORM_NODE_DEPLOY=1

_nodejs_deploy_template: &_nodejs_deploy_template
  cache:
      yarn: true
      cargo: true
      directories:
          - node_modules
  script:
      - sh ./scripts/build_nodejs_conductor.sh
  # deploy the node-pre-gyp binary to github releases so it's there when the npm package is installed
  before_deploy:
   # windows doesn't like absolute paths so set the working dir here
   - cd $TRAVIS_BUILD_DIR
  deploy:
      provider: releases
      api_key:
          secure: nrLixlb3mlfRoxBDp5+fBV3I81N2LhJIj7hIB+fg0RT452w0+hHuTCn79NJ4tN4M2DlENlS9o+no3wzGw/CRUuyW2/4BKQQ24B1Obf7gMQJD4p0NE8uX9SZ7er08Ndc5HjC0ZfIBTB53GKI/j5gv9vmM9qcrdeGMtCAzuM10WJBgesT7TCNrrD0iPXYtPfzyNMJXtu8VrRMBZt3dW2wrvUy73CujVECbH4BbFKOEl/EQ9Gyi8KkSSKZoeXLXHMJiuMTBrDVlUY69m9o37X6MePHmpFSDiykPGsYa8hAQcWnCY9a9LORq7scbqYeTBEVijS58jfiVPQM/tC7LPhWNPgZ2jw0V7t+tM6tTYpJjIiAf83rnNwd6I+uhjWd7QuJvgo7LfZKcSCEIW4MYgcaK14QuJv4e+tbzrJNqkskIHYcSAF5Zzvc7CkyTO5wEnfNsiKDKLmdVvgMzAxyBfT+7J0msBOvqLirSPGXJcYRpZT0kSDwfgYyqRw3gXOjUgtONS+nC3MiV/vZ74c53qt/37R2+GmDRpB4viEiYTHGZmM4woXUF58Jg6mgaLjMJaI80DbTUr8pKudNtS31EWCP0EdNflzv5Ewlu/CwAmPA0AHuk5ZyvQNtQFERVw80nP7g210Layj6rLKMvEMgiecLgw1VmzOEoGPnMksnyJpplyqA=
      file_glob: true
      file: nodejs_conductor/bin-package/*.tar.gz
      skip_cleanup: true
      # publish only if we're building a tag and if the PERFORM_NODE_DEPLOY is set to 1
      on:
          tags: true
          condition: $PERFORM_NODE_DEPLOY = 1
      name: $TRAVIS_TAG

_windows_nodejs_conductor_template: &_windows_nodejs_conductor_template
  install:
    - choco upgrade yarn
    - export PATH="/c/Program Files (x86)/Yarn/bin:$PATH"
    # deps for neon, found at https://guides.neon-bindings.com/getting-started/
    - npm install --scripts-prepend-node-path=true --global --vs2015 --production windows-build-tools
    - yarn config set python python2.7
    - npm config set msvs_version 2015
    - yarn config set msvs_version 2015 --global
# nodejs specific deployment templates stop here

# holochain-cli deploy template
_cli_deploy_template: &_cli_deploy_template
  dist: bionic
  language: rust
  rust: nightly-2019-01-24
  if: tag =~ /^v\d+\.\d+\.\d+-alpha\d+/
  before_script:
    - ./scripts/install/auto.sh
  script:
    - cargo rustc --manifest-path cli/Cargo.toml --target $TARGET --release -- -C lto
    - mkdir cli-$TRAVIS_TAG-$TARGET
    - cp target/$TARGET/release/hc cli/LICENSE cli/README.md cli-$TRAVIS_TAG-$TARGET/
    - tar czf cli-$TRAVIS_TAG-$TARGET.tar.gz cli-$TRAVIS_TAG-$TARGET/
  deploy:
    provider: releases
    api_key:
        secure: nrLixlb3mlfRoxBDp5+fBV3I81N2LhJIj7hIB+fg0RT452w0+hHuTCn79NJ4tN4M2DlENlS9o+no3wzGw/CRUuyW2/4BKQQ24B1Obf7gMQJD4p0NE8uX9SZ7er08Ndc5HjC0ZfIBTB53GKI/j5gv9vmM9qcrdeGMtCAzuM10WJBgesT7TCNrrD0iPXYtPfzyNMJXtu8VrRMBZt3dW2wrvUy73CujVECbH4BbFKOEl/EQ9Gyi8KkSSKZoeXLXHMJiuMTBrDVlUY69m9o37X6MePHmpFSDiykPGsYa8hAQcWnCY9a9LORq7scbqYeTBEVijS58jfiVPQM/tC7LPhWNPgZ2jw0V7t+tM6tTYpJjIiAf83rnNwd6I+uhjWd7QuJvgo7LfZKcSCEIW4MYgcaK14QuJv4e+tbzrJNqkskIHYcSAF5Zzvc7CkyTO5wEnfNsiKDKLmdVvgMzAxyBfT+7J0msBOvqLirSPGXJcYRpZT0kSDwfgYyqRw3gXOjUgtONS+nC3MiV/vZ74c53qt/37R2+GmDRpB4viEiYTHGZmM4woXUF58Jg6mgaLjMJaI80DbTUr8pKudNtS31EWCP0EdNflzv5Ewlu/CwAmPA0AHuk5ZyvQNtQFERVw80nP7g210Layj6rLKMvEMgiecLgw1VmzOEoGPnMksnyJpplyqA=
    file_glob: true
    file: cli-$TRAVIS_TAG-$TARGET.tar.gz
    skip_cleanup: true
    on:
        tags: true
    name: $TRAVIS_TAG

# holochain-conductor deploy template
_conductor_deploy_template: &_conductor_deploy_template
  dist: bionic
  language: rust
  rust: nightly-2019-01-24
  if: tag =~ /^v\d+\.\d+\.\d+-alpha\d+/
  before_script:
    - ./scripts/install/auto.sh
  script:
    - cargo rustc --manifest-path conductor/Cargo.toml --target $TARGET --release -- -C lto
    - mkdir conductor-$TRAVIS_TAG-$TARGET
    - cp target/$TARGET/release/holochain conductor/LICENSE conductor/README.md conductor-$TRAVIS_TAG-$TARGET/
    - tar czf conductor-$TRAVIS_TAG-$TARGET.tar.gz conductor-$TRAVIS_TAG-$TARGET/
  deploy:
    provider: releases
    api_key:
        secure: nrLixlb3mlfRoxBDp5+fBV3I81N2LhJIj7hIB+fg0RT452w0+hHuTCn79NJ4tN4M2DlENlS9o+no3wzGw/CRUuyW2/4BKQQ24B1Obf7gMQJD4p0NE8uX9SZ7er08Ndc5HjC0ZfIBTB53GKI/j5gv9vmM9qcrdeGMtCAzuM10WJBgesT7TCNrrD0iPXYtPfzyNMJXtu8VrRMBZt3dW2wrvUy73CujVECbH4BbFKOEl/EQ9Gyi8KkSSKZoeXLXHMJiuMTBrDVlUY69m9o37X6MePHmpFSDiykPGsYa8hAQcWnCY9a9LORq7scbqYeTBEVijS58jfiVPQM/tC7LPhWNPgZ2jw0V7t+tM6tTYpJjIiAf83rnNwd6I+uhjWd7QuJvgo7LfZKcSCEIW4MYgcaK14QuJv4e+tbzrJNqkskIHYcSAF5Zzvc7CkyTO5wEnfNsiKDKLmdVvgMzAxyBfT+7J0msBOvqLirSPGXJcYRpZT0kSDwfgYyqRw3gXOjUgtONS+nC3MiV/vZ74c53qt/37R2+GmDRpB4viEiYTHGZmM4woXUF58Jg6mgaLjMJaI80DbTUr8pKudNtS31EWCP0EdNflzv5Ewlu/CwAmPA0AHuk5ZyvQNtQFERVw80nP7g210Layj6rLKMvEMgiecLgw1VmzOEoGPnMksnyJpplyqA=
    file_glob: true
    file: conductor-$TRAVIS_TAG-$TARGET.tar.gz
    skip_cleanup: true
    on:
        tags: true
    name: $TRAVIS_TAG

_windows_template_lite: &_windows_template_lite
  os: windows
  language: rust
  rust: nightly-2019-01-24-x86_64-pc-windows-msvc
  before_install:
   - CARGO_INCREMENTAL=1
   - RUSTFLAGS="-Z thinlto -C codegen-units=16"
  cache:
   timeout: 1000
   directories:
    # only keep target directories
    # as we don't keep .cargo everything will be redownloaded every time
    # as travis downloads the cache every time, this doesn't make much
    # difference, actually it can be a bit faster or slightly slower to pull
    # the crates down vs. loading the cache - seems to be an overall benefit
    # as we do CARGO_INCREMENTAL and keep the targets, the newly downloaded
    # crates don't recompile, so we save *a lot* of time there
    - target
    - ${HC_TARGET_PREFIX}${TEST_PATH}target
    - ${HC_TARGET_PREFIX}${TEST_PATH}${WASM_PATH}target
    - ${HC_TARGET_PREFIX}${TEST_PATH}${WASM_PATH_2}target
  install:
    # "none" is a hack here to avoid "" ending up in the cache, potentially
    # caching everything in the repo (we never want to accidentally do that)
    - if [ ! -z "$WASM_PATH" ]; then rustup target add wasm32-unknown-unknown; fi;
    - if [ ! -z "$WASM_PATH" ]; then cargo build --manifest-path ${TEST_PATH}${WASM_PATH}Cargo.toml --release --target wasm32-unknown-unknown --target-dir ${HC_TARGET_PREFIX}${TEST_PATH}${WASM_PATH}target; fi;
    - if [ ! -z "$WASM_PATH_2" ]; then cargo build --manifest-path ${TEST_PATH}${WASM_PATH_2}Cargo.toml --release --target wasm32-unknown-unknown --target-dir ${HC_TARGET_PREFIX}${TEST_PATH}${WASM_PATH_2}target; fi;

  script:
    - cargo test -p $TEST_P --release --target-dir ${HC_TARGET_PREFIX}${TEST_PATH}target

jobs:
  # test builds are ordered from slowest to quickest
  # this allows us to keep walltimes down
  include:

    - name: "windows holochain_sodium"
      <<: *_windows_template_lite
      env:
       - TEST_P=holochain_sodium
       - TEST_PATH=sodium/

<<<<<<< HEAD
    - name: "windows holochain_net"
      <<: *_windows_template_lite
      env:
       - TEST_P=holochain_net
       - TEST_PATH=net/
=======
    - name: "windows hc"
      <<: *_windows_template_lite
      env:
       - TEST_P=hc
       - TEST_PATH=cli/
>>>>>>> fd97981c

    - name: "windows core"
      <<: *_windows_template_lite
      env:
       - TEST_P=holochain_core
       - TEST_PATH=core/
       - WASM_PATH=src/nucleus/actions/wasm-test/

    - name: "C binding tests"
      <<: *_trusty_bash
      # sudo is needed for codecov, && system library install which makes things 20-50s slower
      # https://docs.travis-ci.com/user/reference/overview/#virtualisation-environment-vs-operating-system
      sudo: true
      # manually cache as we manually install rustup
      # https://docs.travis-ci.com/user/caching/#rust-cargo-cache
      cache:
        timeout: 1000
        directories:
          - $HOME/.cargo
          # faster to build this than manage a cache for the target
          # - $TRAVIS_BUILD_DIR/target
      install:
        - export PATH=$HOME/.cargo/bin:$PATH
      script:
        - make test_c_ci
      before_cache:
        - rm -rf $HOME/.cargo/registry/index

    # holochain-cli releases section
    - name: "CLI DEPLOY - 64 bit Linux"
      <<: *_cli_deploy_template
      env:
        - TARGET=x86_64-unknown-linux-gnu
        - CRATE_NAME=hc
      os: linux

    - name: "CLI DEPLOY - 64 bit OSX"
      <<: *_cli_deploy_template
      env:
        - TARGET=x86_64-apple-darwin
        - CRATE_NAME=hc
      os: osx
    - name: "CLI DEPLOY - 64 bit Windows MSVC"
      <<: *_cli_deploy_template
      os: windows
      rust: nightly-2019-01-24-x86_64-pc-windows-msvc
      env:
        - TARGET=x86_64-pc-windows-msvc
        - CRATE_NAME=hc

    - name: "CLI DEPLOY - 64 bit Windows GNU"
      <<: *_cli_deploy_template
      os: windows
      rust: nightly-2019-01-24-x86_64-pc-windows-gnu
      env:
        - TARGET=x86_64-pc-windows-gnu
        - CRATE_NAME=hc

# holochain-conductor releases section
    - name: "CONDUCTOR DEPLOY - 64 bit Linux"
      <<: *_conductor_deploy_template
      env:
        - TARGET=x86_64-unknown-linux-gnu
        - CRATE_NAME=conductor
      os: linux

    - name: "CONDUCTOR DEPLOY - 64 bit OSX"
      <<: *_conductor_deploy_template
      env:
        - TARGET=x86_64-apple-darwin
        - CRATE_NAME=conductor
      os: osx
    - name: "CONDUCTOR DEPLOY - 64 bit Windows MSVC"
      <<: *_conductor_deploy_template
      os: windows
      rust: nightly-2019-01-24-x86_64-pc-windows-msvc
      env:
        - TARGET=x86_64-pc-windows-msvc
        - CRATE_NAME=conductor

    - name: "CONDUCTOR DEPLOY - 64 bit Windows GNU"
      <<: *_conductor_deploy_template
      os: windows
      rust: nightly-2019-01-24-x86_64-pc-windows-gnu
      env:
        - TARGET=x86_64-pc-windows-gnu
        - CRATE_NAME=conductor

    # holochain-nodejs releases section
    - name: "Linux - Node 8"
      <<: *_linux_nodejs_template
      <<: *_to_deploy_template
      <<: *_env_node_8_deploy_template
      <<: *_nodejs_deploy_template
      <<: *_unix_nodejs_conductor_template
    - name: "Linux - Node 10"
      <<: *_linux_nodejs_template
      <<: *_to_deploy_template
      <<: *_env_node_10_deploy_template
      <<: *_nodejs_deploy_template
      <<: *_unix_nodejs_conductor_template
    - name: "Linux - Node 11"
      <<: *_linux_nodejs_template
      <<: *_to_deploy_template
      <<: *_env_node_11_deploy_template
      <<: *_nodejs_deploy_template
      <<: *_unix_nodejs_conductor_template

    - name: "OSX - Node 8"
      <<: *_macosx_nodejs_template
      <<: *_to_deploy_template
      <<: *_env_node_8_deploy_template
      <<: *_nodejs_deploy_template
      <<: *_unix_nodejs_conductor_template
    - name: "OSX - Node 10"
      <<: *_macosx_nodejs_template
      <<: *_to_deploy_template
      <<: *_env_node_10_deploy_template
      <<: *_nodejs_deploy_template
      <<: *_unix_nodejs_conductor_template
    - name: "OSX - Node 11"
      <<: *_macosx_nodejs_template
      <<: *_to_deploy_template
      <<: *_env_node_11_deploy_template
      <<: *_nodejs_deploy_template
      <<: *_unix_nodejs_conductor_template

    - name: "Windows - Node 8"
      <<: *_windows_template
      <<: *_to_deploy_template
      <<: *_nodejs_deploy_template
      <<: *_windows_nodejs_conductor_template
      env:
        - NODIST_PREFIX="/c/Program Files (x86)\Nodist"
        - NODIST_X64=1
        - TRAVIS_NODE_VERSION="8"
        - PERFORM_NODE_DEPLOY=1

    - name: "Windows - Node 10"
      <<: *_windows_template
      <<: *_to_deploy_template
      <<: *_nodejs_deploy_template
      <<: *_windows_nodejs_conductor_template
      env:
        - NODIST_PREFIX="/c/Program Files (x86)\Nodist"
        - NODIST_X64=1
        - TRAVIS_NODE_VERSION="10"
        - PERFORM_NODE_DEPLOY=1

    - name: "Windows - Node 11"
      <<: *_windows_template
      <<: *_to_deploy_template
      <<: *_nodejs_deploy_template
      <<: *_windows_nodejs_conductor_template
      env:
        - NODIST_PREFIX="/c/Program Files (x86)\Nodist"
        - NODIST_X64=1
        - TRAVIS_NODE_VERSION="11"
        - PERFORM_NODE_DEPLOY=1

    - name: "Windows - Node 11 - DRY RUN"
      <<: *_windows_template
      <<: *_nodejs_deploy_template
      <<: *_windows_nodejs_conductor_template
      if: (branch = develop) AND NOT (type = pull_request)
      env:
       - NODIST_PREFIX="/c/Program Files (x86)\Nodist"
       - NODIST_X64=1
       - TRAVIS_NODE_VERSION="11"
       - PERFORM_NODE_DEPLOY=0<|MERGE_RESOLUTION|>--- conflicted
+++ resolved
@@ -219,20 +219,6 @@
        - TEST_P=holochain_sodium
        - TEST_PATH=sodium/
 
-<<<<<<< HEAD
-    - name: "windows holochain_net"
-      <<: *_windows_template_lite
-      env:
-       - TEST_P=holochain_net
-       - TEST_PATH=net/
-=======
-    - name: "windows hc"
-      <<: *_windows_template_lite
-      env:
-       - TEST_P=hc
-       - TEST_PATH=cli/
->>>>>>> fd97981c
-
     - name: "windows core"
       <<: *_windows_template_lite
       env:
