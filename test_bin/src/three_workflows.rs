--- conflicted
+++ resolved
@@ -179,15 +179,9 @@
     // Have alex hold some data
     alex.author_entry(&ENTRY_ADDRESS_1, vec![ASPECT_CONTENT_1.clone()], false)?;
     // Alex: Look for the hold_list request received from network module and reply
-<<<<<<< HEAD
     alex.reply_to_first_HandleGetAuthoringEntryList();
     // Might receive a HandleFetchEntry request from network module:
     // hackmode would want the data right away
-=======
-    alex.reply_to_first_HandleGetPublishingEntryList();
-
-    // Handle HandleFetchEntry request sent from network module
->>>>>>> ee058ac3
     let has_received = alex.wait_HandleFetchEntry_and_reply();
     assert!(has_received);
     // Maybe 2nd get for gossiping
@@ -232,7 +226,6 @@
     );
     log_i!("Camille got res 2: {:?}", res);
 
-<<<<<<< HEAD
     // -- Camille requests -- //
 
     // Camille requests 1st entry
@@ -240,20 +233,6 @@
     // #fullsync
     // Camille might receive query request as this moment
     let _ = camille.wait_HandleQueryEntry_and_reply();
-=======
-    // Have billy author some other data
-    billy.author_entry(&ENTRY_ADDRESS_2, &ENTRY_CONTENT_2, true)?;
-
-    // Wait for gossip to process
-    let _msg_count = camille.listen(3000);
-
-    // Camille requests Alex's entry
-    let fetch_entry = camille.request_entry(ENTRY_ADDRESS_1.clone());
-
-    // Have Alex respond
-    alex.reply_to_HandleFetchEntry(&fetch_entry)
-        .expect("Reply to HandleFetchEntry should work");
->>>>>>> ee058ac3
 
     // Camille should receive the data
     let req_id = query_entry.request_id.clone();
@@ -271,7 +250,6 @@
     }
     let json = result.unwrap();
     log_i!("got result 1: {:?}", json);
-<<<<<<< HEAD
     let query_data = unwrap_to!(json => JsonProtocol::QueryEntryResult);
     let query_result: EntryData = bincode::deserialize(&query_data.query_result).unwrap();
     assert_eq!(query_data.entry_address, ENTRY_ADDRESS_1.clone());
@@ -284,20 +262,6 @@
     // #fullsync
     // Camille might receive query request as this moment
     let _ = camille.wait_HandleQueryEntry_and_reply();
-=======
-    let entry_data = unwrap_to!(json => JsonProtocol::FetchEntryResult);
-    assert_eq!(entry_data.entry_address, ENTRY_ADDRESS_1.clone());
-    assert_eq!(entry_data.entry_content, ENTRY_CONTENT_1.clone());
-
-    // Camille requests Billy's Entry
-    let fetch_entry = camille.request_entry(ENTRY_ADDRESS_2.clone());
-    // Alex or billy or Camille might receive HandleFetchEntry request as this moment
-
-    // Have Billy respond
-    billy
-        .reply_to_HandleFetchEntry(&fetch_entry)
-        .expect("Reply to HandleFetchEntry should work");
->>>>>>> ee058ac3
 
     // Camille should receive the data
     let req_id = query_data.request_id.clone();
@@ -426,7 +390,7 @@
         time_end.duration_since(time_start).unwrap().as_millis() as f32 / 1000.0
     );
     println!(
-        "  - startup   : {:?}s",
+        "  - startup    : {:?}s",
         time_after_startup
             .duration_since(time_start)
             .unwrap()
@@ -434,7 +398,7 @@
             / 1000.0
     );
     println!(
-        "  - Authoring : {:?}s",
+        "  - Authoring  : {:?}s",
         time_after_authoring
             .duration_since(time_after_startup)
             .unwrap()
@@ -442,7 +406,7 @@
             / 1000.0
     );
     println!(
-        "  - Handling  : {:?}s",
+        "  - Handling   : {:?}s",
         time_after_handle_query
             .duration_since(time_after_authoring)
             .unwrap()
@@ -450,7 +414,7 @@
             / 1000.0
     );
     println!(
-        "  - Fetching  : {:?}s",
+        "  - Fetching   : {:?}s",
         time_end
             .duration_since(time_after_handle_query)
             .unwrap()
