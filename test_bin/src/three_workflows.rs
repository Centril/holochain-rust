use constants::*;
use holochain_core_types::cas::content::Address;
use holochain_net::{
    connection::{
        json_protocol::{ConnectData, EntryData, JsonProtocol},
        net_connection::NetSend,
        NetResult,
    },
    tweetlog::*,
};
use p2p_node::test_node::TestNode;
use std::time::SystemTime;

/// Do normal setup: 'TrackDna' & 'Connect',
/// and check that we received 'PeerConnected'
#[cfg_attr(tarpaulin, skip)]
pub fn setup_three_nodes(
    alex: &mut TestNode,
    billy: &mut TestNode,
    camille: &mut TestNode,
    dna_address: &Address,
    can_connect: bool,
) -> NetResult<()> {
    // Send TrackDna message on all nodes
    // alex
    alex.track_dna(dna_address, true)
        .expect("Failed sending TrackDna on alex");
    let connect_result_1 = alex
        .wait_json(Box::new(one_is!(JsonProtocol::PeerConnected(_))))
        .unwrap();
    println!("self connected result 1: {:?}", connect_result_1);
    // billy
    billy
        .track_dna(dna_address, true)
        .expect("Failed sending TrackDna on billy");
    let connect_result_2 = billy
        .wait_json(Box::new(one_is!(JsonProtocol::PeerConnected(_))))
        .unwrap();
    println!("self connected result 2: {:?}", connect_result_2);
    // camille
    camille
        .track_dna(dna_address, true)
        .expect("Failed sending TrackDna on camille");
    let connect_result_3 = camille
        .wait_json(Box::new(one_is!(JsonProtocol::PeerConnected(_))))
        .unwrap();
    println!("self connected result 2: {:?}", connect_result_3);

    // get ipcServer IDs for each node from the IpcServer's state
    if can_connect {
        let mut _node1_id = String::new();
        let mut node2_binding = String::new();

        alex.send(JsonProtocol::GetState.into())
            .expect("Failed sending RequestState on alex");
        let alex_state = alex
            .wait_json(Box::new(one_is!(JsonProtocol::GetStateResult(_))))
            .unwrap();
        billy
            .send(JsonProtocol::GetState.into())
            .expect("Failed sending RequestState on billy");
        let billy_state = billy
            .wait_json(Box::new(one_is!(JsonProtocol::GetStateResult(_))))
            .unwrap();
        camille
            .send(JsonProtocol::GetState.into())
            .expect("Failed sending RequestState on camille");
        let camille_state = camille
            .wait_json(Box::new(one_is!(JsonProtocol::GetStateResult(_))))
            .unwrap();

        one_let!(JsonProtocol::GetStateResult(state) = alex_state {
            _node1_id = state.id
        });
        one_let!(JsonProtocol::GetStateResult(state) = billy_state {
            if !state.bindings.is_empty() {
                node2_binding = state.bindings[0].clone();
            }
        });
        one_let!(
            JsonProtocol::GetStateResult(_state) = camille_state {
            // n/a
        }
        );

        // Connect nodes between them
        println!("Connect Alex to Billy ({})", node2_binding);
        alex.send(
            JsonProtocol::Connect(ConnectData {
                peer_address: node2_binding.clone().into(),
            })
            .into(),
        )?;
        // Make sure Peers are connected
        let result_a = alex
            .wait_json(Box::new(one_is!(JsonProtocol::PeerConnected(_))))
            .unwrap();
        println!("got connect result A: {:?}", result_a);
        one_let!(JsonProtocol::PeerConnected(d) = result_a {
            assert_eq!(d.agent_id, *BILLY_AGENT_ID);
        });
        let result_b = billy
            .wait_json(Box::new(one_is!(JsonProtocol::PeerConnected(_))))
            .unwrap();
        println!("got connect result B: {:?}", result_b);
        one_let!(JsonProtocol::PeerConnected(d) = result_b {
            assert_eq!(d.agent_id, *ALEX_AGENT_ID);
        });

        // Connect nodes between them
        println!("Connect  Camille to Billy ({})", node2_binding);
        camille.send(
            JsonProtocol::Connect(ConnectData {
                peer_address: node2_binding.into(),
            })
            .into(),
        )?;

        // Make sure Peers are connected

        let result_b = billy
            .wait_json(Box::new(one_is_where!(
                JsonProtocol::PeerConnected(data),
                { data.agent_id == *CAMILLE_AGENT_ID }
            )))
            .unwrap();
        println!("got connect result on Billy: {:?}", result_b);

        let result_c = camille
            .wait_json(Box::new(one_is_where!(
                JsonProtocol::PeerConnected(data),
                { data.agent_id == *BILLY_AGENT_ID }
            )))
            .unwrap();
        println!("got connect result on Camille: {:?}", result_c);

        let result_a = alex
            .wait_json(Box::new(one_is_where!(
                JsonProtocol::PeerConnected(data),
                { data.agent_id == *CAMILLE_AGENT_ID }
            )))
            .unwrap();
        println!("got connect result on Alex: {:?}", result_a);
    }

    // Make sure we received everything we needed from network module
    // TODO: Make a more robust function that waits for certain messages in msg log (with timeout that panics)
    let _msg_count = alex.listen(100);
    let _msg_count = billy.listen(100);
    let _msg_count = camille.listen(100);

    let mut time_ms: usize = 0;
    while !(alex.is_network_ready() && billy.is_network_ready() && camille.is_network_ready())
        && time_ms < 1000
    {
        let _msg_count = alex.listen(100);
        let _msg_count = billy.listen(100);
        let _msg_count = camille.listen(100);
        time_ms += 100;
    }

    log_i!("setup_three_nodes() COMPLETE \n\n\n");

    // Done
    Ok(())
}

/// Reply with some data in hold_list
#[cfg_attr(tarpaulin, skip)]
pub fn hold_and_publish_test(
    alex: &mut TestNode,
    billy: &mut TestNode,
    camille: &mut TestNode,
    can_connect: bool,
) -> NetResult<()> {
    // Setup
    setup_three_nodes(alex, billy, camille, &DNA_ADDRESS_A, can_connect)?;

    // Have alex hold some data
    alex.author_entry(&ENTRY_ADDRESS_1, vec![ENTRY_CONTENT_1.clone()], false)?;
    // Alex: Look for the hold_list request received from network module and reply
    alex.reply_to_first_HandleGetAuthoringEntryList();

    // Might receive a HandleFetchEntry request from network module:
    // hackmode would want the data right away
    let has_received = alex.wait_HandleFetchEntry_and_reply();
    assert!(has_received);

    // Have billy author the same data
    billy.author_entry(&ENTRY_ADDRESS_2, vec![ENTRY_CONTENT_2.clone()], true)?;

    let _msg_count = camille.listen(3000);

    // Camille requests that entry
    let query_entry = camille.request_entry(ENTRY_ADDRESS_1.clone());
    // Alex or billy or Camille might receive HandleFetchEntry request as this moment
    let has_received = alex.wait_HandleQueryEntry_and_reply();
    if !has_received {
        let has_received = billy.wait_HandleQueryEntry_and_reply();
        if !has_received {
            let _has_received = camille.wait_HandleQueryEntry_and_reply();
        }
    }

    // Camille should receive the data
<<<<<<< HEAD
    let req_id = query_entry.request_id.clone();
    let mut result = camille.find_recv_msg(
=======
    let req_id = fetch_entry.request_id.clone();
    let mut result = camille.find_recv_json_msg(
>>>>>>> 093e653e
        0,
        Box::new(one_is_where!(JsonProtocol::QueryEntryResult(entry_data), {
            entry_data.request_id == req_id
        })),
    );
    if result.is_none() {
<<<<<<< HEAD
        result = camille.wait(Box::new(one_is_where!(
            JsonProtocol::QueryEntryResult(entry_data),
            { entry_data.request_id == query_entry.request_id }
=======
        result = camille.wait_json(Box::new(one_is_where!(
            JsonProtocol::FetchEntryResult(entry_data),
            { entry_data.request_id == fetch_entry.request_id }
>>>>>>> 093e653e
        )))
    }
    let json = result.unwrap();
    log_i!("got result 1: {:?}", json);
    let query_data = unwrap_to!(json => JsonProtocol::QueryEntryResult);
    let query_result: EntryData = bincode::deserialize(&query_data.query_result).unwrap();
    assert_eq!(query_data.entry_address, ENTRY_ADDRESS_1.clone());
    assert_eq!(query_result.entry_address.clone(), query_data.entry_address);
    assert_eq!(query_result.aspect_list.len(), 1);
    assert_eq!(query_result.aspect_list[0].aspect, ENTRY_CONTENT_1.clone());

    // Camille requests that entry
    let query_data = camille.request_entry(ENTRY_ADDRESS_2.clone());
    // Alex or billy or Camille might receive HandleFetchEntry request as this moment
    let has_received = alex.wait_HandleQueryEntry_and_reply();
    if !has_received {
        let has_received = billy.wait_HandleQueryEntry_and_reply();
        if !has_received {
            let _has_received = camille.wait_HandleQueryEntry_and_reply();
        }
    }

    // Camille should receive the data
<<<<<<< HEAD
    let req_id = query_data.request_id.clone();
    let mut result = camille.find_recv_msg(
=======
    let req_id = fetch_entry.request_id.clone();
    let mut result = camille.find_recv_json_msg(
>>>>>>> 093e653e
        0,
        Box::new(one_is_where!(JsonProtocol::QueryEntryResult(entry_data), {
            entry_data.request_id == req_id
        })),
    );
    if result.is_none() {
<<<<<<< HEAD
        result = camille.wait(Box::new(one_is_where!(
            JsonProtocol::QueryEntryResult(entry_data),
            { entry_data.request_id == query_data.request_id }
=======
        result = camille.wait_json(Box::new(one_is_where!(
            JsonProtocol::FetchEntryResult(entry_data),
            { entry_data.request_id == fetch_entry.request_id }
>>>>>>> 093e653e
        )))
    }
    let json = result.unwrap();
    log_i!("got result 2: {:?}", json);
    let query_data = unwrap_to!(json => JsonProtocol::QueryEntryResult);
    let query_result: EntryData = bincode::deserialize(&query_data.query_result).unwrap();
    assert_eq!(query_data.entry_address, ENTRY_ADDRESS_2.clone());
    assert_eq!(query_result.entry_address.clone(), query_data.entry_address);
    assert_eq!(query_result.aspect_list.len(), 1);
    assert_eq!(query_result.aspect_list[0].aspect, ENTRY_CONTENT_2.clone());

    // Done
    Ok(())
}

///
#[cfg_attr(tarpaulin, skip)]
pub fn publish_entry_stress_test(
    alex: &mut TestNode,
    billy: &mut TestNode,
    camille: &mut TestNode,
    can_connect: bool,
) -> NetResult<()> {
    let time_start = SystemTime::now();

    // Setup
    setup_three_nodes(alex, billy, camille, &DNA_ADDRESS_A, can_connect)?;

    let time_after_startup = SystemTime::now();

    // Have each node publish lots of entries
    for i in 0..100 {
        // Construct entry
        let (address, entry) = generate_entry(i);
        // select node & publish entry
        match i % 3 {
            0 => {
                alex.author_entry(&address, vec![entry], true)?;
            }
            1 => {
                billy.author_entry(&address, vec![entry], true)?;
            }
            2 => {
                camille.author_entry(&address, vec![entry], true)?;
            }
            _ => unreachable!(),
        };
    }
    let time_after_authoring = SystemTime::now();

    //
    let (address_42, entry_42) = generate_entry(91);
    let address_42_clone = address_42.clone();
    // #fulldht
    // wait for store entry request
<<<<<<< HEAD
    let result = camille.wait_with_timeout(
        Box::new(one_is_where!(
            JsonProtocol::HandleStoreEntryAspect(entry_data),
            { entry_data.entry_address == address_42_clone }
        )),
=======
    let result = camille.wait_json_with_timeout(
        Box::new(one_is_where!(JsonProtocol::HandleStoreEntry(entry_data), {
            entry_data.entry_address == address_42_clone
        })),
>>>>>>> 093e653e
        10000,
    );
    assert!(result.is_some());

    log_i!("Requesting entry \n\n");
    // Camille requests that entry
    let query_entry = camille.request_entry(address_42.clone());
    let req_id = query_entry.request_id.clone();
    // Alex or Billy or Camille might receive HandleFetchEntry request as this moment
    #[allow(unused_assignments)]
    let mut has_received = false;
    has_received = alex.wait_HandleFetchEntry_and_reply();
    if !has_received {
        has_received = billy.wait_HandleFetchEntry_and_reply();
        if !has_received {
            has_received = camille.wait_HandleFetchEntry_and_reply();
        }
    }
    log_i!("has_received 'HandleFetchEntry': {}", has_received);
    let time_after_handle_fetch = SystemTime::now();

    // Camille should receive the data
    log_i!("Waiting for fetch result...\n\n");

    let mut result = camille.find_recv_json_msg(
        0,
        Box::new(one_is_where!(JsonProtocol::QueryEntryResult(entry_data), {
            entry_data.request_id == req_id
        })),
    );
    if result.is_none() {
<<<<<<< HEAD
        result = camille.wait_with_timeout(
            Box::new(one_is_where!(JsonProtocol::QueryEntryResult(entry_data), {
                entry_data.request_id == query_entry.request_id
=======
        result = camille.wait_json_with_timeout(
            Box::new(one_is_where!(JsonProtocol::FetchEntryResult(entry_data), {
                entry_data.request_id == fetch_entry.request_id
>>>>>>> 093e653e
            })),
            10000,
        )
    }
    let json = result.unwrap();
    log_i!("got result 1: {:?}", json);
    let query_data = unwrap_to!(json => JsonProtocol::QueryEntryResult);
    assert_eq!(query_data.entry_address, address_42.clone());
    assert_eq!(query_data.query_result, entry_42.clone());

    let time_end = SystemTime::now();

    // report
    println!(
        "Total : {}s",
        time_end.duration_since(time_start).unwrap().as_millis() as f32 / 1000.0
    );
    println!(
        "  - startup    : {:?}s",
        time_after_startup
            .duration_since(time_start)
            .unwrap()
            .as_millis() as f32
            / 1000.0
    );
    println!(
        "  - Authoring  : {:?}s",
        time_after_authoring
            .duration_since(time_after_startup)
            .unwrap()
            .as_millis() as f32
            / 1000.0
    );
    println!(
        "  - Handling   : {:?}s",
        time_after_handle_fetch
            .duration_since(time_after_authoring)
            .unwrap()
            .as_millis() as f32
            / 1000.0
    );
    println!(
        "  - Fetching   : {:?}s",
        time_end
            .duration_since(time_after_handle_fetch)
            .unwrap()
            .as_millis() as f32
            / 1000.0
    );
    // Done
    Ok(())
}<|MERGE_RESOLUTION|>--- conflicted
+++ resolved
@@ -203,28 +203,17 @@
     }
 
     // Camille should receive the data
-<<<<<<< HEAD
     let req_id = query_entry.request_id.clone();
-    let mut result = camille.find_recv_msg(
-=======
-    let req_id = fetch_entry.request_id.clone();
     let mut result = camille.find_recv_json_msg(
->>>>>>> 093e653e
         0,
         Box::new(one_is_where!(JsonProtocol::QueryEntryResult(entry_data), {
             entry_data.request_id == req_id
         })),
     );
     if result.is_none() {
-<<<<<<< HEAD
-        result = camille.wait(Box::new(one_is_where!(
+        result = camille.wait_json(Box::new(one_is_where!(
             JsonProtocol::QueryEntryResult(entry_data),
             { entry_data.request_id == query_entry.request_id }
-=======
-        result = camille.wait_json(Box::new(one_is_where!(
-            JsonProtocol::FetchEntryResult(entry_data),
-            { entry_data.request_id == fetch_entry.request_id }
->>>>>>> 093e653e
         )))
     }
     let json = result.unwrap();
@@ -248,28 +237,17 @@
     }
 
     // Camille should receive the data
-<<<<<<< HEAD
     let req_id = query_data.request_id.clone();
-    let mut result = camille.find_recv_msg(
-=======
-    let req_id = fetch_entry.request_id.clone();
     let mut result = camille.find_recv_json_msg(
->>>>>>> 093e653e
         0,
         Box::new(one_is_where!(JsonProtocol::QueryEntryResult(entry_data), {
             entry_data.request_id == req_id
         })),
     );
     if result.is_none() {
-<<<<<<< HEAD
-        result = camille.wait(Box::new(one_is_where!(
+        result = camille.wait_json(Box::new(one_is_where!(
             JsonProtocol::QueryEntryResult(entry_data),
             { entry_data.request_id == query_data.request_id }
-=======
-        result = camille.wait_json(Box::new(one_is_where!(
-            JsonProtocol::FetchEntryResult(entry_data),
-            { entry_data.request_id == fetch_entry.request_id }
->>>>>>> 093e653e
         )))
     }
     let json = result.unwrap();
@@ -325,18 +303,11 @@
     let address_42_clone = address_42.clone();
     // #fulldht
     // wait for store entry request
-<<<<<<< HEAD
-    let result = camille.wait_with_timeout(
+    let result = camille.wait_json_with_timeout(
         Box::new(one_is_where!(
             JsonProtocol::HandleStoreEntryAspect(entry_data),
             { entry_data.entry_address == address_42_clone }
         )),
-=======
-    let result = camille.wait_json_with_timeout(
-        Box::new(one_is_where!(JsonProtocol::HandleStoreEntry(entry_data), {
-            entry_data.entry_address == address_42_clone
-        })),
->>>>>>> 093e653e
         10000,
     );
     assert!(result.is_some());
@@ -368,15 +339,9 @@
         })),
     );
     if result.is_none() {
-<<<<<<< HEAD
-        result = camille.wait_with_timeout(
+        result = camille.wait_json_with_timeout(
             Box::new(one_is_where!(JsonProtocol::QueryEntryResult(entry_data), {
                 entry_data.request_id == query_entry.request_id
-=======
-        result = camille.wait_json_with_timeout(
-            Box::new(one_is_where!(JsonProtocol::FetchEntryResult(entry_data), {
-                entry_data.request_id == fetch_entry.request_id
->>>>>>> 093e653e
             })),
             10000,
         )
