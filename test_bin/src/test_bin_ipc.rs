#![feature(try_from)]

extern crate holochain_core_types;
extern crate holochain_net;
extern crate holochain_net_connection;
#[macro_use]
extern crate serde_json;
extern crate tempfile;

use holochain_core_types::cas::content::Address;
use holochain_net_connection::{
    net_connection::NetConnection,
    protocol::Protocol,
    protocol_wrapper::{
        ConnectData, DhtData, DhtMetaData, GetDhtData, GetDhtMetaData, MessageData,
        ProtocolWrapper, TrackAppData,
    },
    NetResult,
};

use holochain_net::{p2p_config::*, p2p_network::P2pNetwork};

use std::{convert::TryFrom, sync::mpsc};

macro_rules! one_let {
    ($p:pat = $enum:ident $code:tt) => {
        if let $p = $enum {
            $code
        } else {
            unimplemented!();
        }
    };
}

macro_rules! one_is {
    ($p:pat) => {
        |d| {
            if let $p = d {
                return true;
            }
            return false;
        }
    };
}

// this is all debug code, no need to track code test coverage
#[cfg_attr(tarpaulin, skip)]
fn usage() {
    println!("Usage: test_bin_ipc <path_to_n3h>");
    std::process::exit(1);
}

struct IpcNode {
    pub temp_dir_ref: tempfile::TempDir,
    pub dir: String,
    pub p2p_connection: P2pNetwork,
    pub receiver: mpsc::Receiver<Protocol>,
}

static TIMEOUT_MS: usize = 5000;

impl IpcNode {
    // See if there is a message to receive
    #[cfg_attr(tarpaulin, skip)]
    pub fn try_recv(&mut self) -> NetResult<ProtocolWrapper> {
        let data = self.receiver.try_recv()?;
        match ProtocolWrapper::try_from(&data) {
            Ok(r) => Ok(r),
            Err(e) => {
                let s = format!("{:?}", e);
                if !s.contains("Empty") && !s.contains("Pong(PongData") {
                    println!("##### parse error ##### : {} {:?}", s, data);
                }
                Err(e)
            }
        }
    }

    // Wait for a message corresponding to predicate
    #[cfg_attr(tarpaulin, skip)]
    pub fn wait(
        &mut self,
        predicate: Box<dyn Fn(&ProtocolWrapper) -> bool>,
    ) -> NetResult<ProtocolWrapper> {
        let mut time_ms: usize = 0;
        loop {
            let mut did_something = false;

            if let Ok(p2p_msg) = self.try_recv() {
                did_something = true;
                if predicate(&p2p_msg) {
                    return Ok(p2p_msg);
                }
            }

            if !did_something {
                std::thread::sleep(std::time::Duration::from_millis(10));
                time_ms += 10;
                if time_ms > TIMEOUT_MS {
                    panic!("TIMEOUT");
                }
            }
        }
    }

    // Stop node
    #[cfg_attr(tarpaulin, skip)]
    pub fn stop(self) {
        self.p2p_connection.stop().unwrap();
    }
}

#[cfg_attr(tarpaulin, skip)]
fn create_config(
    n3h_path: &str,
    maybe_config_filepath: Option<&str>,
) -> (P2pConfig, tempfile::TempDir) {
    // Create temp directory
    let dir_ref = tempfile::tempdir().expect("Failed to created a temp directory.");
    let dir = dir_ref.path().to_string_lossy().to_string();
    // Create config
    let config = match maybe_config_filepath {
        Some(filepath) => {
            // Get config from file
            let p2p_config = P2pConfig::from_file(filepath);

            // complement missing fields
            serde_json::from_value(json!({
            "backend_kind": String::from(p2p_config.backend_kind),
            "backend_config":
            {
                "socketType": p2p_config.backend_config["socketType"],
                "spawn":
                {
                    "cmd": p2p_config.backend_config["spawn"]["cmd"],
                    "args": [
                        format!("{}/packages/n3h/bin/n3h", n3h_path)
                    ],
                    "workDir": dir.clone(),
                    "env": {
                        "N3H_MODE": p2p_config.backend_config["spawn"]["env"]["N3H_MODE"],
                        "N3H_WORK_DIR": dir.clone(),
                        "N3H_IPC_SOCKET": p2p_config.backend_config["spawn"]["env"]["N3H_IPC_SOCKET"],
                    }
                },
            }})).unwrap()
        }
        None => {
            // use default config
            serde_json::from_value(json!({
            "backend_kind": "IPC",
            "backend_config":
            {
                "socketType": "zmq",
                "spawn":
                {
                    "cmd": "node",
                    "args": [
                        format!("{}/packages/n3h/bin/n3h", n3h_path)
                    ],
                    "workDir": dir.clone(),
                    "env": {
                        "N3H_MODE": "HACK",
                        "N3H_WORK_DIR": dir.clone(),
                        "N3H_IPC_SOCKET": "tcp://127.0.0.1:*",
                }
            },
            }}))
            .unwrap()
        }
    };
    return (config, dir_ref);
}

// Create an IPC node that uses an existing n3h process and a temp folder
#[cfg_attr(tarpaulin, skip)]
fn create_borrowed_connection(ipc_binding: &str) -> NetResult<IpcNode> {
    // Create Config
    let p2p_config = P2pConfig::default_ipc_uri(Some(ipc_binding));
    // Create channel
    let (sender, receiver) = mpsc::channel::<Protocol>();
    // Create P2pNetwork
    let p2p_node = P2pNetwork::new(
        Box::new(move |r| {
            sender.send(r?)?;
            Ok(())
        }),
        &p2p_config,
    )?;
    // Create temp directory
    let dir_ref = tempfile::tempdir().expect("Failed to created a temp directory.");
    // Create IpcNode
    Ok(IpcNode {
        dir: dir_ref.path().to_string_lossy().to_string(),
        temp_dir_ref: dir_ref,
        p2p_connection: p2p_node,
        receiver,
    })
}

// Create an IPC node that spawns and uses a n3h process and a temp folder
#[cfg_attr(tarpaulin, skip)]
fn create_spawned_connection(
    n3h_path: &str,
    maybe_config_filepath: Option<&str>,
) -> NetResult<IpcNode> {
    // Create Config
    let (p2p_config, dir_ref) = create_config(n3h_path, maybe_config_filepath);
    // Create channel
    let (sender, receiver) = mpsc::channel::<Protocol>();
    // Create P2pNetwork
    let p2p_node = P2pNetwork::new(
        Box::new(move |r| {
            sender.send(r?)?;
            Ok(())
        }),
        &p2p_config,
    )?;
    // Create IpcNode
    Ok(IpcNode {
        dir: dir_ref.path().to_string_lossy().to_string(),
        temp_dir_ref: dir_ref,
        p2p_connection: p2p_node,
        receiver,
    })
}

// do general test with hackmode
fn launch_test_with_ipc_mock(n3h_path: &str, config_filepath: &str) -> NetResult<()> {
    // Create two nodes
    let mut node1 = create_spawned_connection(n3h_path, Some(config_filepath))?;
    let mut node2 = create_borrowed_connection(&node1.p2p_connection.endpoint())?;

    general_test(&mut node1, &mut node2, false)?;

    // Kill nodes
    node1.stop();
    node2.stop();

    Ok(())
}

// Do general test with config
fn launch_test_with_config(n3h_path: &str, config_filepath: &str) -> NetResult<()> {
    // Create two nodes
    let mut node1 = create_spawned_connection(n3h_path, Some(config_filepath))?;
    let mut node2 = create_spawned_connection(n3h_path, Some(config_filepath))?;

    general_test(&mut node1, &mut node2, true)?;

    // Kill nodes
    node1.stop();
    node2.stop();

    Ok(())
}

// this is all debug code, no need to track code test coverage
#[cfg_attr(tarpaulin, skip)]
<<<<<<< HEAD
fn general_test(node1: &mut IpcNode, node2: &mut IpcNode, can_test_connect: bool) -> NetResult<()> {
    static DNA_HASH: &'static str = "TEST_DNA_HASH";
=======
fn exec() -> NetResult<()> {
    fn example_dna_address() -> Address {
        "TEST_DNA_ADDRESS".into()
    }

>>>>>>> bc8f0fe2
    static AGENT_1: &'static str = "1_TEST_AGENT_1";
    static AGENT_2: &'static str = "2_TEST_AGENT_2";

    // Get each node's current state
    let node1_state = node1.wait(Box::new(one_is!(ProtocolWrapper::State(_))))?;
    let node2_state = node2.wait(Box::new(one_is!(ProtocolWrapper::State(_))))?;

    // get ipcServer IDs for each node from the IpcServer's state
    let node1_id;
    let mut node2_binding = String::new();
    one_let!(ProtocolWrapper::State(state) = node1_state {
        node1_id = state.id
    });
    one_let!(ProtocolWrapper::State(state) = node2_state {
        // No bindings in mock mode
        if !state.bindings.is_empty() {
            node2_binding = state.bindings[0].clone();
        }
    });

    // Send TrackApp message on both nodes
    node1.p2p_connection.send(
        ProtocolWrapper::TrackApp(TrackAppData {
            dna_address: example_dna_address(),
            agent_id: AGENT_1.to_string(),
        })
        .into(),
    )?;
    let connect_result_1 = node1.wait(Box::new(one_is!(ProtocolWrapper::PeerConnected(_))))?;
    println!("self connected result 1: {:?}", connect_result_1);
    node2.p2p_connection.send(
        ProtocolWrapper::TrackApp(TrackAppData {
            dna_address: example_dna_address(),
            agent_id: AGENT_2.to_string(),
        })
        .into(),
    )?;
    let connect_result_2 = node2.wait(Box::new(one_is!(ProtocolWrapper::PeerConnected(_))))?;
    println!("self connected result 2: {:?}", connect_result_2);

    // Connect nodes between them
<<<<<<< HEAD
    if can_test_connect {
        println!("connect node1 ({}) to node2 ({})", node1_id, node2_binding);
        node1.p2p_connection.send(
            ProtocolWrapper::Connect(ConnectData {
                address: node2_binding,
            })
            .into(),
        )?;
        let result_1 = node1.wait(Box::new(one_is!(ProtocolWrapper::PeerConnected(_))))?;
        println!("got connect result 1: {:?}", result_1);
        one_let!(ProtocolWrapper::PeerConnected(d) = result_1 {
            assert_eq!(d.agent_id, AGENT_2);
        });
        let result_2 = node2.wait(Box::new(one_is!(ProtocolWrapper::PeerConnected(_))))?;
        println!("got connect result 2: {:?}", result_2);
        one_let!(ProtocolWrapper::PeerConnected(d) = result_2 {
            assert_eq!(d.agent_id, AGENT_1);
        });
    }
=======
    println!("connect node1 ({}) to node2 ({})", node1_id, node2_binding);
    node1.p2p_connection.send(
        ProtocolWrapper::Connect(ConnectData {
            address: node2_binding.into(),
        })
        .into(),
    )?;
    let result_1 = node1.wait(Box::new(one_is!(ProtocolWrapper::PeerConnected(_))))?;
    println!("got connect result 1: {:?}", result_1);
    one_let!(ProtocolWrapper::PeerConnected(d) = result_1 {
        assert_eq!(d.agent_id, AGENT_2);
    });
    let result_2 = node2.wait(Box::new(one_is!(ProtocolWrapper::PeerConnected(_))))?;
    println!("got connect result 2: {:?}", result_2);
    one_let!(ProtocolWrapper::PeerConnected(d) = result_2 {
        assert_eq!(d.agent_id, AGENT_1);
    });

>>>>>>> bc8f0fe2
    // Send a generic message
    node1.p2p_connection.send(
        ProtocolWrapper::SendMessage(MessageData {
            msg_id: "test".to_string(),
            dna_address: example_dna_address(),
            to_agent_id: AGENT_2.to_string(),
            from_agent_id: AGENT_1.to_string(),
            data: json!("hello"),
        })
        .into(),
    )?;
    // Check if node2 received it
    let result_2 = node2.wait(Box::new(one_is!(ProtocolWrapper::HandleSend(_))))?;
    println!("got handle send 2: {:?}", result_2);
    node2.p2p_connection.send(
        ProtocolWrapper::HandleSendResult(MessageData {
            msg_id: "test".to_string(),
            dna_address: example_dna_address(),
            to_agent_id: AGENT_1.to_string(),
            from_agent_id: AGENT_2.to_string(),
            data: json!("echo: hello"),
        })
        .into(),
    )?;
    let result_1 = node1.wait(Box::new(one_is!(ProtocolWrapper::SendResult(_))))?;
    println!("got send result 1: {:?}", result_1);

    // Send store DHT data
    node1.p2p_connection.send(
        ProtocolWrapper::PublishDht(DhtData {
            msg_id: "testPub".to_string(),
            dna_address: example_dna_address(),
            agent_id: AGENT_1.to_string(),
            address: "test_addr".to_string(),
            content: json!("hello"),
        })
        .into(),
    )?;
    // Check if both nodes received it
    let result_1 = node1.wait(Box::new(one_is!(ProtocolWrapper::StoreDht(_))))?;
    println!("got store result 1: {:?}", result_1);
    let result_2 = node2.wait(Box::new(one_is!(ProtocolWrapper::StoreDht(_))))?;
    println!("got store result 2: {:?}", result_2);

    // Send get DHT data
    node2.p2p_connection.send(
        ProtocolWrapper::GetDht(GetDhtData {
            msg_id: "testGet".to_string(),
            dna_address: example_dna_address(),
            from_agent_id: AGENT_2.to_string(),
            address: "test_addr".to_string(),
        })
        .into(),
    )?;
    let result_2 = node2.wait(Box::new(one_is!(ProtocolWrapper::GetDht(_))))?;
    println!("got dht get: {:?}", result_2);

    // Send get DHT data result
    node2.p2p_connection.send(
        ProtocolWrapper::GetDhtResult(DhtData {
            msg_id: "testGetResult".to_string(),
            dna_address: example_dna_address(),
            agent_id: AGENT_1.to_string(),
            address: "test_addr".to_string(),
            content: json!("hello"),
        })
        .into(),
    )?;
    let result_2 = node2.wait(Box::new(one_is!(ProtocolWrapper::GetDhtResult(_))))?;
    println!("got dht get result: {:?}", result_2);

    // Send store DHT metadata
    node1.p2p_connection.send(
        ProtocolWrapper::PublishDhtMeta(DhtMetaData {
            msg_id: "testPubMeta".to_string(),
            dna_address: example_dna_address(),
            agent_id: AGENT_1.to_string(),
            address: "test_addr_meta".to_string(),
            attribute: "link:yay".to_string(),
            content: json!("hello-meta"),
        })
        .into(),
    )?;
    // Check if both nodes received it
    let result_1 = node1.wait(Box::new(one_is!(ProtocolWrapper::StoreDhtMeta(_))))?;
    println!("got store meta result 1: {:?}", result_1);
    let result_2 = node2.wait(Box::new(one_is!(ProtocolWrapper::StoreDhtMeta(_))))?;
    println!("got store meta result 2: {:?}", result_2);

    // Send get DHT metadata
    node2.p2p_connection.send(
        ProtocolWrapper::GetDhtMeta(GetDhtMetaData {
            msg_id: "testGetMeta".to_string(),
            dna_address: example_dna_address(),
            from_agent_id: AGENT_2.to_string(),
            address: "test_addr".to_string(),
            attribute: "link:yay".to_string(),
        })
        .into(),
    )?;
    let result_2 = node2.wait(Box::new(one_is!(ProtocolWrapper::GetDhtMeta(_))))?;
    println!("got dht get: {:?}", result_2);

    // Send get DHT metadata result
    node2.p2p_connection.send(
        ProtocolWrapper::GetDhtMetaResult(DhtMetaData {
            msg_id: "testGetMetaResult".to_string(),
            dna_address: example_dna_address(),
            agent_id: AGENT_1.to_string(),
            address: "test_addr".to_string(),
            attribute: "link:yay".to_string(),
            content: json!("hello"),
        })
        .into(),
    )?;
    let result_2 = node2.wait(Box::new(one_is!(ProtocolWrapper::GetDhtMetaResult(_))))?;
    println!("got dht get result: {:?}", result_2);

    // Wait a bit before closing
    for i in (0..4).rev() {
        println!("tick... {}", i);
        std::thread::sleep(std::time::Duration::from_millis(1000));
    }

    // Done
    Ok(())
}

// this is all debug code, no need to track code test coverage
#[cfg_attr(tarpaulin, skip)]
fn main() {
    // Check args
    let args: Vec<String> = std::env::args().collect();
    if args.len() != 2 {
        usage();
    }
    let n3h_path = args[1].clone();
    if n3h_path == "" {
        usage();
    }
    // Launch hackmode test
    let res = launch_test_with_config(&n3h_path, "test_bin/src/network_config.json");
    assert!(res.is_ok());

    // Launch mock test
    let res = launch_test_with_ipc_mock(&n3h_path, "test_bin/src/mock_network_config.json");
    assert!(res.is_ok());
}<|MERGE_RESOLUTION|>--- conflicted
+++ resolved
@@ -257,16 +257,8 @@
 
 // this is all debug code, no need to track code test coverage
 #[cfg_attr(tarpaulin, skip)]
-<<<<<<< HEAD
 fn general_test(node1: &mut IpcNode, node2: &mut IpcNode, can_test_connect: bool) -> NetResult<()> {
     static DNA_HASH: &'static str = "TEST_DNA_HASH";
-=======
-fn exec() -> NetResult<()> {
-    fn example_dna_address() -> Address {
-        "TEST_DNA_ADDRESS".into()
-    }
-
->>>>>>> bc8f0fe2
     static AGENT_1: &'static str = "1_TEST_AGENT_1";
     static AGENT_2: &'static str = "2_TEST_AGENT_2";
 
@@ -283,7 +275,7 @@
     one_let!(ProtocolWrapper::State(state) = node2_state {
         // No bindings in mock mode
         if !state.bindings.is_empty() {
-            node2_binding = state.bindings[0].clone();
+        node2_binding = state.bindings[0].clone();
         }
     });
 
@@ -308,27 +300,7 @@
     println!("self connected result 2: {:?}", connect_result_2);
 
     // Connect nodes between them
-<<<<<<< HEAD
     if can_test_connect {
-        println!("connect node1 ({}) to node2 ({})", node1_id, node2_binding);
-        node1.p2p_connection.send(
-            ProtocolWrapper::Connect(ConnectData {
-                address: node2_binding,
-            })
-            .into(),
-        )?;
-        let result_1 = node1.wait(Box::new(one_is!(ProtocolWrapper::PeerConnected(_))))?;
-        println!("got connect result 1: {:?}", result_1);
-        one_let!(ProtocolWrapper::PeerConnected(d) = result_1 {
-            assert_eq!(d.agent_id, AGENT_2);
-        });
-        let result_2 = node2.wait(Box::new(one_is!(ProtocolWrapper::PeerConnected(_))))?;
-        println!("got connect result 2: {:?}", result_2);
-        one_let!(ProtocolWrapper::PeerConnected(d) = result_2 {
-            assert_eq!(d.agent_id, AGENT_1);
-        });
-    }
-=======
     println!("connect node1 ({}) to node2 ({})", node1_id, node2_binding);
     node1.p2p_connection.send(
         ProtocolWrapper::Connect(ConnectData {
@@ -346,8 +318,7 @@
     one_let!(ProtocolWrapper::PeerConnected(d) = result_2 {
         assert_eq!(d.agent_id, AGENT_1);
     });
-
->>>>>>> bc8f0fe2
+    }
     // Send a generic message
     node1.p2p_connection.send(
         ProtocolWrapper::SendMessage(MessageData {
