--- conflicted
+++ resolved
@@ -15,11 +15,8 @@
 unwrap_to = "=0.1.0"
 backtrace = "=0.3.14"
 multihash = "=0.8.0"
-<<<<<<< HEAD
+crossbeam-channel = "=0.3.8"
 bincode = "=1.1.4"
-=======
-crossbeam-channel = "=0.3.8"
->>>>>>> 093e653e
 
 [[bin]]
 name = "holochain_test_bin"
