--- conflicted
+++ resolved
@@ -80,11 +80,7 @@
         let mut splits = version_string.split('-');
         let version = splits.next().ok_or("Could not get version")?;
 
-<<<<<<< HEAD
-        let mut version_splits = version.split('.');
-=======
         let mut version_splits = version.trim_start_matches("v").split(".");
->>>>>>> b2f6391e
         let versioning = (
             version_splits
                 .next()
