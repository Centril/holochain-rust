--- conflicted
+++ resolved
@@ -1,42 +1,3 @@
-<<<<<<< HEAD
-/// Macro for creating a RibosomeErrorCode as a RuntimeValue Result-Option on the spot
-/// Will panic! if out or memory or other serialization error occured.
-#[macro_export]
-macro_rules! zome_assert {
-    ($stack:ident, $cond:expr) => {
-        if !$cond {
-            let error_report = ribosome_error_report!(format!(
-                r#"Zome assertion failed: `{}`"#,
-                stringify!($cond)
-            ));
-            let res = store_json(&mut $stack, error_report);
-            return res.unwrap().encode();
-        }
-    };
-}
-
-/// Macro for creating a RibosomeErrorCode as a RuntimeValue Result-Option on the spot
-#[macro_export]
-macro_rules! ribosome_error_code {
-    ($s:ident) => {
-        Ok(Some(RuntimeValue::I32(
-            ::holochain_wasm_utils::holochain_core_types::error::error::RibosomeErrorCode::$s
-                as i32,
-        )))
-    };
-}
-
-/// Macro for creating a RibosomeErrorReport on the spot with file!() and line!()
-#[macro_export]
-macro_rules! ribosome_error_report {
-    ($s:expr) => {
-        ::holochain_wasm_utils::holochain_core_types::error::error::RibosomeErrorReport {
-            description: $s.to_string(),
-            file_name: file!().to_string(),
-            line: line!().to_string(),
-        }
-    };
-=======
 use self::{RibosomeErrorCode::*, RibosomeReturnCode::*};
 
 /// Enum of all possible RETURN codes that a Zome API Function could return.
@@ -155,5 +116,4 @@
         assert_eq!(RibosomeErrorCode::OutOfMemory, oom);
         assert_eq!(RibosomeErrorCode::OutOfMemory.to_string(), oom.to_string());
     }
->>>>>>> d23223b0
 }