--- conflicted
+++ resolved
@@ -20,17 +20,13 @@
 /// The [EAV](../eav/index.html) attribute name utilized for storing metadata that indicates the address of an updated version of a given entry
 pub const LINK_NAME: &str = "crud-link";
 
-<<<<<<< HEAD
 /// Create a new [EAV](../eav/struct.EntityAttributeValue.html) with an entry address as the Entity, [STATUS_NAME](constant.STATUS_NAME.html) as the attribute
 /// and CrudStatus as the value.
 /// This will come to represent the lifecycle status of an entry, when it gets stored in an [EAV Storage](../eav/trait.EntityAttributeValueStorage.html)
-pub fn create_crud_status_eav(address: &Address, status: CrudStatus) -> EntityAttributeValue {
-=======
 pub fn create_crud_status_eav(
     address: &Address,
     status: CrudStatus,
 ) -> HcResult<EntityAttributeValue> {
->>>>>>> b921eab9
     EntityAttributeValue::new(
         address,
         &STATUS_NAME.to_string(),
@@ -38,13 +34,9 @@
     )
 }
 
-<<<<<<< HEAD
 /// Create a new [EAV](../eav/struct.EntityAttributeValue.html) with an old entry address as the Entity, [LINK_NAME](constant.LINK_NAME.html) as the attribute
 /// and a new entry address as the value
-pub fn create_crud_link_eav(from: &Address, to: &Address) -> EntityAttributeValue {
-=======
 pub fn create_crud_link_eav(from: &Address, to: &Address) -> HcResult<EntityAttributeValue> {
->>>>>>> b921eab9
     EntityAttributeValue::new(from, &LINK_NAME.to_string(), to)
 }
 
