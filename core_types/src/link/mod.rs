//! This module contains definitions for what a Link is in Holochain, as well as
//! structs relating to the adding and removing of links between entries
//! and lists of links.

pub mod link_data;
pub mod link_list;

<<<<<<< HEAD
use crate::{agent::AgentId, cas::content::Address, error::HolochainError, json::JsonString};
=======
use crate::{
    agent::AgentId, cas::content::Address, chain_header::ChainHeader, error::HolochainError,
    json::JsonString,
};
>>>>>>> de0e0353
use entry::Entry;
use link::link_data::LinkData;

type LinkType = String;
type LinkTag = String;

#[derive(Serialize, Deserialize, Clone, Debug, PartialEq, Eq, Hash, DefaultJson)]
pub struct Link {
    base: Address,
    target: Address,
    link_type: LinkType,
    tag: LinkTag,
}

impl Link {
    pub fn new(base: &Address, target: &Address, link_type: &str, tag: &str) -> Self {
        Link {
            base: base.to_owned(),
            target: target.to_owned(),
            link_type: link_type.to_owned(),
            tag: tag.to_owned(),
        }
    }

    // Getters
    pub fn base(&self) -> &Address {
        &self.base
    }

    pub fn target(&self) -> &Address {
        &self.target
    }

    pub fn link_type(&self) -> &LinkType {
        &self.link_type
    }

    pub fn tag(&self) -> &LinkTag {
        &self.tag
    }

<<<<<<< HEAD
    pub fn add_entry(&self, timestamp: String, agent_id: AgentId) -> Entry {
        Entry::LinkAdd(LinkData::add_from_link(self, timestamp, agent_id))
    }

    pub fn remove_entry(&self, timestamp: String, agent_id: AgentId) -> Entry {
        Entry::LinkAdd(LinkData::remove_from_link(self, timestamp, agent_id))
=======
    pub fn add_entry(&self, top_chain_header: ChainHeader, agent_id: AgentId) -> Entry {
        Entry::LinkAdd(LinkData::add_from_link(self, top_chain_header, agent_id))
    }

    pub fn remove_entry(&self, top_chain_header: ChainHeader, agent_id: AgentId) -> Entry {
        Entry::LinkAdd(LinkData::remove_from_link(self, top_chain_header, agent_id))
>>>>>>> de0e0353
    }
}

// HC.LinkAction sync with hdk-rust
#[derive(Serialize, Deserialize, Clone, Debug, PartialEq)]
pub enum LinkActionKind {
    ADD,
    REMOVE,
}

#[cfg(test)]
pub mod tests {

    use crate::{
        cas::content::AddressableContent,
        entry::{test_entry_a, test_entry_b},
        link::{Link, LinkActionKind, LinkTag, LinkType},
    };

    pub fn example_link_type() -> LinkType {
        LinkType::from("foo-link-type")
    }

    pub fn example_link_tag() -> LinkTag {
        LinkTag::from("foo-link-tag")
    }

    pub fn example_link() -> Link {
        Link::new(
            &test_entry_a().address(),
            &test_entry_b().address(),
            &example_link_type(),
            &example_link_tag(),
        )
    }

    pub fn example_link_action_kind() -> LinkActionKind {
        LinkActionKind::ADD
    }
}<|MERGE_RESOLUTION|>--- conflicted
+++ resolved
@@ -5,14 +5,10 @@
 pub mod link_data;
 pub mod link_list;
 
-<<<<<<< HEAD
-use crate::{agent::AgentId, cas::content::Address, error::HolochainError, json::JsonString};
-=======
 use crate::{
     agent::AgentId, cas::content::Address, chain_header::ChainHeader, error::HolochainError,
     json::JsonString,
 };
->>>>>>> de0e0353
 use entry::Entry;
 use link::link_data::LinkData;
 
@@ -54,21 +50,12 @@
         &self.tag
     }
 
-<<<<<<< HEAD
-    pub fn add_entry(&self, timestamp: String, agent_id: AgentId) -> Entry {
-        Entry::LinkAdd(LinkData::add_from_link(self, timestamp, agent_id))
-    }
-
-    pub fn remove_entry(&self, timestamp: String, agent_id: AgentId) -> Entry {
-        Entry::LinkAdd(LinkData::remove_from_link(self, timestamp, agent_id))
-=======
     pub fn add_entry(&self, top_chain_header: ChainHeader, agent_id: AgentId) -> Entry {
         Entry::LinkAdd(LinkData::add_from_link(self, top_chain_header, agent_id))
     }
 
     pub fn remove_entry(&self, top_chain_header: ChainHeader, agent_id: AgentId) -> Entry {
         Entry::LinkAdd(LinkData::remove_from_link(self, top_chain_header, agent_id))
->>>>>>> de0e0353
     }
 }
 
