//! The Signature type is defined here. They are used in ChainHeaders as
//! a way of providing cryptographically verifiable proof of a given agent
//! as having been the author of a given data entry.

use crate::cas::content::Address;

/// Provenance is a tuple of initiating agent and signature of some item being signed
/// this type is used in headers and in capability requests where the item being signed
/// is implicitly known by context
pub type Provenance = (Address, Signature);
/*impl Provenance {
    fn source(&self) -> Address {
        self.1.clone()
    }
}*/
/// Signature is meant in the classic cryptographic sense,
/// as a string which can be validated as having been signed
/// by the private key associated with a given public key
#[derive(Clone, Debug, Serialize, Deserialize, PartialEq, Hash, Eq)]
pub struct Signature(String);

impl Signature {
    pub fn fake() -> Signature {
        test_signature()
    }
}

impl From<&'static str> for Signature {
    fn from(s: &str) -> Signature {
        Signature(s.to_owned())
    }
}

impl From<String> for Signature {
    fn from(s: String) -> Signature {
        Signature(s.to_owned())
    }
}

<<<<<<< HEAD
pub fn test_signatures() -> Vec<Signature> {
    vec![test_signature()]
}

pub fn test_signature() -> Signature {
    Signature::from("fake-signature")
}

pub fn test_signature_b() -> Signature {
    Signature::from("another-fake-signature")
}

pub fn test_signature_c() -> Signature {
    Signature::from("sig-c")
=======
impl From<Signature> for String {
    fn from(s: Signature) -> String {
        s.0
    }
>>>>>>> 3d502d3c
}<|MERGE_RESOLUTION|>--- conflicted
+++ resolved
@@ -37,7 +37,6 @@
     }
 }
 
-<<<<<<< HEAD
 pub fn test_signatures() -> Vec<Signature> {
     vec![test_signature()]
 }
@@ -52,10 +51,10 @@
 
 pub fn test_signature_c() -> Signature {
     Signature::from("sig-c")
-=======
+}
+
 impl From<Signature> for String {
     fn from(s: Signature) -> String {
         s.0
     }
->>>>>>> 3d502d3c
 }