//! EAV stands for entity-attribute-value. It is a pattern implemented here
//! for adding metadata about entries in the DHT, additionally
//! being used to define relationships between AddressableContent values.
//! See [wikipedia](https://en.wikipedia.org/wiki/Entity%E2%80%93attribute%E2%80%93value_model) to learn more about this pattern.

use crate::{
    cas::content::{Address, AddressableContent, Content},
    entry::{test_entry_a, test_entry_b, Entry},
    error::{HcResult, HolochainError},
    hash::HashString,
    json::JsonString,
};
use im::hashmap::HashMap;
use objekt;
use std::{
    convert::TryInto,
    sync::{Arc, RwLock},
};

use regex::RegexBuilder;
use std::fmt::Debug;

/// Address of AddressableContent representing the EAV entity
pub type Entity = Address;

/// Using String for EAV attributes (not e.g. an enum) keeps it simple and open
pub type Attribute = String;

/// Address of AddressableContent representing the EAV value
pub type Value = Address;

// @TODO do we need this?
// unique (local to the source) monotonically increasing number that can be used for crdt/ordering
// @see https://papers.radixdlt.com/tempo/#logical-clocks
// type Index ...

// @TODO do we need this?
// source agent asserting the meta
// type Source ...
/// The basic struct for EntityAttributeValue triple, implemented as AddressableContent
/// including the necessary serialization inherited.
#[derive(PartialEq, Eq, Hash, Clone, Debug, Serialize, Deserialize, DefaultJson)]
pub struct EntityAttributeValue {
    entity: Entity,
    attribute: Attribute,
    value: Value,
    // index: Index,
    // source: Source,
}

impl AddressableContent for EntityAttributeValue {
    fn content(&self) -> Content {
        self.to_owned().into()
    }

    fn try_from_content(content: &Content) -> Result<Self, HolochainError> {
        content.to_owned().try_into()
    }
}

fn validate_attribute(attribute: &Attribute) -> HcResult<()> {
    let regex = RegexBuilder::new(r#"[/:*?<>"'\\|+]"#)
        .build()
        .map_err(|_| HolochainError::ErrorGeneric("Could not create regex".to_string()))?;
    if !regex.is_match(attribute) {
        Ok(())
    } else {
        Err(HolochainError::ErrorGeneric(
            "Attribute name invalid".to_string(),
        ))
    }
}

impl EntityAttributeValue {
    pub fn new(
        entity: &Entity,
        attribute: &Attribute,
        value: &Value,
    ) -> HcResult<EntityAttributeValue> {
        validate_attribute(attribute)?;
        Ok(EntityAttributeValue {
            entity: entity.clone(),
            attribute: attribute.clone(),
            value: value.clone(),
        })
    }

    pub fn entity(&self) -> Entity {
        self.entity.clone()
    }

    pub fn attribute(&self) -> Attribute {
        self.attribute.clone()
    }

    pub fn value(&self) -> Value {
        self.value.clone()
    }

    /// this is a predicate for matching on eav values. Useful for reducing duplicated filtered code.
    pub fn filter_on_eav<T>(eav: &T, e: Option<&T>) -> bool
    where
        T: PartialOrd,
    {
        e.map_or(true, |a| eav == a)
    }
}

/// This provides a simple and flexible interface to define relationships between AddressableContent.
/// It does NOT provide storage for AddressableContent.
/// Use cas::storage::ContentAddressableStorage to store AddressableContent.
pub trait EntityAttributeValueStorage: objekt::Clone + Send + Sync + Debug {
    /// Adds the given EntityAttributeValue to the EntityAttributeValueStorage
    /// append only storage.
    fn add_eav(&mut self, eav: &EntityAttributeValue) -> Result<(), HolochainError>;
<<<<<<< HEAD
    /// fetches the set of EntityAttributeValues that match constraints with the latest hash
    /// None = no constraint
    /// Some(Entity) = requires the given entity (e.g. all a/v pairs for the entity)
    /// Some(Attribute) = requires the given attribute (e.g. all links)
    /// Some(Value) = requires the given value (e.g. all entities referencing an Address)
=======
    /// Fetch the set of EntityAttributeValues that match constraints.
    /// - None = no constraint
    /// - Some(Entity) = requires the given entity (e.g. all a/v pairs for the entity)
    /// - Some(Attribute) = requires the given attribute (e.g. all links)
    /// - Some(Value) = requires the given value (e.g. all entities referencing an Address)
>>>>>>> 2f5cb32b
    fn fetch_eav(
        &self,
        entity: Option<Entity>,
        attribute: Option<Attribute>,
        value: Option<Value>,
    ) -> Result<HashMap<HashString, EntityAttributeValue>, HolochainError>;

    fn get_hash(&self) -> HashString;
}

clone_trait_object!(EntityAttributeValueStorage);

#[derive(Clone, Debug)]
pub struct ExampleEntityAttributeValueStorageNonSync {
    storage: HashMap<HashString, EntityAttributeValue>,
}

impl ExampleEntityAttributeValueStorageNonSync {
    pub fn new() -> ExampleEntityAttributeValueStorageNonSync {
        ExampleEntityAttributeValueStorageNonSync {
            storage: HashMap::new(),
        }
    }

    fn unthreadable_add_eav(&mut self, eav: &EntityAttributeValue) -> Result<(), HolochainError> {
        let hash = HashString::from("");
        let key = vec![hash.to_string(), eav.address().to_string()].join("_");
        self.storage.insert(HashString::from(key), eav.clone());
        Ok(())
    }

    fn unthreadable_fetch_eav(
        &self,
        entity: Option<Entity>,
        attribute: Option<Attribute>,
        value: Option<Value>,
    ) -> Result<HashMap<HashString, EntityAttributeValue>, HolochainError> {
        let filtered = self
            .clone()
            .storage
            .into_iter()
            // .cloned()
            .filter(|(_, eav)| match entity {
                Some(ref e) => &eav.entity() == e,
                None => true,
            })
            .filter(|(_, eav)| match attribute {
                Some(ref a) => &eav.attribute() == a,
                None => true,
            })
            .filter(|(_, eav)| match value {
                Some(ref v) => &eav.value() == v,
                None => true,
            })
            .collect::<HashMap<HashString, EntityAttributeValue>>();
        Ok(filtered)
    }
}

impl PartialEq for EntityAttributeValueStorage {
    fn eq(&self, other: &EntityAttributeValueStorage) -> bool {
        self.fetch_eav(None, None, None) == other.fetch_eav(None, None, None)
    }
}

#[derive(Clone, Debug)]
pub struct ExampleEntityAttributeValueStorage {
    content: Arc<RwLock<ExampleEntityAttributeValueStorageNonSync>>,
}

impl ExampleEntityAttributeValueStorage {
    pub fn new() -> HcResult<ExampleEntityAttributeValueStorage> {
        Ok(ExampleEntityAttributeValueStorage {
            content: Arc::new(RwLock::new(ExampleEntityAttributeValueStorageNonSync::new())),
        })
    }
}

impl EntityAttributeValueStorage for ExampleEntityAttributeValueStorage {
    fn add_eav(&mut self, eav: &EntityAttributeValue) -> HcResult<()> {
        self.content.write().unwrap().unthreadable_add_eav(eav)
    }
    fn fetch_eav(
        &self,
        entity: Option<Entity>,
        attribute: Option<Attribute>,
        value: Option<Value>,
    ) -> Result<HashMap<HashString, EntityAttributeValue>, HolochainError> {
        self.content
            .read()
            .unwrap()
            .unthreadable_fetch_eav(entity, attribute, value)
    }

    fn get_hash(&self) -> HashString {
        HashString::from("")
    }
}

pub fn test_eav_entity() -> Entry {
    test_entry_a()
}

pub fn test_eav_attribute() -> String {
    "foo-attribute".to_string()
}

pub fn test_eav_value() -> Entry {
    test_entry_b()
}

pub fn test_eav() -> EntityAttributeValue {
    EntityAttributeValue::new(
        &test_eav_entity().address(),
        &test_eav_attribute(),
        &test_eav_value().address(),
    )
    .expect("Could not create eav")
}

pub fn test_eav_content() -> Content {
    test_eav().content()
}

pub fn test_eav_address() -> Address {
    test_eav().address()
}

pub fn eav_round_trip_test_runner(
    entity_content: impl AddressableContent + Clone,
    attribute: String,
    value_content: impl AddressableContent + Clone,
) {
    let eav = EntityAttributeValue::new(
        &entity_content.address(),
        &attribute,
        &value_content.address(),
    )
    .expect("Could not create EAV");
    let mut eav_storage =
        ExampleEntityAttributeValueStorage::new().expect("could not create example eav storage");

    assert_eq!(
        HashMap::new(),
        eav_storage
            .fetch_eav(
                Some(entity_content.address()),
                Some(attribute.clone()),
                Some(value_content.address())
            )
            .expect("could not fetch eav"),
    );

    eav_storage.add_eav(&eav).expect("could not add eav");

    let mut expected = HashMap::new();
    expected.insert(HashString::from(""), eav.clone());
    // some examples of constraints that should all return the eav
    for (e, a, v) in vec![
        // constrain all
        (
            Some(entity_content.address()),
            Some(attribute.clone()),
            Some(value_content.address()),
        ),
        // open entity
        (None, Some(attribute.clone()), Some(value_content.address())),
        // open attribute
        (
            Some(entity_content.address()),
            None,
            Some(value_content.address()),
        ),
        // open value
        (
            Some(entity_content.address()),
            Some(attribute.clone()),
            None,
        ),
        // open
        (None, None, None),
    ] {
        assert_eq!(
            expected,
            eav_storage.fetch_eav(e, a, v).expect("could not fetch eav"),
        );
    }
}

#[cfg(test)]
pub mod tests {
    use super::*;
    use crate::{
        cas::{
            content::{AddressableContent, AddressableContentTestSuite, ExampleAddressableContent},
            storage::{
                test_content_addressable_storage, EavTestSuite, ExampleContentAddressableStorage,
            },
        },
        eav::EntityAttributeValue,
        json::RawString,
    };

    pub fn test_eav_storage() -> ExampleEntityAttributeValueStorage {
        ExampleEntityAttributeValueStorage::new().expect("could not create example eav storage")
    }

    #[test]
    fn example_eav_round_trip() {
        let eav_storage = test_eav_storage();
        let entity =
            ExampleAddressableContent::try_from_content(&JsonString::from(RawString::from("foo")))
                .unwrap();
        let attribute = "favourite-color".to_string();
        let value =
            ExampleAddressableContent::try_from_content(&JsonString::from(RawString::from("blue")))
                .unwrap();

        EavTestSuite::test_round_trip(eav_storage, entity, attribute, value)
    }

    #[test]
    fn example_eav_one_to_many() {
        EavTestSuite::test_one_to_many::<
            ExampleAddressableContent,
            ExampleEntityAttributeValueStorage,
        >(test_eav_storage());
    }

    #[test]
    fn example_eav_many_to_one() {
        EavTestSuite::test_many_to_one::<
            ExampleAddressableContent,
            ExampleEntityAttributeValueStorage,
        >(test_eav_storage());
    }

    #[test]
    /// show AddressableContent implementation
    fn addressable_content_test() {
        // from_content()
        AddressableContentTestSuite::addressable_content_trait_test::<EntityAttributeValue>(
            test_eav_content(),
            test_eav(),
            test_eav_address(),
        );
    }

    #[test]
    /// show CAS round trip
    fn cas_round_trip_test() {
        let addressable_contents = vec![test_eav()];
        AddressableContentTestSuite::addressable_content_round_trip::<
            EntityAttributeValue,
            ExampleContentAddressableStorage,
        >(addressable_contents, test_content_addressable_storage());
    }

    #[test]
    fn validate_attribute_paths() {
        assert!(EntityAttributeValue::new(
            &test_eav_entity().address(),
            &"abc".to_string(),
            &test_eav_entity().address()
        )
        .is_ok());
        assert!(EntityAttributeValue::new(
            &test_eav_entity().address(),
            &"abc123".to_string(),
            &test_eav_entity().address()
        )
        .is_ok());
        assert!(EntityAttributeValue::new(
            &test_eav_entity().address(),
            &"123".to_string(),
            &test_eav_entity().address()
        )
        .is_ok());
        assert!(EntityAttributeValue::new(
            &test_eav_entity().address(),
            &"link_:{}".to_string(),
            &test_eav_entity().address()
        )
        .is_err());
        assert!(EntityAttributeValue::new(
            &test_eav_entity().address(),
            &"link_\"".to_string(),
            &test_eav_entity().address()
        )
        .is_err());
        assert!(EntityAttributeValue::new(
            &test_eav_entity().address(),
            &"link_/".to_string(),
            &test_eav_entity().address()
        )
        .is_err());
        assert!(EntityAttributeValue::new(
            &test_eav_entity().address(),
            &"link_\\".to_string(),
            &test_eav_entity().address()
        )
        .is_err());
        assert!(EntityAttributeValue::new(
            &test_eav_entity().address(),
            &"link_?".to_string(),
            &test_eav_entity().address()
        )
        .is_err());
    }

}<|MERGE_RESOLUTION|>--- conflicted
+++ resolved
@@ -113,19 +113,11 @@
     /// Adds the given EntityAttributeValue to the EntityAttributeValueStorage
     /// append only storage.
     fn add_eav(&mut self, eav: &EntityAttributeValue) -> Result<(), HolochainError>;
-<<<<<<< HEAD
-    /// fetches the set of EntityAttributeValues that match constraints with the latest hash
-    /// None = no constraint
-    /// Some(Entity) = requires the given entity (e.g. all a/v pairs for the entity)
-    /// Some(Attribute) = requires the given attribute (e.g. all links)
-    /// Some(Value) = requires the given value (e.g. all entities referencing an Address)
-=======
-    /// Fetch the set of EntityAttributeValues that match constraints.
+    /// Fetch the set of EntityAttributeValues that match constraints according to the latest hash version
     /// - None = no constraint
     /// - Some(Entity) = requires the given entity (e.g. all a/v pairs for the entity)
     /// - Some(Attribute) = requires the given attribute (e.g. all links)
     /// - Some(Value) = requires the given value (e.g. all entities referencing an Address)
->>>>>>> 2f5cb32b
     fn fetch_eav(
         &self,
         entity: Option<Entity>,
