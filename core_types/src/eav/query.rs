--- conflicted
+++ resolved
@@ -11,11 +11,7 @@
     pub value: ValueFilter<'a>,
     ///For this query system we are able to provide a tombstone set on the query level which allows us to specify which Attribute match should take precedent over the others.
     ///This is useful for some of the Link CRDT operations we are doing. Note that if no tombstone is found, the latest entry is returned
-<<<<<<< HEAD
-    ///in the subset is obtained. The tombstone is optional so if it is not supplied, no tombstone check will be done.
-=======
     ///from the subset that is obtained. The tombstone is optional so if it is not supplied, no tombstone check will be done.
->>>>>>> f35975fb
     ///Currently the Tombstone does not work on an IndexByRange IndexFilter and will operate as if the tombstone was not set
     pub tombstone: Option<AttributeFilter<'a>>,
     ///represents a filter for the Index
@@ -56,11 +52,7 @@
         }
     }
 
-<<<<<<< HEAD
-    ///This runs the query based the query configuration we have given
-=======
     ///This runs the query based the query configuration we have given.
->>>>>>> f35975fb
     pub fn run<I>(&self, iter: I) -> BTreeSet<EntityAttributeValueIndex>
     where
         I: Clone + Iterator<Item = EntityAttributeValueIndex> + 'a,
@@ -164,11 +156,7 @@
     }
 }
 
-<<<<<<< HEAD
-/// Represents a fitler type which takes in a function to match on
-=======
 /// Represents a filter type which takes in a function to match on
->>>>>>> f35975fb
 pub struct EavFilter<'a, T: 'a + Eq>(Box<dyn Fn(T) -> bool + 'a>);
 
 impl<'a, T: 'a + Eq> EavFilter<'a, T> {
