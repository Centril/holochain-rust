[package]
name = "holochain_core_types"
version = "0.0.30-alpha6"
authors = ["Holochain Core Dev Team <devcore@holochain.org>"]
build = "build.rs"

[dependencies]
arrayref = "=0.3.5"
base64 = "=0.10.1"
backtrace = "=0.3.27"
chrono = "=0.4.6"
serde = "=1.0.89"
serde_derive = "=1.0.89"
serde_json = { version = "=1.0.39", features = ["preserve_order"] }
lazy_static = "=1.2.0"
multihash = "=0.8.0"
futures-preview = "=0.3.0-alpha.17"
futures-core-preview = "=0.3.0-alpha.17"
futures-channel-preview = "=0.3.0-alpha.17"
futures-executor-preview = "=0.3.0-alpha.17"
futures-io-preview = "=0.3.0-alpha.17"
futures-sink-preview = "=0.3.0-alpha.17"
futures-util-preview = "=0.3.0-alpha.17"
mashup = "0.1.9"
wasmi = "=0.4.4"
hcid = "=0.0.6"
rust-base58 = "=0.0.4"
snowflake = "=1.3.0"
objekt= "=0.1.2"
lib3h_crypto_api = { git = "https://github.com/holochain/lib3h", branch = "simchat-integration" }
holochain_persistence_api = "=0.0.8"
holochain_json_derive = "=0.0.17"
holochain_json_api = "=0.0.17"
uuid = { version = "=0.7.1", features = ["v4"] }
regex = "=1.1.2"
shrinkwraprs = "=0.2.1"
crossbeam-channel = "=0.3.8"
<<<<<<< HEAD
lib3h_protocol = "=0.0.10"
parking_lot ="=0.9.0"
=======
lib3h_protocol = { git = "https://github.com/holochain/lib3h", branch = "simchat-integration" }
>>>>>>> 860195bf

[dev-dependencies]
test_utils = { path = "../test_utils"}
holochain_core = { path = "../core"}
maplit = "=1.0.1"<|MERGE_RESOLUTION|>--- conflicted
+++ resolved
@@ -35,12 +35,8 @@
 regex = "=1.1.2"
 shrinkwraprs = "=0.2.1"
 crossbeam-channel = "=0.3.8"
-<<<<<<< HEAD
-lib3h_protocol = "=0.0.10"
+lib3h_protocol = { git = "https://github.com/holochain/lib3h", branch = "simchat-integration" }
 parking_lot ="=0.9.0"
-=======
-lib3h_protocol = { git = "https://github.com/holochain/lib3h", branch = "simchat-integration" }
->>>>>>> 860195bf
 
 [dev-dependencies]
 test_utils = { path = "../test_utils"}
