[package]
name = "holochain_core_types"
version = "0.0.1"
authors = ["Holochain Core Dev Team <devcore@holochain.org>"]

[dependencies]
serde = "1.0"
serde_derive = "1.0"
serde_json = { version = "1.0", features = ["preserve_order"] }
multihash = "0.8.0"
futures-preview = "0.2.2"
rust-base58 = "0.0.4"
snowflake = "1.2"
bitflags = "1.0"
<<<<<<< HEAD
objekt="0.1.1"
=======
holochain_core_types_derive = { path = "../core_types_derive" }
>>>>>>> 1c726e7d

[dev-dependencies]
test_utils = { path = "../test_utils"}
holochain_core = { path = "../core"}<|MERGE_RESOLUTION|>--- conflicted
+++ resolved
@@ -12,11 +12,8 @@
 rust-base58 = "0.0.4"
 snowflake = "1.2"
 bitflags = "1.0"
-<<<<<<< HEAD
 objekt="0.1.1"
-=======
 holochain_core_types_derive = { path = "../core_types_derive" }
->>>>>>> 1c726e7d
 
 [dev-dependencies]
 test_utils = { path = "../test_utils"}
