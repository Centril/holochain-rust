--- conflicted
+++ resolved
@@ -124,12 +124,9 @@
 extern crate directories;
 extern crate hyper;
 extern crate hyper_staticfile;
-<<<<<<< HEAD
 extern crate json_patch;
-=======
 #[cfg(test)]
 extern crate reqwest;
->>>>>>> ba6d658c
 extern crate tokio;
 
 pub mod config;
