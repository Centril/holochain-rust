--- conflicted
+++ resolved
@@ -44,15 +44,12 @@
     /// List of bridges between instances. Optional.
     #[serde(default)]
     pub bridges: Vec<Bridge>,
-<<<<<<< HEAD
     /// Configures how logging should behave
     #[serde(default)]
     pub logger: LoggerConfiguration,
-=======
     /// Configuration options for the network module n3h
     #[serde(default)]
     pub network: Option<NetworkConfig>,
->>>>>>> cd80cffe
 }
 
 /// There might be different kinds of loggers in the future.
@@ -494,9 +491,7 @@
             instance_config.network,
             Some("{\"backend_kind\":\"special\"}".to_string())
         );
-<<<<<<< HEAD
         assert_eq!(config.logger.logger_type, "");
-=======
         assert_eq!(
             config.network.unwrap(),
             NetworkConfig {
@@ -508,7 +503,6 @@
                 n3h_ipc_uri: None,
             }
         );
->>>>>>> cd80cffe
     }
 
     #[test]
