--- conflicted
+++ resolved
@@ -13,11 +13,7 @@
 
 use config::{
     AgentConfiguration, Bridge, DnaConfiguration, InstanceConfiguration, InterfaceConfiguration,
-<<<<<<< HEAD
     InterfaceDriver, StorageConfiguration, UiBundleConfiguration, UiInterfaceConfiguration,
-=======
-    InterfaceDriver,
->>>>>>> 9ec6f7d2
 };
 use container::{ContainerAdmin, ContainerUiAdmin, CONTAINER};
 use serde_json::map::Map;
