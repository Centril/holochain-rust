--- conflicted
+++ resolved
@@ -645,17 +645,12 @@
         format!("{}\n\n{}", base, new_block)
     }
 
-<<<<<<< HEAD
     pub fn add_line(base: String, new_line: String) -> String {
         format!("{}\n{}", base, new_line)
     }
 
-    pub fn test_toml() -> String {
+    pub fn test_toml(port: u32) -> String {
         let mut toml = String::from("bridges = []\npersistence_dir = \".\"");
-=======
-    pub fn test_toml(port: u32) -> String {
-        let mut toml = String::from("bridges = []");
->>>>>>> d1964100
         toml = add_block(toml, agent1());
         toml = add_block(toml, agent2());
         toml = add_block(toml, dna());
@@ -666,15 +661,10 @@
         toml
     }
 
-<<<<<<< HEAD
-    fn create_test_container<T: Into<String>>(test_name: T) -> Container {
-        let mut config = load_configuration::<Configuration>(&test_toml()).unwrap();
+    fn create_test_container<T: Into<String>>(test_name: T, port: u32) -> Container {
+        let mut config = load_configuration::<Configuration>(&test_toml(port)).unwrap();
         config.persistence_dir.push("tmp-test");
         config.persistence_dir.push(test_name.into());
-=======
-    fn create_test_container<T: Into<String>>(test_name: T, port: u32) -> Container {
-        let config = load_configuration::<Configuration>(&test_toml(port)).unwrap();
->>>>>>> d1964100
         let mut container = Container::from_config(config.clone());
         container.dna_loader = test_dna_loader();
         container.load_config().unwrap();
@@ -683,12 +673,8 @@
 
     #[test]
     fn test_install_dna_from_file() {
-<<<<<<< HEAD
         let test_name = "test_install_dna_from_file";
-        let mut container = create_test_container(test_name);
-=======
-        let mut container = create_test_container("test_install_dna_from_file", 3000);
->>>>>>> d1964100
+        let mut container = create_test_container(test_name, 3000);
 
         let mut new_dna_path = PathBuf::new();
         new_dna_path.push("new-dna.hcpkg");
@@ -753,7 +739,8 @@
 
     #[test]
     fn test_install_dna_from_file_and_copy() {
-        let mut container = create_test_container("test_install_dna_from_file_and_copy");
+        let test_name = "test_install_dna_from_file_and_copy";
+        let mut container = create_test_container(test_name, 3000);
 
         let mut new_dna_path = PathBuf::new();
         new_dna_path.push("new-dna.hcpkg");
@@ -804,7 +791,8 @@
 
     #[test]
     fn test_install_dna_from_file_with_properties() {
-        let mut container = create_test_container("test_install_dna_from_file_with_properties");
+        let test_name = "test_install_dna_from_file_with_properties";
+        let mut container = create_test_container(test_name, 3000);
 
         let mut new_dna_path = PathBuf::new();
         new_dna_path.push("new-dna.hcpkg");
@@ -843,7 +831,7 @@
         let mut output_dna_file: PathBuf = [
             ".",
             "tmp-test",
-            "test_install_dna_from_file_with_properties",
+            test_name,
             "dna",
         ]
         .iter()
@@ -872,12 +860,9 @@
 
     #[test]
     fn test_add_instance() {
-<<<<<<< HEAD
         let test_name = "test_add_instance";
-        let mut container = create_test_container(test_name);
-=======
-        let mut container = create_test_container("test_add_instance", 3001);
->>>>>>> d1964100
+        let mut container = create_test_container(test_name, 3001);
+
         let mut new_dna_path = PathBuf::new();
         new_dna_path.push("new-dna.hcpkg");
         container
@@ -946,12 +931,9 @@
     /// as well as the mentions of the removed instance are gone from the interfaces
     /// (to not render the config invalid).
     fn test_remove_instance() {
-<<<<<<< HEAD
         let test_name = "test_remove_instance";
-        let mut container = create_test_container(test_name);
-=======
-        let mut container = create_test_container("test_remove_instance", 3002);
->>>>>>> d1964100
+        let mut container = create_test_container(test_name, 3002);
+
         assert_eq!(
             container.remove_instance(&String::from("test-instance-1")),
             Ok(()),
@@ -996,12 +978,9 @@
     /// as well as the instances that use the DNA and their mentions are gone from the interfaces
     /// (to not render the config invalid).
     fn test_uninstall_dna() {
-<<<<<<< HEAD
         let test_name = "test_uninstall_dna";
-        let mut container = create_test_container(test_name);
-=======
-        let mut container = create_test_container("test_uninstall_dna", 3003);
->>>>>>> d1964100
+        let mut container = create_test_container(test_name, 3003);
+
         assert_eq!(container.uninstall_dna(&String::from("test-dna")), Ok(()),);
 
         let mut config_contents = String::new();
@@ -1068,12 +1047,9 @@
 
     #[test]
     fn test_add_interface() {
-<<<<<<< HEAD
         let test_name = "test_add_interface";
-        let mut container = create_test_container(test_name);
-=======
-        let mut container = create_test_container("test_add_interface", 3005);
->>>>>>> d1964100
+        let mut container = create_test_container(test_name, 3005);
+
         let interface_config = InterfaceConfiguration {
             id: String::from("new-interface"),
             driver: InterfaceDriver::Http { port: 8080 },
@@ -1117,12 +1093,9 @@
 
     #[test]
     fn test_remove_interface() {
-<<<<<<< HEAD
         let test_name = "test_remove_interface";
-        let mut container = create_test_container(test_name);
-=======
-        let mut container = create_test_container("test_remove_interface", 3006);
->>>>>>> d1964100
+        let mut container = create_test_container(test_name, 3006);
+
         container.start_all_interfaces();
         assert!(container
             .interface_threads
@@ -1164,12 +1137,9 @@
 
     #[test]
     fn test_add_instance_to_interface() {
-<<<<<<< HEAD
         let test_name = "test_add_instance_to_interface";
-        let mut container = create_test_container(test_name);
-=======
-        let mut container = create_test_container("test_add_instance_to_interface", 3007);
->>>>>>> d1964100
+        let mut container = create_test_container(test_name, 3007);
+
         container.start_all_interfaces();
         assert!(container
             .interface_threads
@@ -1254,12 +1224,9 @@
 
     #[test]
     fn test_remove_instance_from_interface() {
-<<<<<<< HEAD
         let test_name = "test_remove_instance_from_interface";
-        let mut container = create_test_container(test_name);
-=======
-        let mut container = create_test_container("test_remove_instance_from_interface", 3008);
->>>>>>> d1964100
+        let mut container = create_test_container(test_name, 3008);
+
         container.start_all_interfaces();
         assert!(container
             .interface_threads
@@ -1314,12 +1281,9 @@
 
     #[test]
     fn test_add_agent() {
-<<<<<<< HEAD
         let test_name = "test_add_agent";
-        let mut container = create_test_container(test_name);
-=======
-        let mut container = create_test_container("test_add_agent", 3009);
->>>>>>> d1964100
+        let mut container = create_test_container(test_name, 3009);
+
         let agent_config = AgentConfiguration {
             id: String::from("new-agent"),
             name: String::from("Mr. New"),
@@ -1360,12 +1324,8 @@
 
     #[test]
     fn test_remove_agent() {
-<<<<<<< HEAD
         let test_name = "test_remove_agent";
-        let mut container = create_test_container(test_name);
-=======
-        let mut container = create_test_container("test_remove_agent", 3010);
->>>>>>> d1964100
+        let mut container = create_test_container(test_name, 3010);
 
         assert_eq!(
             container.remove_agent(&String::from("test-agent-2")),
@@ -1408,12 +1368,9 @@
 
     #[test]
     fn test_add_and_remove_bridge() {
-<<<<<<< HEAD
         let test_name = "test_add_and_remove_bridge";
-        let mut container = create_test_container(test_name);
-=======
-        let mut container = create_test_container("test_add_and_remove_bridge", 3011);
->>>>>>> d1964100
+        let mut container = create_test_container(test_name, 3011);
+
         let bridge = Bridge {
             caller_id: String::from("test-instance-1"),
             callee_id: String::from("test-instance-2"),
