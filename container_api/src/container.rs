use crate::{
    config::{Configuration, InterfaceConfiguration, InterfaceDriver, StorageConfiguration},
    error::HolochainInstanceError,
    Holochain,
};
use holochain_cas_implementations::{
    cas::{file::FilesystemStorage, memory::MemoryStorage},
    eav::{file::EavFileStorage, memory::EavMemoryStorage},
    path::create_path_if_not_exists,
};
use holochain_core::context::Context;
use holochain_core_types::{dna::Dna, error::HolochainError, json::JsonString};
use tempfile::tempdir;

use holochain_core::{logger::Logger, persister::SimplePersister};
use holochain_core_types::agent::Agent;
use std::{
    clone::Clone,
    collections::HashMap,
    convert::TryFrom,
    fs::File,
    io::prelude::*,
    sync::{Arc, Mutex, RwLock},
    thread,
};

use interface::{ContainerApiDispatcher, InstanceMap, Interface};
use interface_impls;

/// Main representation of the container.
/// Holds a `HashMap` of Holochain instances referenced by ID.

/// A primary point in this struct is
/// `load_config(&mut self, config: &Configuration) -> Result<(), String>`
/// which takes a `config::Configuration` struct and tries to instantiate all configured instances.
/// While doing so it has to load DNA files referenced in the configuration.
/// In order to not bind this code to the assumption that there is a filesystem
/// and also enable easier testing,
/// a DnaLoader has to be injected on creation.
/// This is a closure that returns a Dna object for a given path string.
pub struct Container {
    pub instances: InstanceMap,
    config: Configuration,
    interface_threads: HashMap<String, InterfaceThreadHandle>,
    pub dna_loader: DnaLoader,
}

type InterfaceThreadHandle = thread::JoinHandle<Result<(), String>>;
type DnaLoader = Arc<Box<FnMut(&String) -> Result<Dna, HolochainError> + Send>>;

impl Container {
    /// Creates a new instance with the default DnaLoader that actually loads files.
    pub fn with_config(config: Configuration) -> Self {
        Container {
            instances: HashMap::new(),
            interface_threads: HashMap::new(),
            config,
            dna_loader: Arc::new(Box::new(Self::load_dna)),
        }
    }

    pub fn start_all_interfaces(&mut self) {
        self.interface_threads = self
            .config
            .interfaces
            .iter()
            .map(|ic| (ic.id.clone(), self.spawn_interface_thread(ic.clone())))
            .collect()
    }

    pub fn start_interface_by_id(&mut self, id: String) -> Result<(), String> {
        self.config
            .interface_by_id(&id)
            .ok_or(format!("Interface does not exist: {}", id))
            .and_then(|config| self.start_interface(&config))
    }

    /// Starts all instances
    pub fn start_all_instances(&mut self) -> Result<(), HolochainInstanceError> {
        self.instances
            .iter_mut()
            .map(|(id, hc)| {
                println!("Starting instance \"{}\"...", id);
                hc.write().unwrap().start()
            })
            .collect::<Result<Vec<()>, _>>()
            .map(|_| ())
    }

    /// Stops all instances
    pub fn stop_all_instances(&mut self) -> Result<(), HolochainInstanceError> {
        self.instances
            .iter_mut()
            .map(|(id, hc)| {
                println!("Stopping instance \"{}\"...", id);
                hc.write().unwrap().stop()
            })
            .collect::<Result<Vec<()>, _>>()
            .map(|_| ())
    }

    /// Stop and clear all instances
    pub fn shutdown(&mut self) -> Result<(), HolochainInstanceError> {
        self.stop_all_instances()?;
        self.instances = HashMap::new();
        Ok(())
    }

    /// Tries to create all instances configured in the given Configuration object.
    /// Calls `Configuration::check_consistency()` first and clears `self.instances`.
    pub fn load_config(&mut self, config: &Configuration) -> Result<(), String> {
        let _ = config.check_consistency()?;
        self.shutdown().map_err(|e| e.to_string())?;
        let id_instance_pairs: Vec<_> = config
            .instance_ids()
            .clone()
            .into_iter()
            .map(|id| {
                (
                    id.clone(),
                    instantiate_from_config(&id, config, &mut self.dna_loader),
                )
            })
            .collect();

        let errors: Vec<_> = id_instance_pairs
            .into_iter()
            .filter_map(|(id, maybe_holochain)| match maybe_holochain {
                Ok(holochain) => {
                    self.instances
                        .insert(id.clone(), Arc::new(RwLock::new(holochain)));
                    None
                }
                Err(error) => Some(format!(
                    "Error while trying to create instance \"{}\": {}",
                    id, error
                )),
            })
            .collect();

        if errors.len() == 0 {
            Ok(())
        } else {
            Err(errors.iter().nth(0).unwrap().clone())
        }
    }

    fn start_interface(&mut self, config: &InterfaceConfiguration) -> Result<(), String> {
        if self.interface_threads.contains_key(&config.id) {
            return Err(format!("Interface {} already started!", config.id));
        }
        let handle = self.spawn_interface_thread(config.clone());
        self.interface_threads.insert(config.id.clone(), handle);
        Ok(())
    }

    /// Default DnaLoader that actually reads files from the filesystem
    #[cfg_attr(tarpaulin, skip)] // This function is mocked in tests
    fn load_dna(file: &String) -> Result<Dna, HolochainError> {
        let mut f = File::open(file)?;
        let mut contents = String::new();
        f.read_to_string(&mut contents)?;
        Dna::try_from(JsonString::from(contents))
    }

    fn make_dispatcher(&self, interface_config: &InterfaceConfiguration) -> ContainerApiDispatcher {
        let instance_ids: Vec<String> = interface_config
            .instances
            .iter()
            .map(|i| i.id.clone())
            .collect();
        let instance_subset: InstanceMap = self
            .instances
            .iter()
            .filter(|(id, _)| instance_ids.contains(&id))
            .map(|(id, val)| (id.clone(), val.clone()))
            .collect();
        ContainerApiDispatcher::new(&self.config, instance_subset)
    }

    fn spawn_interface_thread(
        &self,
        interface_config: InterfaceConfiguration,
    ) -> InterfaceThreadHandle {
        let dispatcher = self.make_dispatcher(&interface_config);
        thread::spawn(move || {
            let iface = make_interface(&interface_config);
            iface.run(dispatcher)
        })
    }
}

impl<'a> TryFrom<&'a Configuration> for Container {
    type Error = HolochainError;
    fn try_from(config: &'a Configuration) -> Result<Self, Self::Error> {
        let mut container = Container::with_config((*config).clone());
        container
            .load_config(config)
            .map_err(|string| HolochainError::ConfigError(string))?;
        Ok(container)
    }
}

/// This can eventually be dependency injected for third party Interface definitions
fn make_interface(
    interface_config: &InterfaceConfiguration,
) -> Box<Interface<ContainerApiDispatcher>> {
    match interface_config.driver {
        InterfaceDriver::Websocket { port } => {
            Box::new(interface_impls::websocket::WebsocketInterface::new(port))
        }
        _ => unimplemented!(),
    }
}

/// Creates one specific Holochain instance from a given Configuration,
/// id string and DnaLoader.
fn instantiate_from_config(
    id: &String,
    config: &Configuration,
    dna_loader: &mut DnaLoader,
) -> Result<Holochain, String> {
    let _ = config.check_consistency()?;

    config
        .instance_by_id(&id)
        .ok_or(String::from("Instance not found in config"))
        .and_then(|instance_config| {
            let agent_config = config.agent_by_id(&instance_config.agent).unwrap();
            let dna_config = config.dna_by_id(&instance_config.dna).unwrap();
            let dna = Arc::get_mut(dna_loader).unwrap()(&dna_config.file).map_err(|_| {
                HolochainError::ConfigError(format!(
                    "Could not load DNA file \"{}\"",
                    dna_config.file
                ))
            })?;

            let network = json!({"backend": "mock"}).into();

            let context: Context = match instance_config.storage {
                StorageConfiguration::File { path } => {
                    create_file_context(&agent_config.id, &path, network)
                        .map_err(|hc_err| format!("Error creating context: {}", hc_err.to_string()))
                }
                StorageConfiguration::Memory => create_memory_context(&agent_config.id, network)
                    .map_err(|hc_err| format!("Error creating context: {}", hc_err.to_string())),
            }?;

            Holochain::new(dna, Arc::new(context)).map_err(|hc_err| hc_err.to_string())
        })
}

#[derive(Clone, Debug)]
struct NullLogger {}

impl Logger for NullLogger {
    fn log(&mut self, _msg: String) {}
}

fn create_memory_context(
    _: &String,
    network_config: JsonString,
) -> Result<Context, HolochainError> {
    let agent = Agent::generate_fake("c+bob");
    let tempdir = tempdir().unwrap();
    let file_storage = Arc::new(RwLock::new(
        FilesystemStorage::new(tempdir.path().to_str().unwrap()).unwrap(),
    ));

    Context::new(
        agent,
        Arc::new(Mutex::new(NullLogger {})),
        Arc::new(Mutex::new(SimplePersister::new(file_storage.clone()))),
        Arc::new(RwLock::new(MemoryStorage::new())),
        Arc::new(RwLock::new(EavMemoryStorage::new())),
        network_config,
    )
}

fn create_file_context(
    _: &String,
    path: &String,
    network_config: JsonString,
) -> Result<Context, HolochainError> {
    let agent = Agent::generate_fake("c+bob");
    let cas_path = format!("{}/cas", path);
    let eav_path = format!("{}/eav", path);
    create_path_if_not_exists(&cas_path)?;
    create_path_if_not_exists(&eav_path)?;

    let file_storage = Arc::new(RwLock::new(FilesystemStorage::new(&cas_path)?));

    Context::new(
        agent,
        Arc::new(Mutex::new(NullLogger {})),
        Arc::new(Mutex::new(SimplePersister::new(file_storage.clone()))),
        file_storage.clone(),
        Arc::new(RwLock::new(EavFileStorage::new(eav_path)?)),
        network_config,
    )
}

#[cfg(test)]
pub mod tests {
    use super::*;
<<<<<<< HEAD
=======
    use crate::config::load_configuration;
>>>>>>> 0adc7db6

    pub fn test_dna_loader() -> DnaLoader {
        let loader = Box::new(|_path: &String| Ok(Dna::new()))
            as Box<FnMut(&String) -> Result<Dna, HolochainError> + Send>;
        Arc::new(loader)
    }

    fn test_toml<'a>() -> &'a str {
        r#"
    [[agents]]
    id = "test agent"
    name = "Holo Tester"
    key_file = "holo_tester.key"

    [[dnas]]
    id = "app spec rust"
    file = "app_spec.hcpkg"
    hash = "Qm328wyq38924y"

    [[instances]]
    id = "app spec instance"
    dna = "app spec rust"
    agent = "test agent"
    [instances.logger]
    type = "simple"
    file = "app_spec.log"
    [instances.storage]
<<<<<<< HEAD
    type = "file"
    path = "tmp-storage"
=======
    type = "memory"
>>>>>>> 0adc7db6

    [[interfaces]]
    id = "app spec interface"
    [interfaces.driver]
    type = "websocket"
    port = 8888
    [[interfaces.instances]]
    id = "app spec instance"
    "#
    }
<<<<<<< HEAD
     */

    //#[test]
    // TODO
    // Deactivating this test because tests running in parallel creating Holochain instances
    // currently fail with:
    // "Error creating context: Failed to create actor in system: Failed to create actor.
    // Cause: An actor at the same path already exists"
    // This needs to be fixed in another PR.
    // #[cfg_attr(tarpaulin, skip)]
    // fn test_instantiate_from_config() {
    //     let config = load_configuration::<Configuration>(test_toml()).unwrap();
    //     let maybe_holochain = instantiate_from_config(
    //         &"app spec instance".to_string(),
    //         &config,
    //         &mut test_dna_loader(),
    //     );
    //
    //     assert_eq!(maybe_holochain.err(), None);
    // }

    /* disabling these tests for DevCamp
        #[test]
        fn test_container_load_config() {
            let config = load_configuration::<Configuration>(test_toml()).unwrap();

            // TODO: redundant, see https://github.com/holochain/holochain-rust/issues/674
            let mut container = Container::with_config(config.clone());
            container.dna_loader = test_dna_loader();

            container.load_config(&config).unwrap();
            assert_eq!(container.instances.len(), 1);

            container.start_all_instances().unwrap();
            container.start_all_interfaces();
            container.stop_all_instances().unwrap();
        }

        #[test]
        fn test_container_try_from_configuration() {
            let config = load_configuration::<Configuration>(test_toml()).unwrap();

            let maybe_container = Container::try_from(&config);

            assert!(maybe_container.is_err());
            assert_eq!(
                maybe_container.err().unwrap(),
                HolochainError::ConfigError(
                    "Error while trying to create instance \"app spec instance\": Could not load DNA file \"app_spec.hcpkg\"".to_string()
                )
            );
        }

        #[test]
        fn test_rpc_info_instances() {
            let config = load_configuration::<Configuration>(test_toml()).unwrap();

            // TODO: redundant, see https://github.com/holochain/holochain-rust/issues/674
            let mut container = Container::with_config(config.clone());
            container.dna_loader = test_dna_loader();
            container.load_config(&config).unwrap();

            let instance_config = &config.interfaces[0];
            let dispatcher = container.make_dispatcher(&instance_config);
            let io = dispatcher.io;

            let request = r#"{"jsonrpc": "2.0", "method": "info/instances", "params": null, "id": 1}"#;
            let response = r#"{"jsonrpc":"2.0","result":"{\"app spec instance\":{\"id\":\"app spec instance\",\"dna\":\"app spec rust\",\"agent\":\"test agent\",\"logger\":{\"type\":\"simple\",\"file\":\"app_spec.log\"},\"storage\":{\"type\":\"file\",\"path\":\"tmp-storage\"}}}","id":1}"#;

            assert_eq!(io.handle_request_sync(request), Some(response.to_owned()));
        }
    */
=======

    #[test]
    #[cfg_attr(tarpaulin, skip)]
    fn test_instantiate_from_config() {
        let config = load_configuration::<Configuration>(test_toml()).unwrap();
        let maybe_holochain = instantiate_from_config(
            &"app spec instance".to_string(),
            &config,
            &mut test_dna_loader(),
        );

        assert_eq!(maybe_holochain.err(), None);
    }

    #[test]
    fn test_container_load_config() {
        let config = load_configuration::<Configuration>(test_toml()).unwrap();

        // TODO: redundant, see https://github.com/holochain/holochain-rust/issues/674
        let mut container = Container::with_config(config.clone());
        container.dna_loader = test_dna_loader();

        container.load_config(&config).unwrap();
        assert_eq!(container.instances.len(), 1);

        container.start_all_instances().unwrap();
        container.start_all_interfaces();
        container.stop_all_instances().unwrap();
    }

    #[test]
    fn test_container_try_from_configuration() {
        let config = load_configuration::<Configuration>(test_toml()).unwrap();

        let maybe_container = Container::try_from(&config);

        assert!(maybe_container.is_err());
        assert_eq!(
            maybe_container.err().unwrap(),
            HolochainError::ConfigError(
                "Error while trying to create instance \"app spec instance\": Could not load DNA file \"app_spec.hcpkg\"".to_string()
            )
        );
    }

    #[test]
    fn test_rpc_info_instances() {
        let config = load_configuration::<Configuration>(test_toml()).unwrap();

        // TODO: redundant, see https://github.com/holochain/holochain-rust/issues/674
        let mut container = Container::with_config(config.clone());
        container.dna_loader = test_dna_loader();
        container.load_config(&config).unwrap();

        let instance_config = &config.interfaces[0];
        let dispatcher = container.make_dispatcher(&instance_config);
        let io = dispatcher.io;

        let request = r#"{"jsonrpc": "2.0", "method": "info/instances", "params": null, "id": 1}"#;
        let response = r#"{"jsonrpc":"2.0","result":"{\"app spec instance\":{\"id\":\"app spec instance\",\"dna\":\"app spec rust\",\"agent\":\"test agent\",\"logger\":{\"type\":\"simple\",\"file\":\"app_spec.log\"},\"storage\":{\"type\":\"memory\"}}}","id":1}"#;

        assert_eq!(io.handle_request_sync(request), Some(response.to_owned()));
    }
>>>>>>> 0adc7db6
}<|MERGE_RESOLUTION|>--- conflicted
+++ resolved
@@ -303,10 +303,7 @@
 #[cfg(test)]
 pub mod tests {
     use super::*;
-<<<<<<< HEAD
-=======
     use crate::config::load_configuration;
->>>>>>> 0adc7db6
 
     pub fn test_dna_loader() -> DnaLoader {
         let loader = Box::new(|_path: &String| Ok(Dna::new()))
@@ -334,12 +331,7 @@
     type = "simple"
     file = "app_spec.log"
     [instances.storage]
-<<<<<<< HEAD
-    type = "file"
-    path = "tmp-storage"
-=======
     type = "memory"
->>>>>>> 0adc7db6
 
     [[interfaces]]
     id = "app spec interface"
@@ -350,80 +342,6 @@
     id = "app spec instance"
     "#
     }
-<<<<<<< HEAD
-     */
-
-    //#[test]
-    // TODO
-    // Deactivating this test because tests running in parallel creating Holochain instances
-    // currently fail with:
-    // "Error creating context: Failed to create actor in system: Failed to create actor.
-    // Cause: An actor at the same path already exists"
-    // This needs to be fixed in another PR.
-    // #[cfg_attr(tarpaulin, skip)]
-    // fn test_instantiate_from_config() {
-    //     let config = load_configuration::<Configuration>(test_toml()).unwrap();
-    //     let maybe_holochain = instantiate_from_config(
-    //         &"app spec instance".to_string(),
-    //         &config,
-    //         &mut test_dna_loader(),
-    //     );
-    //
-    //     assert_eq!(maybe_holochain.err(), None);
-    // }
-
-    /* disabling these tests for DevCamp
-        #[test]
-        fn test_container_load_config() {
-            let config = load_configuration::<Configuration>(test_toml()).unwrap();
-
-            // TODO: redundant, see https://github.com/holochain/holochain-rust/issues/674
-            let mut container = Container::with_config(config.clone());
-            container.dna_loader = test_dna_loader();
-
-            container.load_config(&config).unwrap();
-            assert_eq!(container.instances.len(), 1);
-
-            container.start_all_instances().unwrap();
-            container.start_all_interfaces();
-            container.stop_all_instances().unwrap();
-        }
-
-        #[test]
-        fn test_container_try_from_configuration() {
-            let config = load_configuration::<Configuration>(test_toml()).unwrap();
-
-            let maybe_container = Container::try_from(&config);
-
-            assert!(maybe_container.is_err());
-            assert_eq!(
-                maybe_container.err().unwrap(),
-                HolochainError::ConfigError(
-                    "Error while trying to create instance \"app spec instance\": Could not load DNA file \"app_spec.hcpkg\"".to_string()
-                )
-            );
-        }
-
-        #[test]
-        fn test_rpc_info_instances() {
-            let config = load_configuration::<Configuration>(test_toml()).unwrap();
-
-            // TODO: redundant, see https://github.com/holochain/holochain-rust/issues/674
-            let mut container = Container::with_config(config.clone());
-            container.dna_loader = test_dna_loader();
-            container.load_config(&config).unwrap();
-
-            let instance_config = &config.interfaces[0];
-            let dispatcher = container.make_dispatcher(&instance_config);
-            let io = dispatcher.io;
-
-            let request = r#"{"jsonrpc": "2.0", "method": "info/instances", "params": null, "id": 1}"#;
-            let response = r#"{"jsonrpc":"2.0","result":"{\"app spec instance\":{\"id\":\"app spec instance\",\"dna\":\"app spec rust\",\"agent\":\"test agent\",\"logger\":{\"type\":\"simple\",\"file\":\"app_spec.log\"},\"storage\":{\"type\":\"file\",\"path\":\"tmp-storage\"}}}","id":1}"#;
-
-            assert_eq!(io.handle_request_sync(request), Some(response.to_owned()));
-        }
-    */
-=======
 
     #[test]
     #[cfg_attr(tarpaulin, skip)]
@@ -487,5 +405,4 @@
 
         assert_eq!(io.handle_request_sync(request), Some(response.to_owned()));
     }
->>>>>>> 0adc7db6
 }