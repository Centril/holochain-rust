--- conflicted
+++ resolved
@@ -29,12 +29,9 @@
     thread,
 };
 
-<<<<<<< HEAD
-=======
 use holochain_net::p2p_config::P2pConfig;
 use holochain_net_connection::net_connection::NetShutdown;
 use holochain_net_ipc::spawn::{ipc_spawn, SpawnResult};
->>>>>>> 71688431
 use interface::{ContainerApiBuilder, InstanceMap, Interface};
 /// Main representation of the container.
 /// Holds a `HashMap` of Holochain instances referenced by ID.
@@ -69,16 +66,11 @@
 type InterfaceThreadHandle = thread::JoinHandle<Result<(), String>>;
 type DnaLoader = Arc<Box<FnMut(&String) -> Result<Dna, HolochainError> + Send>>;
 
-<<<<<<< HEAD
-=======
-pub static DEFAULT_NETWORK_CONFIG: &'static str = P2pConfig::DEFAULT_MOCK_CONFIG;
-
 // preparing for having container notifiers go to one of the log streams
 pub fn notify(msg: String) {
     println!("{}", msg);
 }
 
->>>>>>> 71688431
 impl Container {
     /// Creates a new instance with the default DnaLoader that actually loads files.
     pub fn from_config(config: Configuration) -> Self {
