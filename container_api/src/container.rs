--- conflicted
+++ resolved
@@ -66,13 +66,8 @@
 /// Dna object for a given path string) has to be injected on creation.
 pub struct Container {
     instances: InstanceMap,
-<<<<<<< HEAD
-    pub(crate) config: Configuration,
-    config_path: PathBuf,
-=======
     pub (crate) config: Configuration,
     pub config_path: PathBuf,
->>>>>>> 1328b6cc
     interface_threads: HashMap<String, InterfaceThreadHandle>,
     pub(crate) dna_loader: DnaLoader,
     signal_tx: Option<SignalSender>,
