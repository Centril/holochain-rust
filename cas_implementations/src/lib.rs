//! CAS Implementations
//!
//! (CAS == Content Addressable Storage)
//!
//! This crate contains implementations for the CAS and EAV traits
//! which are defined but not implemented in the core_types crate.
<<<<<<< HEAD
#![feature(try_from)]

=======
#![warn(unused_extern_crates)]
>>>>>>> c1493ab3
extern crate holochain_core_types;

extern crate glob;
extern crate uuid;

pub mod cas;
pub mod eav;
pub mod path;<|MERGE_RESOLUTION|>--- conflicted
+++ resolved
@@ -4,12 +4,8 @@
 //!
 //! This crate contains implementations for the CAS and EAV traits
 //! which are defined but not implemented in the core_types crate.
-<<<<<<< HEAD
 #![feature(try_from)]
-
-=======
 #![warn(unused_extern_crates)]
->>>>>>> c1493ab3
 extern crate holochain_core_types;
 
 extern crate glob;
